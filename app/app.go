package app

import (
	"encoding/json"
	"fmt"
	"io"
	"math"
	"os"
	"path/filepath"
	"sort"

	abci "github.com/cometbft/cometbft/abci/types"
	tmproto "github.com/cometbft/cometbft/proto/tendermint/types"
	dbm "github.com/cosmos/cosmos-db"
	"github.com/cosmos/gogoproto/proto"
	"github.com/cosmos/ibc-go/modules/capability"
	capabilitykeeper "github.com/cosmos/ibc-go/modules/capability/keeper"
	capabilitytypes "github.com/cosmos/ibc-go/modules/capability/types"
	ica "github.com/cosmos/ibc-go/v8/modules/apps/27-interchain-accounts"
	icacontroller "github.com/cosmos/ibc-go/v8/modules/apps/27-interchain-accounts/controller"
	icacontrollerkeeper "github.com/cosmos/ibc-go/v8/modules/apps/27-interchain-accounts/controller/keeper"
	icacontrollertypes "github.com/cosmos/ibc-go/v8/modules/apps/27-interchain-accounts/controller/types"
	icahost "github.com/cosmos/ibc-go/v8/modules/apps/27-interchain-accounts/host"
	icahostkeeper "github.com/cosmos/ibc-go/v8/modules/apps/27-interchain-accounts/host/keeper"
	icahosttypes "github.com/cosmos/ibc-go/v8/modules/apps/27-interchain-accounts/host/types"
	icatypes "github.com/cosmos/ibc-go/v8/modules/apps/27-interchain-accounts/types"
	ibcfee "github.com/cosmos/ibc-go/v8/modules/apps/29-fee"
	ibcfeekeeper "github.com/cosmos/ibc-go/v8/modules/apps/29-fee/keeper"
	ibcfeetypes "github.com/cosmos/ibc-go/v8/modules/apps/29-fee/types"
	"github.com/cosmos/ibc-go/v8/modules/apps/transfer"
	ibctransferkeeper "github.com/cosmos/ibc-go/v8/modules/apps/transfer/keeper"
	ibctransfertypes "github.com/cosmos/ibc-go/v8/modules/apps/transfer/types"
	ibc "github.com/cosmos/ibc-go/v8/modules/core"
	ibcclienttypes "github.com/cosmos/ibc-go/v8/modules/core/02-client/types"
	ibcconnectiontypes "github.com/cosmos/ibc-go/v8/modules/core/03-connection/types"
	porttypes "github.com/cosmos/ibc-go/v8/modules/core/05-port/types"
	ibcexported "github.com/cosmos/ibc-go/v8/modules/core/exported"
	ibckeeper "github.com/cosmos/ibc-go/v8/modules/core/keeper"
	ibctm "github.com/cosmos/ibc-go/v8/modules/light-clients/07-tendermint"
	"github.com/spf13/cast"

	autocliv1 "cosmossdk.io/api/cosmos/autocli/v1"
	reflectionv1 "cosmossdk.io/api/cosmos/reflection/v1"
	"cosmossdk.io/client/v2/autocli"
	"cosmossdk.io/core/appmodule"
	"cosmossdk.io/log"
	storetypes "cosmossdk.io/store/types"
	"cosmossdk.io/x/circuit"
	circuitkeeper "cosmossdk.io/x/circuit/keeper"
	circuittypes "cosmossdk.io/x/circuit/types"
	"cosmossdk.io/x/evidence"
	evidencekeeper "cosmossdk.io/x/evidence/keeper"
	evidencetypes "cosmossdk.io/x/evidence/types"
	"cosmossdk.io/x/feegrant"
	feegrantkeeper "cosmossdk.io/x/feegrant/keeper"
	feegrantmodule "cosmossdk.io/x/feegrant/module"
	"cosmossdk.io/x/nft"
	nftkeeper "cosmossdk.io/x/nft/keeper"
	nftmodule "cosmossdk.io/x/nft/module"
	"cosmossdk.io/x/tx/signing"
	"cosmossdk.io/x/upgrade"
	upgradekeeper "cosmossdk.io/x/upgrade/keeper"
	upgradetypes "cosmossdk.io/x/upgrade/types"

	errorsmod "cosmossdk.io/errors"
	sdkmath "cosmossdk.io/math"
	"github.com/Zenrock-Foundation/zrchain/v5/x/mint"
	mintkeeper "github.com/Zenrock-Foundation/zrchain/v5/x/mint/keeper"
	minttypes "github.com/Zenrock-Foundation/zrchain/v5/x/mint/types"
	validationkeeper "github.com/Zenrock-Foundation/zrchain/v5/x/validation/keeper"
	validation "github.com/Zenrock-Foundation/zrchain/v5/x/validation/module"
	validationtypes "github.com/Zenrock-Foundation/zrchain/v5/x/validation/types"
	"github.com/cosmos/cosmos-sdk/baseapp"
	"github.com/cosmos/cosmos-sdk/client"
	"github.com/cosmos/cosmos-sdk/client/flags"
	"github.com/cosmos/cosmos-sdk/client/grpc/cmtservice"
	nodeservice "github.com/cosmos/cosmos-sdk/client/grpc/node"
	"github.com/cosmos/cosmos-sdk/codec"
	"github.com/cosmos/cosmos-sdk/codec/address"
	"github.com/cosmos/cosmos-sdk/codec/types"
	"github.com/cosmos/cosmos-sdk/runtime"
	runtimeservices "github.com/cosmos/cosmos-sdk/runtime/services"
	"github.com/cosmos/cosmos-sdk/server"
	"github.com/cosmos/cosmos-sdk/server/api"
	"github.com/cosmos/cosmos-sdk/server/config"
	servertypes "github.com/cosmos/cosmos-sdk/server/types"
	"github.com/cosmos/cosmos-sdk/std"
	sdk "github.com/cosmos/cosmos-sdk/types"
	sdkerrors "github.com/cosmos/cosmos-sdk/types/errors"
	"github.com/cosmos/cosmos-sdk/types/module"
	"github.com/cosmos/cosmos-sdk/types/msgservice"
	sigtypes "github.com/cosmos/cosmos-sdk/types/tx/signing"
	"github.com/cosmos/cosmos-sdk/version"
	"github.com/cosmos/cosmos-sdk/x/auth"
	"github.com/cosmos/cosmos-sdk/x/auth/ante"
	authcodec "github.com/cosmos/cosmos-sdk/x/auth/codec"
	authkeeper "github.com/cosmos/cosmos-sdk/x/auth/keeper"
	"github.com/cosmos/cosmos-sdk/x/auth/posthandler"
	authsims "github.com/cosmos/cosmos-sdk/x/auth/simulation"
	authtx "github.com/cosmos/cosmos-sdk/x/auth/tx"
	txmodule "github.com/cosmos/cosmos-sdk/x/auth/tx/config"
	authtypes "github.com/cosmos/cosmos-sdk/x/auth/types"
	"github.com/cosmos/cosmos-sdk/x/auth/vesting"
	vestingtypes "github.com/cosmos/cosmos-sdk/x/auth/vesting/types"
	"github.com/cosmos/cosmos-sdk/x/authz"
	authzkeeper "github.com/cosmos/cosmos-sdk/x/authz/keeper"
	authzmodule "github.com/cosmos/cosmos-sdk/x/authz/module"
	"github.com/cosmos/cosmos-sdk/x/bank"
	bankkeeper "github.com/cosmos/cosmos-sdk/x/bank/keeper"
	banktypes "github.com/cosmos/cosmos-sdk/x/bank/types"
	"github.com/cosmos/cosmos-sdk/x/consensus"
	consensusparamkeeper "github.com/cosmos/cosmos-sdk/x/consensus/keeper"
	consensusparamtypes "github.com/cosmos/cosmos-sdk/x/consensus/types"
	"github.com/cosmos/cosmos-sdk/x/crisis"
	crisiskeeper "github.com/cosmos/cosmos-sdk/x/crisis/keeper"
	crisistypes "github.com/cosmos/cosmos-sdk/x/crisis/types"
	distr "github.com/cosmos/cosmos-sdk/x/distribution"
	distrkeeper "github.com/cosmos/cosmos-sdk/x/distribution/keeper"
	distrtypes "github.com/cosmos/cosmos-sdk/x/distribution/types"
	"github.com/cosmos/cosmos-sdk/x/gov"
	govclient "github.com/cosmos/cosmos-sdk/x/gov/client"
	govkeeper "github.com/cosmos/cosmos-sdk/x/gov/keeper"
	govtypes "github.com/cosmos/cosmos-sdk/x/gov/types"
	govv1beta1 "github.com/cosmos/cosmos-sdk/x/gov/types/v1beta1"
	"github.com/cosmos/cosmos-sdk/x/group"
	groupkeeper "github.com/cosmos/cosmos-sdk/x/group/keeper"
	groupmodule "github.com/cosmos/cosmos-sdk/x/group/module"
	"github.com/cosmos/cosmos-sdk/x/params"
	paramsclient "github.com/cosmos/cosmos-sdk/x/params/client"
	paramskeeper "github.com/cosmos/cosmos-sdk/x/params/keeper"
	paramstypes "github.com/cosmos/cosmos-sdk/x/params/types"
	paramproposal "github.com/cosmos/cosmos-sdk/x/params/types/proposal"
	"github.com/cosmos/cosmos-sdk/x/slashing"
	slashingkeeper "github.com/cosmos/cosmos-sdk/x/slashing/keeper"
	slashingtypes "github.com/cosmos/cosmos-sdk/x/slashing/types"

	"github.com/CosmWasm/wasmd/x/wasm"
	wasmkeeper "github.com/CosmWasm/wasmd/x/wasm/keeper"
	wasmtypes "github.com/CosmWasm/wasmd/x/wasm/types"
	"github.com/Zenrock-Foundation/zrchain/v5/wasmbinding"

	appparams "github.com/Zenrock-Foundation/zrchain/v5/app/params"
	v5 "github.com/Zenrock-Foundation/zrchain/v5/app/upgrades/v5"
	genutil "github.com/Zenrock-Foundation/zrchain/v5/x/genutil"
	genutiltypes "github.com/Zenrock-Foundation/zrchain/v5/x/genutil/types"
	identitykeeper "github.com/Zenrock-Foundation/zrchain/v5/x/identity/keeper"
	identity "github.com/Zenrock-Foundation/zrchain/v5/x/identity/module"
	identitytypes "github.com/Zenrock-Foundation/zrchain/v5/x/identity/types"
	policykeeper "github.com/Zenrock-Foundation/zrchain/v5/x/policy/keeper"
	policy "github.com/Zenrock-Foundation/zrchain/v5/x/policy/module"
	policytypes "github.com/Zenrock-Foundation/zrchain/v5/x/policy/types"
	treasurykeeper "github.com/Zenrock-Foundation/zrchain/v5/x/treasury/keeper"
	treasury "github.com/Zenrock-Foundation/zrchain/v5/x/treasury/module"
	treasurytypes "github.com/Zenrock-Foundation/zrchain/v5/x/treasury/types"
	zentpkeeper "github.com/Zenrock-Foundation/zrchain/v5/x/zentp/keeper"
	zentp "github.com/Zenrock-Foundation/zrchain/v5/x/zentp/module"
	zentptypes "github.com/Zenrock-Foundation/zrchain/v5/x/zentp/types"
	zenbtckeeper "github.com/zenrocklabs/zenbtc/x/zenbtc/keeper"
	zenbtc "github.com/zenrocklabs/zenbtc/x/zenbtc/module"
	zenbtctypes "github.com/zenrocklabs/zenbtc/x/zenbtc/types"
)

const appName = "ZenrockApp"

// We pull these out so we can set them with LDFLAGS in the Makefile
var (
	NodeDir      = ".zrchain"
	Bech32Prefix = "zen"
)

// These constants are derived from the above variables.
// These are the ones we will want to use in the code, based on
// any overrides above
var (
	// DefaultNodeHome default home directories for wasmd
	DefaultNodeHome = os.ExpandEnv("$HOME/") + NodeDir

	// Bech32PrefixAccAddr defines the Bech32 prefix of an account's address
	Bech32PrefixAccAddr = Bech32Prefix
	// Bech32PrefixAccPub defines the Bech32 prefix of an account's public key
	Bech32PrefixAccPub = Bech32Prefix + sdk.PrefixPublic
	// Bech32PrefixValAddr defines the Bech32 prefix of a validator's operator address
	Bech32PrefixValAddr = Bech32Prefix + sdk.PrefixValidator + sdk.PrefixOperator
	// Bech32PrefixValPub defines the Bech32 prefix of a validator's operator public key
	Bech32PrefixValPub = Bech32Prefix + sdk.PrefixValidator + sdk.PrefixOperator + sdk.PrefixPublic
	// Bech32PrefixConsAddr defines the Bech32 prefix of a consensus node address
	Bech32PrefixConsAddr = Bech32Prefix + sdk.PrefixValidator + sdk.PrefixConsensus
	// Bech32PrefixConsPub defines the Bech32 prefix of a consensus node public key
	Bech32PrefixConsPub = Bech32Prefix + sdk.PrefixValidator + sdk.PrefixConsensus + sdk.PrefixPublic
)

// module account permissions
var maccPerms = map[string][]string{
	authtypes.FeeCollectorName:        nil,
	distrtypes.ModuleName:             nil,
	minttypes.ModuleName:              {authtypes.Minter, authtypes.Burner},
	validationtypes.BondedPoolName:    {authtypes.Burner, authtypes.Staking},
	validationtypes.NotBondedPoolName: {authtypes.Burner, authtypes.Staking},
	govtypes.ModuleName:               {authtypes.Burner},
	nft.ModuleName:                    nil,
	// non sdk modules
	ibctransfertypes.ModuleName:        {authtypes.Minter, authtypes.Burner},
	ibcfeetypes.ModuleName:             nil,
	icatypes.ModuleName:                nil,
	wasmtypes.ModuleName:               {authtypes.Burner},
	identitytypes.ModuleName:           nil,
	treasurytypes.KeyringCollectorName: nil,
<<<<<<< HEAD
	zentptypes.ModuleName:              {authtypes.Minter, authtypes.Burner},
=======
	treasurytypes.KeyringEscrowName:    nil,
>>>>>>> 32ecec46
}

var (
	_ runtime.AppI            = (*ZenrockApp)(nil)
	_ servertypes.Application = (*ZenrockApp)(nil)
)

// ZenrockApp extended ABCI application
type ZenrockApp struct {
	*baseapp.BaseApp
	legacyAmino       *codec.LegacyAmino
	appCodec          codec.Codec
	txConfig          client.TxConfig
	interfaceRegistry types.InterfaceRegistry

	// keys to access the substores
	keys    map[string]*storetypes.KVStoreKey
	tkeys   map[string]*storetypes.TransientStoreKey
	memKeys map[string]*storetypes.MemoryStoreKey

	// keepers
	AccountKeeper         authkeeper.AccountKeeper
	BankKeeper            bankkeeper.BaseKeeper
	CapabilityKeeper      *capabilitykeeper.Keeper
	ValidationKeeper      *validationkeeper.Keeper
	SlashingKeeper        slashingkeeper.Keeper
	MintKeeper            mintkeeper.Keeper
	DistrKeeper           distrkeeper.Keeper
	GovKeeper             govkeeper.Keeper
	CrisisKeeper          *crisiskeeper.Keeper
	UpgradeKeeper         *upgradekeeper.Keeper
	ParamsKeeper          paramskeeper.Keeper
	AuthzKeeper           authzkeeper.Keeper
	EvidenceKeeper        evidencekeeper.Keeper
	FeeGrantKeeper        feegrantkeeper.Keeper
	GroupKeeper           groupkeeper.Keeper
	NFTKeeper             nftkeeper.Keeper
	ConsensusParamsKeeper consensusparamkeeper.Keeper
	CircuitKeeper         circuitkeeper.Keeper

	IBCKeeper           *ibckeeper.Keeper // IBC Keeper must be a pointer in the app, so we can SetRouter on it correctly
	IBCFeeKeeper        ibcfeekeeper.Keeper
	ICAControllerKeeper icacontrollerkeeper.Keeper
	ICAHostKeeper       icahostkeeper.Keeper
	TransferKeeper      ibctransferkeeper.Keeper
	WasmKeeper          wasmkeeper.Keeper

	IdentityKeeper identitykeeper.Keeper
	TreasuryKeeper treasurykeeper.Keeper
	PolicyKeeper   policykeeper.Keeper
	ZenBTCKeeper   zenbtckeeper.Keeper
	ZentpKeeper    zentpkeeper.Keeper

	ScopedIBCKeeper           capabilitykeeper.ScopedKeeper
	ScopedICAHostKeeper       capabilitykeeper.ScopedKeeper
	ScopedICAControllerKeeper capabilitykeeper.ScopedKeeper
	ScopedTransferKeeper      capabilitykeeper.ScopedKeeper
	ScopedIBCFeeKeeper        capabilitykeeper.ScopedKeeper
	ScopedWasmKeeper          capabilitykeeper.ScopedKeeper

	// the module manager
	ModuleManager      *module.Manager
	BasicModuleManager module.BasicManager

	// simulation manager
	sm *module.SimulationManager

	// module configurator
	configurator module.Configurator
}

// NewZenrockApp returns a reference to an initialized ZenrockApp.
func NewZenrockApp(
	logger log.Logger,
	db dbm.DB,
	traceStore io.Writer,
	loadLatest bool,
	appOpts servertypes.AppOptions,
	wasmOpts []wasmkeeper.Option,
	zrConfig *appparams.ZRConfig,
	baseAppOptions ...func(*baseapp.BaseApp),
) *ZenrockApp {
	interfaceRegistry, err := types.NewInterfaceRegistryWithOptions(types.InterfaceRegistryOptions{
		ProtoFiles: proto.HybridResolver,
		SigningOptions: signing.Options{
			AddressCodec: address.Bech32Codec{
				Bech32Prefix: sdk.GetConfig().GetBech32AccountAddrPrefix(),
			},
			ValidatorAddressCodec: address.Bech32Codec{
				Bech32Prefix: sdk.GetConfig().GetBech32ValidatorAddrPrefix(),
			},
		},
	})
	if err != nil {
		panic(err)
	}
	appCodec := codec.NewProtoCodec(interfaceRegistry)
	legacyAmino := codec.NewLegacyAmino()
	txConfig := authtx.NewTxConfig(appCodec, authtx.DefaultSignModes)

	std.RegisterLegacyAminoCodec(legacyAmino)
	std.RegisterInterfaces(interfaceRegistry)

	// Below we could construct and set an application specific mempool and
	// ABCI 1.0 PrepareProposal and ProcessProposal handlers. These defaults are
	// already set in the SDK's BaseApp, this shows an example of how to override
	// them.
	//
	// Example:
	//
	// bApp := baseapp.NewBaseApp(...)
	// nonceMempool := mempool.NewSenderNonceMempool()
	// abciPropHandler := NewDefaultProposalHandler(nonceMempool, bApp)
	//
	// bApp.SetMempool(nonceMempool)
	// bApp.SetPrepareProposal(abciPropHandler.PrepareProposalHandler())
	// bApp.SetProcessProposal(abciPropHandler.ProcessProposalHandler())
	//
	// Alternatively, you can construct BaseApp options, append those to
	// baseAppOptions and pass them to NewBaseApp.
	//
	// Example:
	//
	// prepareOpt = func(app *baseapp.BaseApp) {
	// 	abciPropHandler := baseapp.NewDefaultProposalHandler(nonceMempool, app)
	// 	app.SetPrepareProposal(abciPropHandler.PrepareProposalHandler())
	// }
	// baseAppOptions = append(baseAppOptions, prepareOpt)

	// create and set dummy vote extension handler
	// voteExtOp := func(bApp *baseapp.BaseApp) {
	//	voteExtHandler := NewVoteExtensionHandler()
	//	voteExtHandler.SetHandlers(bApp)
	// }
	// baseAppOptions = append(baseAppOptions, voteExtOp)

	bApp := baseapp.NewBaseApp(appName, logger, db, txConfig.TxDecoder(), baseAppOptions...)
	bApp.SetCommitMultiStoreTracer(traceStore)
	bApp.SetVersion(version.Version)
	bApp.SetInterfaceRegistry(interfaceRegistry)
	bApp.SetTxEncoder(txConfig.TxEncoder())

	keys := storetypes.NewKVStoreKeys(
		authtypes.StoreKey, banktypes.StoreKey, validationtypes.StoreKey, crisistypes.StoreKey,
		minttypes.StoreKey, distrtypes.StoreKey, slashingtypes.StoreKey,
		govtypes.StoreKey, paramstypes.StoreKey, consensusparamtypes.StoreKey, upgradetypes.StoreKey, feegrant.StoreKey,
		evidencetypes.StoreKey, circuittypes.StoreKey,
		authzkeeper.StoreKey, nftkeeper.StoreKey, group.StoreKey,
		// non sdk store keys
		capabilitytypes.StoreKey, ibcexported.StoreKey, ibctransfertypes.StoreKey, ibcfeetypes.StoreKey,
		wasmtypes.StoreKey, icahosttypes.StoreKey,
		icacontrollertypes.StoreKey,
		policytypes.StoreKey,
		identitytypes.StoreKey,
		treasurytypes.StoreKey,
		zenbtctypes.StoreKey,
		zentptypes.StoreKey,
	)

	tkeys := storetypes.NewTransientStoreKeys(paramstypes.TStoreKey)
	memKeys := storetypes.NewMemoryStoreKeys(capabilitytypes.MemStoreKey, zentptypes.MemStoreKey)

	// register streaming services
	if err := bApp.RegisterStreamingServices(appOpts, keys); err != nil {
		panic(err)
	}

	app := &ZenrockApp{
		BaseApp:           bApp,
		legacyAmino:       legacyAmino,
		appCodec:          appCodec,
		txConfig:          txConfig,
		interfaceRegistry: interfaceRegistry,
		keys:              keys,
		tkeys:             tkeys,
		memKeys:           memKeys,
	}

	app.ParamsKeeper = initParamsKeeper(
		appCodec,
		legacyAmino,
		keys[paramstypes.StoreKey],
		tkeys[paramstypes.TStoreKey],
	)

	authAddr := authtypes.NewModuleAddress(govtypes.ModuleName).String()
	//authAddr := "zen13y3tm68gmu9kntcxwvmue82p6akacnpt2v7nty" // alice

	// set the BaseApp's parameter store
	app.ConsensusParamsKeeper = consensusparamkeeper.NewKeeper(
		appCodec,
		runtime.NewKVStoreService(keys[consensusparamtypes.StoreKey]),
		authAddr,
		runtime.EventService{},
	)
	bApp.SetParamStore(app.ConsensusParamsKeeper.ParamsStore)

	// add capability keeper and ScopeToModule for ibc module
	app.CapabilityKeeper = capabilitykeeper.NewKeeper(
		appCodec,
		keys[capabilitytypes.StoreKey],
		memKeys[capabilitytypes.MemStoreKey],
	)

	scopedIBCKeeper := app.CapabilityKeeper.ScopeToModule(ibcexported.ModuleName)
	scopedICAHostKeeper := app.CapabilityKeeper.ScopeToModule(icahosttypes.SubModuleName)
	scopedICAControllerKeeper := app.CapabilityKeeper.ScopeToModule(icacontrollertypes.SubModuleName)
	scopedTransferKeeper := app.CapabilityKeeper.ScopeToModule(ibctransfertypes.ModuleName)
	scopedWasmKeeper := app.CapabilityKeeper.ScopeToModule(wasmtypes.ModuleName)
	app.CapabilityKeeper.Seal()

	// add keepers

	app.AccountKeeper = authkeeper.NewAccountKeeper(
		appCodec,
		runtime.NewKVStoreService(keys[authtypes.StoreKey]),
		authtypes.ProtoBaseAccount,
		maccPerms,
		authcodec.NewBech32Codec(sdk.GetConfig().GetBech32AccountAddrPrefix()),
		sdk.GetConfig().GetBech32AccountAddrPrefix(),
		authAddr,
	)

	app.BankKeeper = bankkeeper.NewBaseKeeper(
		appCodec,
		runtime.NewKVStoreService(keys[banktypes.StoreKey]),
		app.AccountKeeper,
		BlockedAddresses(),
		authAddr,
		logger,
	)

	// optional: enable sign mode textual by overwriting the default tx config (after setting the bank keeper)
	enabledSignModes := append(authtx.DefaultSignModes, sigtypes.SignMode_SIGN_MODE_TEXTUAL)
	txConfigOpts := authtx.ConfigOptions{
		EnabledSignModes:           enabledSignModes,
		TextualCoinMetadataQueryFn: txmodule.NewBankKeeperCoinMetadataQueryFn(app.BankKeeper),
	}
	txConfig, err = authtx.NewTxConfigWithOptions(
		appCodec,
		txConfigOpts,
	)
	if err != nil {
		panic(err)
	}
	app.txConfig = txConfig
	bApp.SetTxEncoder(txConfig.TxEncoder())

	app.ValidationKeeper = validationkeeper.NewKeeper(
		appCodec,
		runtime.NewKVStoreService(keys[validationtypes.StoreKey]),
		app.AccountKeeper,
		app.BankKeeper,
		authAddr,
		txConfig.TxDecoder(),
		zrConfig,
		&app.TreasuryKeeper,
		&app.ZenBTCKeeper,
		authcodec.NewBech32Codec(sdk.GetConfig().GetBech32ValidatorAddrPrefix()),
		authcodec.NewBech32Codec(sdk.GetConfig().GetBech32ConsensusAddrPrefix()),
	)

	app.MintKeeper = mintkeeper.NewKeeper(
		appCodec,
		runtime.NewKVStoreService(keys[minttypes.StoreKey]),
		app.ValidationKeeper,
		app.AccountKeeper,
		app.BankKeeper,
		authtypes.FeeCollectorName,
		authAddr,
	)

	app.DistrKeeper = distrkeeper.NewKeeper(
		appCodec,
		runtime.NewKVStoreService(keys[distrtypes.StoreKey]),
		app.AccountKeeper,
		app.BankKeeper,
		app.ValidationKeeper,
		authtypes.FeeCollectorName,
		authAddr,
	)

	app.SlashingKeeper = slashingkeeper.NewKeeper(
		appCodec,
		legacyAmino,
		runtime.NewKVStoreService(keys[slashingtypes.StoreKey]),
		app.ValidationKeeper,
		authAddr,
	)

	invCheckPeriod := cast.ToUint(appOpts.Get(server.FlagInvCheckPeriod))
	app.CrisisKeeper = crisiskeeper.NewKeeper(
		appCodec,
		runtime.NewKVStoreService(keys[crisistypes.StoreKey]),
		invCheckPeriod,
		app.BankKeeper,
		authtypes.FeeCollectorName,
		authAddr,
		app.AccountKeeper.AddressCodec(),
	)

	app.FeeGrantKeeper = feegrantkeeper.NewKeeper(appCodec, runtime.NewKVStoreService(keys[feegrant.StoreKey]), app.AccountKeeper)

	// register the staking hooks
	// NOTE: stakingKeeper above is passed by reference, so that it will contain these hooks
	app.ValidationKeeper.SetHooks(
		validationtypes.NewMultiStakingHooks(app.DistrKeeper.Hooks(), app.SlashingKeeper.Hooks()),
	)

	app.CircuitKeeper = circuitkeeper.NewKeeper(
		appCodec,
		runtime.NewKVStoreService(keys[circuittypes.StoreKey]),
		authAddr,
		app.AccountKeeper.AddressCodec(),
	)
	app.BaseApp.SetCircuitBreaker(&app.CircuitKeeper)

	app.AuthzKeeper = authzkeeper.NewKeeper(
		runtime.NewKVStoreService(keys[authzkeeper.StoreKey]),
		appCodec,
		app.MsgServiceRouter(),
		app.AccountKeeper,
	)

	groupConfig := group.DefaultConfig()
	/*
		Example of setting group params:
		groupConfig.MaxMetadataLen = 1000
	*/
	app.GroupKeeper = groupkeeper.NewKeeper(
		keys[group.StoreKey],
		// runtime.NewKVStoreService(keys[group.StoreKey]),
		appCodec,
		app.MsgServiceRouter(),
		app.AccountKeeper,
		groupConfig,
	)

	// get skipUpgradeHeights from the app options
	// https://docs.cosmos.network/main/build/building-apps/app-upgrade#canceling-upgrades
	skipUpgradeHeights := map[int64]bool{}
	for _, h := range cast.ToIntSlice(appOpts.Get(server.FlagUnsafeSkipUpgrades)) {
		skipUpgradeHeights[int64(h)] = true
	}
	homePath := cast.ToString(appOpts.Get(flags.FlagHome))
	// set the governance module account as the authority for conducting upgrades
	app.UpgradeKeeper = upgradekeeper.NewKeeper(
		skipUpgradeHeights,
		runtime.NewKVStoreService(keys[upgradetypes.StoreKey]),
		appCodec,
		homePath,
		app.BaseApp,
		authAddr,
	)

	app.IBCKeeper = ibckeeper.NewKeeper(
		appCodec,
		keys[ibcexported.StoreKey],
		app.GetSubspace(ibcexported.ModuleName),
		app.ValidationKeeper,
		app.UpgradeKeeper,
		scopedIBCKeeper,
		authAddr,
	)

	// Register the proposal types
	// Deprecated: Avoid adding new handlers, instead use the new proposal flow
	// by granting the governance module the right to execute the message.
	// See: https://docs.cosmos.network/main/modules/gov#proposal-messages
	govRouter := govv1beta1.NewRouter()
	govRouter.AddRoute(govtypes.RouterKey, govv1beta1.ProposalHandler).
		AddRoute(paramproposal.RouterKey, params.NewParamChangeProposalHandler(app.ParamsKeeper))
	govConfig := govtypes.DefaultConfig()
	/*
		Example of setting gov params:
		govConfig.MaxMetadataLen = 10000
	*/
	govKeeper := govkeeper.NewKeeper(
		appCodec,
		runtime.NewKVStoreService(keys[govtypes.StoreKey]),
		app.AccountKeeper,
		app.BankKeeper,
		app.ValidationKeeper,
		app.DistrKeeper,
		app.MsgServiceRouter(),
		govConfig,
		authAddr,
	)

	// Set legacy router for backwards compatibility with gov v1beta1
	govKeeper.SetLegacyRouter(govRouter)

	app.GovKeeper = *govKeeper.SetHooks(
		govtypes.NewMultiGovHooks(
		// register the governance hooks
		),
	)

	app.NFTKeeper = nftkeeper.NewKeeper(
		runtime.NewKVStoreService(keys[nftkeeper.StoreKey]),
		appCodec,
		app.AccountKeeper,
		app.BankKeeper,
	)

	// create evidence keeper with router
	evidenceKeeper := evidencekeeper.NewKeeper(
		appCodec,
		runtime.NewKVStoreService(keys[evidencetypes.StoreKey]),
		app.ValidationKeeper,
		app.SlashingKeeper,
		app.AccountKeeper.AddressCodec(),
		runtime.ProvideCometInfoService(),
	)
	// If evidence needs to be handled for the app, set routes in router here and seal
	app.EvidenceKeeper = *evidenceKeeper

	// IBC Fee Module keeper
	app.IBCFeeKeeper = ibcfeekeeper.NewKeeper(
		appCodec, keys[ibcfeetypes.StoreKey],
		app.IBCKeeper.ChannelKeeper, // may be replaced with IBC middleware
		app.IBCKeeper.ChannelKeeper,
		app.IBCKeeper.PortKeeper, app.AccountKeeper, app.BankKeeper,
	)

	// Create Transfer Keepers
	app.TransferKeeper = ibctransferkeeper.NewKeeper(
		appCodec,
		keys[ibctransfertypes.StoreKey],
		app.GetSubspace(ibctransfertypes.ModuleName),
		app.IBCFeeKeeper, // ISC4 Wrapper: fee IBC middleware
		app.IBCKeeper.ChannelKeeper,
		app.IBCKeeper.PortKeeper,
		app.AccountKeeper,
		app.BankKeeper,
		scopedTransferKeeper,
		authAddr,
	)

	app.ICAHostKeeper = icahostkeeper.NewKeeper(
		appCodec,
		keys[icahosttypes.StoreKey],
		app.GetSubspace(icahosttypes.SubModuleName),
		app.IBCFeeKeeper, // use ics29 fee as ics4Wrapper in middleware stack
		app.IBCKeeper.ChannelKeeper,
		app.IBCKeeper.PortKeeper,
		app.AccountKeeper,
		scopedICAHostKeeper,
		app.MsgServiceRouter(),
		authAddr,
	)
	// set grpc router for ica host
	app.ICAHostKeeper.WithQueryRouter(app.GRPCQueryRouter())

	app.ICAControllerKeeper = icacontrollerkeeper.NewKeeper(
		appCodec,
		keys[icacontrollertypes.StoreKey],
		app.GetSubspace(icacontrollertypes.SubModuleName),
		app.IBCFeeKeeper, // use ics29 fee as ics4Wrapper in middleware stack
		app.IBCKeeper.ChannelKeeper,
		app.IBCKeeper.PortKeeper,
		scopedICAControllerKeeper,
		app.MsgServiceRouter(),
		authAddr,
	)

	// Zenrock keepers
	app.PolicyKeeper = policykeeper.NewKeeper(
		appCodec,
		runtime.NewKVStoreService(keys[policytypes.StoreKey]),
		logger,
		authAddr,
		&app.AuthzKeeper,
	)
	policyModule := policy.NewAppModule(appCodec, app.PolicyKeeper, app.AccountKeeper, app.BankKeeper)

	app.IdentityKeeper = identitykeeper.NewKeeper(
		appCodec,
		runtime.NewKVStoreService(keys[identitytypes.StoreKey]),
		logger,
		authAddr,
		app.BankKeeper,
		app.PolicyKeeper,
	)
	identityModule := identity.NewAppModule(appCodec, app.IdentityKeeper, app.AccountKeeper, app.BankKeeper, app.PolicyKeeper)

	app.TreasuryKeeper = treasurykeeper.NewKeeper(
		appCodec,
		runtime.NewKVStoreService(keys[treasurytypes.StoreKey]),
		logger,
		authAddr,
		app.BankKeeper,
		app.IdentityKeeper,
		app.PolicyKeeper,
		app.ZenBTCKeeper,
	)
	treasuryModule := treasury.NewAppModule(appCodec, app.TreasuryKeeper, app.AccountKeeper, app.BankKeeper, app.IdentityKeeper, app.PolicyKeeper)

	app.ZenBTCKeeper = *zenbtckeeper.NewKeeper(
		appCodec,
		runtime.NewKVStoreService(keys[zenbtctypes.StoreKey]),
		logger,
		app.ValidationKeeper,
		&app.TreasuryKeeper,
	)
	zenBTCModule := zenbtc.NewAppModule(appCodec, app.ZenBTCKeeper, app.AccountKeeper, app.BankKeeper, *app.ValidationKeeper, app.TreasuryKeeper)

	app.ZentpKeeper = zentpkeeper.NewKeeper(
		appCodec,
		runtime.NewKVStoreService(keys[zentptypes.StoreKey]),
		logger,
		authAddr,
		app.TreasuryKeeper,
		app.BankKeeper,
		app.AccountKeeper,
		app.IdentityKeeper,
		runtime.NewMemStoreService(memKeys[zentptypes.MemStoreKey]),
	)

	zentpModule := zentp.NewAppModule(appCodec, app.ZentpKeeper, app.AccountKeeper, app.BankKeeper)
	wasmDir := filepath.Join(homePath, "wasm")
	wasmConfig, err := wasm.ReadWasmConfig(appOpts)
	if err != nil {
		panic(fmt.Sprintf("error while reading wasm config: %s", err))
	}

	wasmOpts = append([]wasmkeeper.Option{
		wasmkeeper.WithQueryPlugins(&wasmkeeper.QueryPlugins{
			Custom: wasmbinding.CustomQuerier(wasmbinding.NewQueryPlugin(
				&app.PolicyKeeper,
				&app.IdentityKeeper,
				&app.TreasuryKeeper,
			)),
		}),
		wasmkeeper.WithMessageHandlerDecorator(wasmbinding.NewCustomMessageDecorator(
			&app.PolicyKeeper,
			&app.IdentityKeeper,
			&app.TreasuryKeeper,
		)),
	}, wasmOpts...)

	// https://github.com/CosmWasm/wasmd?tab=readme-ov-file#compile-time-parameters
	wasmtypes.MaxWasmSize = 8000 * 1024

	// The last arguments can contain custom message handlers, and custom query handlers,
	// if we want to allow any custom callbacks
	app.WasmKeeper = wasmkeeper.NewKeeper(
		appCodec,
		runtime.NewKVStoreService(keys[wasmtypes.StoreKey]),
		app.AccountKeeper,
		app.BankKeeper,
		app.ValidationKeeper,
		distrkeeper.NewQuerier(app.DistrKeeper),
		app.IBCFeeKeeper, // ISC4 Wrapper: fee IBC middleware
		app.IBCKeeper.ChannelKeeper,
		app.IBCKeeper.PortKeeper,
		scopedWasmKeeper,
		app.TransferKeeper,
		app.MsgServiceRouter(),
		app.GRPCQueryRouter(),
		wasmDir,
		wasmConfig,
		wasmkeeper.BuiltInCapabilities(),
		authAddr,
		wasmOpts...,
	)

	// Create fee enabled wasm ibc Stack
	var wasmStack porttypes.IBCModule
	wasmStackIBCHandler := wasm.NewIBCHandler(app.WasmKeeper, app.IBCKeeper.ChannelKeeper, app.IBCFeeKeeper)
	wasmStack = ibcfee.NewIBCMiddleware(wasmStackIBCHandler, app.IBCFeeKeeper)

	// Create Interchain Accounts Stack
	// SendPacket, since it is originating from the application to core IBC:
	// icaAuthModuleKeeper.SendTx -> icaController.SendPacket -> fee.SendPacket -> channel.SendPacket
	var icaControllerStack porttypes.IBCModule
	// integration point for custom authentication modules
	// see https://medium.com/the-interchain-foundation/ibc-go-v6-changes-to-interchain-accounts-and-how-it-impacts-your-chain-806c185300d7
	var noAuthzModule porttypes.IBCModule
	icaControllerStack = icacontroller.NewIBCMiddleware(noAuthzModule, app.ICAControllerKeeper)
	// app.ICAAuthModule = icaControllerStack.(ibcmock.IBCModule)
	icaControllerStack = icacontroller.NewIBCMiddleware(icaControllerStack, app.ICAControllerKeeper)
	// icaControllerStack = ibccallbacks.NewIBCMiddleware(icaControllerStack, app.IBCFeeKeeper, wasmStackIBCHandler, wasm.DefaultMaxIBCCallbackGas)
	icaICS4Wrapper := icaControllerStack.(porttypes.ICS4Wrapper)
	icaControllerStack = ibcfee.NewIBCMiddleware(icaControllerStack, app.IBCFeeKeeper)
	// Since the callbacks middleware itself is an ics4wrapper, it needs to be passed to the ica controller keeper
	app.ICAControllerKeeper.WithICS4Wrapper(icaICS4Wrapper)

	// RecvPacket, message that originates from core IBC and goes down to app, the flow is:
	// channel.RecvPacket -> fee.OnRecvPacket -> icaHost.OnRecvPacket
	var icaHostStack porttypes.IBCModule
	icaHostStack = icahost.NewIBCModule(app.ICAHostKeeper)
	icaHostStack = ibcfee.NewIBCMiddleware(icaHostStack, app.IBCFeeKeeper)

	// Create Transfer Stack
	var transferStack porttypes.IBCModule
	transferStack = transfer.NewIBCModule(app.TransferKeeper)
	// transferStack = ibccallbacks.NewIBCMiddleware(transferStack, app.IBCFeeKeeper, wasmStackIBCHandler, wasm.DefaultMaxIBCCallbackGas)
	// transferICS4Wrapper := transferStack.(porttypes.ICS4Wrapper)
	transferStack = ibcfee.NewIBCMiddleware(transferStack, app.IBCFeeKeeper)
	// Since the callbacks middleware itself is an ics4wrapper, it needs to be passed to the ica controller keeper
	// app.TransferKeeper.WithICS4Wrapper(transferICS4Wrapper)

	// Create static IBC router, add app routes, then set and seal it
	ibcRouter := porttypes.NewRouter().
		AddRoute(ibctransfertypes.ModuleName, transferStack).
		AddRoute(wasmtypes.ModuleName, wasmStack).
		AddRoute(icacontrollertypes.SubModuleName, icaControllerStack).
		AddRoute(icahosttypes.SubModuleName, icaHostStack)
	app.IBCKeeper.SetRouter(ibcRouter)

	/****  Module Options ****/

	// NOTE: we may consider parsing `appOpts` inside module constructors. For the moment
	// we prefer to be more strict in what arguments the modules expect.
	skipGenesisInvariants := cast.ToBool(appOpts.Get(crisis.FlagSkipGenesisInvariants))

	// NOTE: Any module instantiated in the module manager that is later modified
	// must be passed by reference here.
	app.ModuleManager = module.NewManager(
		genutil.NewAppModule(
			app.AccountKeeper,
			app.ValidationKeeper,
			app,
			txConfig,
		),
		auth.NewAppModule(appCodec, app.AccountKeeper, authsims.RandomGenesisAccounts, app.GetSubspace(authtypes.ModuleName)),
		vesting.NewAppModule(app.AccountKeeper, app.BankKeeper),
		bank.NewAppModule(appCodec, app.BankKeeper, app.AccountKeeper, app.GetSubspace(banktypes.ModuleName)),
		feegrantmodule.NewAppModule(appCodec, app.AccountKeeper, app.BankKeeper, app.FeeGrantKeeper, app.interfaceRegistry),
		gov.NewAppModule(appCodec, &app.GovKeeper, app.AccountKeeper, app.BankKeeper, app.GetSubspace(govtypes.ModuleName)),
		mint.NewAppModule(appCodec, app.MintKeeper, app.AccountKeeper, nil, app.GetSubspace(minttypes.ModuleName)),
		slashing.NewAppModule(appCodec, app.SlashingKeeper, app.AccountKeeper, app.BankKeeper, app.ValidationKeeper, app.GetSubspace(slashingtypes.ModuleName), app.interfaceRegistry),
		distr.NewAppModule(appCodec, app.DistrKeeper, app.AccountKeeper, app.BankKeeper, app.ValidationKeeper, app.GetSubspace(distrtypes.ModuleName)),
		validation.NewAppModule(appCodec, app.ValidationKeeper, app.AccountKeeper, app.BankKeeper, app.GetSubspace(validationtypes.ModuleName)),
		upgrade.NewAppModule(app.UpgradeKeeper, app.AccountKeeper.AddressCodec()),
		evidence.NewAppModule(app.EvidenceKeeper),
		params.NewAppModule(app.ParamsKeeper),
		authzmodule.NewAppModule(appCodec, app.AuthzKeeper, app.AccountKeeper, app.BankKeeper, app.interfaceRegistry),
		groupmodule.NewAppModule(appCodec, app.GroupKeeper, app.AccountKeeper, app.BankKeeper, app.interfaceRegistry),
		nftmodule.NewAppModule(appCodec, app.NFTKeeper, app.AccountKeeper, app.BankKeeper, app.interfaceRegistry),
		consensus.NewAppModule(appCodec, app.ConsensusParamsKeeper),
		circuit.NewAppModule(appCodec, app.CircuitKeeper),
		// non sdk modules
		capability.NewAppModule(appCodec, *app.CapabilityKeeper, false),
		wasm.NewAppModule(appCodec, &app.WasmKeeper, app.ValidationKeeper, app.AccountKeeper, app.BankKeeper, app.MsgServiceRouter(), app.GetSubspace(wasmtypes.ModuleName)),
		ibc.NewAppModule(app.IBCKeeper),
		transfer.NewAppModule(app.TransferKeeper),
		ibcfee.NewAppModule(app.IBCFeeKeeper),
		ica.NewAppModule(&app.ICAControllerKeeper, &app.ICAHostKeeper),
		ibctm.AppModule{},
		// zenrock modules
		identityModule,
		treasuryModule,
		policyModule,
		zenBTCModule,
		zentpModule,
		// sdk
		crisis.NewAppModule(app.CrisisKeeper, skipGenesisInvariants, app.GetSubspace(crisistypes.ModuleName)), // always be last to make sure that it checks for all invariants and not only part of them
	)

	// BasicModuleManager defines the module BasicManager is in charge of setting up basic,
	// non-dependant module elements, such as codec registration and genesis verification.
	// By default it is composed of all the module from the module manager.
	// Additionally, app module basics can be overwritten by passing them as argument.
	app.BasicModuleManager = module.NewBasicManagerFromManager(
		app.ModuleManager,
		map[string]module.AppModuleBasic{
			genutiltypes.ModuleName: genutil.NewAppModuleBasic(genutiltypes.DefaultMessageValidator),
			govtypes.ModuleName: gov.NewAppModuleBasic(
				[]govclient.ProposalHandler{
					paramsclient.ProposalHandler,
				},
			),
		})
	app.BasicModuleManager.RegisterLegacyAminoCodec(legacyAmino)
	app.BasicModuleManager.RegisterInterfaces(interfaceRegistry)

	// NOTE: upgrade module is required to be prioritized
	app.ModuleManager.SetOrderPreBlockers(
		upgradetypes.ModuleName,
	)
	// During begin block slashing happens after distr.BeginBlocker so that
	// there is nothing left over in the validator fee pool, so as to keep the
	// CanWithdrawInvariant invariant.
	// NOTE: staking module is required if HistoricalEntries param > 0
	// NOTE: capability module's beginblocker must come before any modules using capabilities (e.g. IBC)
	app.ModuleManager.SetOrderBeginBlockers(
		minttypes.ModuleName,
		distrtypes.ModuleName,
		slashingtypes.ModuleName,
		evidencetypes.ModuleName,
		validationtypes.ModuleName,
		genutiltypes.ModuleName,
		authz.ModuleName,
		// additional non simd modules
		capabilitytypes.ModuleName,
		ibctransfertypes.ModuleName,
		ibcexported.ModuleName,
		icatypes.ModuleName,
		ibcfeetypes.ModuleName,
		wasmtypes.ModuleName,
		policytypes.ModuleName,
		identitytypes.ModuleName,
		treasurytypes.ModuleName,
		zenbtctypes.ModuleName,
		zentptypes.ModuleName,
	)

	app.ModuleManager.SetOrderEndBlockers(
		crisistypes.ModuleName,
		govtypes.ModuleName,
		validationtypes.ModuleName,
		genutiltypes.ModuleName,
		feegrant.ModuleName,
		group.ModuleName,
		// additional non simd modules
		capabilitytypes.ModuleName,
		ibctransfertypes.ModuleName,
		ibcexported.ModuleName,
		icatypes.ModuleName,
		ibcfeetypes.ModuleName,
		wasmtypes.ModuleName,
		policytypes.ModuleName,
		identitytypes.ModuleName,
		treasurytypes.ModuleName,
		zenbtctypes.ModuleName,
		zentptypes.ModuleName,
	)

	// NOTE: The genutils module must occur after staking so that pools are
	// properly initialized with tokens from genesis accounts.
	// NOTE: The genutils module must also occur after auth so that it can access the params from auth.
	// NOTE: Capability module must occur first so that it can initialize any capabilities
	// so that other modules that want to create or claim capabilities afterwards in InitChain
	// can do so safely.
	// NOTE: wasm module should be at the end as it can call other module functionality direct or via message dispatching during
	// genesis phase. For example bank transfer, auth account check, staking, ...
	genesisModuleOrder := []string{
		capabilitytypes.ModuleName,
		// simd modules
		authtypes.ModuleName, banktypes.ModuleName,
		distrtypes.ModuleName, validationtypes.ModuleName, slashingtypes.ModuleName, govtypes.ModuleName,
		minttypes.ModuleName, crisistypes.ModuleName, genutiltypes.ModuleName, evidencetypes.ModuleName, authz.ModuleName,
		feegrant.ModuleName, nft.ModuleName, group.ModuleName, paramstypes.ModuleName, upgradetypes.ModuleName,
		vestingtypes.ModuleName, consensusparamtypes.ModuleName, circuittypes.ModuleName,
		// additional non simd modules
		ibctransfertypes.ModuleName,
		ibcexported.ModuleName,
		icatypes.ModuleName,
		ibcfeetypes.ModuleName,
		// wasm after ibc transfer
		wasmtypes.ModuleName,
		policytypes.ModuleName,
		identitytypes.ModuleName,
		treasurytypes.ModuleName,
		zenbtctypes.ModuleName,
		zentptypes.ModuleName,
	}
	app.ModuleManager.SetOrderInitGenesis(genesisModuleOrder...)
	app.ModuleManager.SetOrderExportGenesis(genesisModuleOrder...)

	// Uncomment if you want to set a custom migration order here.
	// app.ModuleManager.SetOrderMigrations(custom order)

	app.ModuleManager.RegisterInvariants(app.CrisisKeeper)
	app.configurator = module.NewConfigurator(app.appCodec, app.MsgServiceRouter(), app.GRPCQueryRouter())
	err = app.ModuleManager.RegisterServices(app.configurator)
	if err != nil {
		panic(err)
	}

	// RegisterUpgradeHandlers is used for registering any on-chain upgrades.
	// Make sure it's called after `app.ModuleManager` and `app.configurator` are set.
	app.RegisterUpgradeHandlers()

	autocliv1.RegisterQueryServer(app.GRPCQueryRouter(), runtimeservices.NewAutoCLIQueryService(app.ModuleManager.Modules))

	reflectionSvc, err := runtimeservices.NewReflectionService()
	if err != nil {
		panic(err)
	}
	reflectionv1.RegisterReflectionServiceServer(app.GRPCQueryRouter(), reflectionSvc)

	// add test gRPC service for testing gRPC queries in isolation
	// testdata_pulsar.RegisterQueryServer(app.GRPCQueryRouter(), testdata_pulsar.QueryImpl{})

	// create the simulation manager and define the order of the modules for deterministic simulations
	//
	// NOTE: this is not required apps that don't use the simulator for fuzz testing
	// transactions
	overrideModules := map[string]module.AppModuleSimulation{
		authtypes.ModuleName: auth.NewAppModule(app.appCodec, app.AccountKeeper, authsims.RandomGenesisAccounts, app.GetSubspace(authtypes.ModuleName)),
	}
	app.sm = module.NewSimulationManagerFromAppModules(app.ModuleManager.Modules, overrideModules)

	app.sm.RegisterStoreDecoders()

	// initialize stores
	app.MountKVStores(keys)
	app.MountTransientStores(tkeys)
	app.MountMemoryStores(memKeys)

	// initialize BaseApp
	app.SetInitChainer(app.InitChainer)
	app.SetPreBlocker(app.PreBlocker)
	app.SetBeginBlocker(app.BeginBlocker)
	app.SetEndBlocker(app.EndBlocker)
	app.SetExtendVoteHandler(app.ExtendVoteHandler)
	app.SetVerifyVoteExtensionHandler(app.VerifyVoteExtensionHandler)
	app.SetPrepareProposal(app.PrepareProposalHandler)
	app.SetProcessProposal(app.ProcessProposalHandler)
	app.setAnteHandler(txConfig, wasmConfig, keys[wasmtypes.StoreKey])

	// must be before Loading version
	// requires the snapshot store to be created and registered as a BaseAppOption
	// see cmd/wasmd/root.go: 206 - 214 approx
	if manager := app.SnapshotManager(); manager != nil {
		err := manager.RegisterExtensions(
			wasmkeeper.NewWasmSnapshotter(app.CommitMultiStore(), &app.WasmKeeper),
		)
		if err != nil {
			panic(fmt.Errorf("failed to register snapshot extension: %s", err))
		}
	}

	app.ScopedIBCKeeper = scopedIBCKeeper
	app.ScopedTransferKeeper = scopedTransferKeeper
	app.ScopedWasmKeeper = scopedWasmKeeper
	app.ScopedICAHostKeeper = scopedICAHostKeeper
	app.ScopedICAControllerKeeper = scopedICAControllerKeeper

	// In v0.46, the SDK introduces _postHandlers_. PostHandlers are like
	// antehandlers, but are run _after_ the `runMsgs` execution. They are also
	// defined as a chain, and have the same signature as antehandlers.
	//
	// In baseapp, postHandlers are run in the same store branch as `runMsgs`,
	// meaning that both `runMsgs` and `postHandler` state will be committed if
	// both are successful, and both will be reverted if any of the two fails.
	//
	// The SDK exposes a default postHandlers chain
	//
	// Please note that changing any of the anteHandler or postHandler chain is
	// likely to be a state-machine breaking change, which needs a coordinated
	// upgrade.
	app.setPostHandler()

	// At startup, after all modules have been registered, check that all proto
	// annotations are correct.
	protoFiles, err := proto.MergedRegistry()
	if err != nil {
		panic(err)
	}
	err = msgservice.ValidateProtoAnnotations(protoFiles)
	if err != nil {
		// Once we switch to using protoreflect-based antehandlers, we might
		// want to panic here instead of logging a warning.
		_, _ = fmt.Fprintln(os.Stderr, err.Error())
	}

	if loadLatest {
		if err := app.LoadLatestVersion(); err != nil {
			panic(fmt.Errorf("error loading last version: %w", err))
		}
		ctx := app.BaseApp.NewUncachedContext(true, tmproto.Header{})

		// Initialize pinned codes in wasmvm as they are not persisted there
		if err := app.WasmKeeper.InitializePinnedCodes(ctx); err != nil {
			panic(fmt.Sprintf("failed initialize pinned codes %s", err))
		}
	}

	return app
}

func (app *ZenrockApp) setAnteHandler(txConfig client.TxConfig, wasmConfig wasmtypes.WasmConfig, txCounterStoreKey *storetypes.KVStoreKey) {
	anteHandler, err := NewAnteHandler(
		HandlerOptions{
			HandlerOptions: ante.HandlerOptions{
				AccountKeeper:   app.AccountKeeper,
				BankKeeper:      app.BankKeeper,
				SignModeHandler: txConfig.SignModeHandler(),
				FeegrantKeeper:  app.FeeGrantKeeper,
				SigGasConsumer:  ante.DefaultSigVerificationGasConsumer,
				TxFeeChecker: func(ctx sdk.Context, tx sdk.Tx) (sdk.Coins, int64, error) {
					return checkTxFeeWithValidatorMinGasPrices(ctx, tx, &app.TreasuryKeeper)
				},
			},
			IBCKeeper:             app.IBCKeeper,
			WasmConfig:            &wasmConfig,
			WasmKeeper:            &app.WasmKeeper,
			TXCounterStoreService: runtime.NewKVStoreService(txCounterStoreKey),
			CircuitKeeper:         &app.CircuitKeeper,
		},
	)
	if err != nil {
		panic(fmt.Errorf("failed to create AnteHandler: %s", err))
	}

	// Set the AnteHandler for the app
	app.SetAnteHandler(anteHandler)

	app.setupUpgradeHandlers()
}

func (app *ZenrockApp) setPostHandler() {
	postHandler, err := posthandler.NewPostHandler(
		posthandler.HandlerOptions{},
	)
	if err != nil {
		panic(err)
	}

	app.SetPostHandler(postHandler)
}

// Name returns the name of the App
func (app *ZenrockApp) Name() string { return app.BaseApp.Name() }

// PreBlocker application updates every pre block
func (app *ZenrockApp) PreBlocker(ctx sdk.Context, req *abci.RequestFinalizeBlock) (*sdk.ResponsePreBlock, error) {
	if err := app.ValidationKeeper.PreBlocker(ctx, req); err != nil {
		app.Logger().Error("x/"+validationtypes.ModuleName+" preblocker err: ", "err", err)
	}

	return app.ModuleManager.PreBlock(ctx)
}

// BeginBlocker application updates every begin block
func (app *ZenrockApp) BeginBlocker(ctx sdk.Context) (sdk.BeginBlock, error) {
	return app.ModuleManager.BeginBlock(ctx)
}

// EndBlocker application updates every end block
func (app *ZenrockApp) EndBlocker(ctx sdk.Context) (sdk.EndBlock, error) {
	return app.ModuleManager.EndBlock(ctx)
}

func (a *ZenrockApp) Configurator() module.Configurator {
	return a.configurator
}

// InitChainer application update at chain initialization
func (app *ZenrockApp) InitChainer(ctx sdk.Context, req *abci.RequestInitChain) (*abci.ResponseInitChain, error) {
	var genesisState GenesisState
	if err := json.Unmarshal(req.AppStateBytes, &genesisState); err != nil {
		panic(err)
	}
	err := app.UpgradeKeeper.SetModuleVersionMap(ctx, app.ModuleManager.GetVersionMap())
	if err != nil {
		panic(err)
	}
	response, err := app.ModuleManager.InitGenesis(ctx, app.appCodec, genesisState)
	return response, err
}

// LoadHeight loads a particular height
func (app *ZenrockApp) LoadHeight(height int64) error {
	return app.LoadVersion(height)
}

// LegacyAmino returns legacy amino codec.
//
// NOTE: This is solely to be used for testing purposes as it may be desirable
// for modules to register their own custom testing types.
func (app *ZenrockApp) LegacyAmino() *codec.LegacyAmino {
	return app.legacyAmino
}

// AppCodec returns app codec.
//
// NOTE: This is solely to be used for testing purposes as it may be desirable
// for modules to register their own custom testing types.
func (app *ZenrockApp) AppCodec() codec.Codec {
	return app.appCodec
}

// InterfaceRegistry returns ZenrockApp's InterfaceRegistry
func (app *ZenrockApp) InterfaceRegistry() types.InterfaceRegistry {
	return app.interfaceRegistry
}

// TxConfig returns ZenrockApp's TxConfig
func (app *ZenrockApp) TxConfig() client.TxConfig {
	return app.txConfig
}

// AutoCliOpts returns the autocli options for the app.
func (app *ZenrockApp) AutoCliOpts() autocli.AppOptions {
	modules := make(map[string]appmodule.AppModule, 0)
	for _, m := range app.ModuleManager.Modules {
		if moduleWithName, ok := m.(module.HasName); ok {
			moduleName := moduleWithName.Name()
			if appModule, ok := moduleWithName.(appmodule.AppModule); ok {
				modules[moduleName] = appModule
			}
		}
	}

	return autocli.AppOptions{
		Modules:               modules,
		ModuleOptions:         runtimeservices.ExtractAutoCLIOptions(app.ModuleManager.Modules),
		AddressCodec:          authcodec.NewBech32Codec(sdk.GetConfig().GetBech32AccountAddrPrefix()),
		ValidatorAddressCodec: authcodec.NewBech32Codec(sdk.GetConfig().GetBech32ValidatorAddrPrefix()),
		ConsensusAddressCodec: authcodec.NewBech32Codec(sdk.GetConfig().GetBech32ConsensusAddrPrefix()),
	}
}

// DefaultGenesis returns a default genesis from the registered AppModuleBasic's.
func (a *ZenrockApp) DefaultGenesis() map[string]json.RawMessage {
	return a.BasicModuleManager.DefaultGenesis(a.appCodec)
}

// GetKey returns the KVStoreKey for the provided store key.
//
// NOTE: This is solely to be used for testing purposes.
func (app *ZenrockApp) GetKey(storeKey string) *storetypes.KVStoreKey {
	return app.keys[storeKey]
}

// GetStoreKeys returns all the stored store keys.
func (app *ZenrockApp) GetStoreKeys() []storetypes.StoreKey {
	keys := make([]storetypes.StoreKey, 0, len(app.keys))
	for _, key := range app.keys {
		keys = append(keys, key)
	}
	sort.Slice(keys, func(i, j int) bool {
		return keys[i].Name() < keys[j].Name()
	})
	return keys
}

// GetTKey returns the TransientStoreKey for the provided store key.
//
// NOTE: This is solely to be used for testing purposes.
func (app *ZenrockApp) GetTKey(storeKey string) *storetypes.TransientStoreKey {
	return app.tkeys[storeKey]
}

// GetMemKey returns the MemStoreKey for the provided mem key.
//
// NOTE: This is solely used for testing purposes.
func (app *ZenrockApp) GetMemKey(storeKey string) *storetypes.MemoryStoreKey {
	return app.memKeys[storeKey]
}

// GetSubspace returns a param subspace for a given module name.
//
// NOTE: This is solely to be used for testing purposes.
func (app *ZenrockApp) GetSubspace(moduleName string) paramstypes.Subspace {
	subspace, _ := app.ParamsKeeper.GetSubspace(moduleName)
	return subspace
}

// SimulationManager implements the SimulationApp interface
func (app *ZenrockApp) SimulationManager() *module.SimulationManager {
	return app.sm
}

// RegisterAPIRoutes registers all application module routes with the provided
// API server.
func (app *ZenrockApp) RegisterAPIRoutes(apiSvr *api.Server, apiConfig config.APIConfig) {
	clientCtx := apiSvr.ClientCtx
	// Register new tx routes from grpc-gateway.
	authtx.RegisterGRPCGatewayRoutes(clientCtx, apiSvr.GRPCGatewayRouter)

	// Register new CometBFT queries routes from grpc-gateway.
	cmtservice.RegisterGRPCGatewayRoutes(clientCtx, apiSvr.GRPCGatewayRouter)

	// Register node gRPC service for grpc-gateway.
	nodeservice.RegisterGRPCGatewayRoutes(clientCtx, apiSvr.GRPCGatewayRouter)

	// Register grpc-gateway routes for all modules.
	app.BasicModuleManager.RegisterGRPCGatewayRoutes(clientCtx, apiSvr.GRPCGatewayRouter)

	// register swagger API from root so that other applications can override easily
	if err := server.RegisterSwaggerAPI(apiSvr.ClientCtx, apiSvr.Router, apiConfig.Swagger); err != nil {
		panic(err)
	}
}

// RegisterTxService implements the Application.RegisterTxService method.
func (app *ZenrockApp) RegisterTxService(clientCtx client.Context) {
	authtx.RegisterTxService(app.BaseApp.GRPCQueryRouter(), clientCtx, app.BaseApp.Simulate, app.interfaceRegistry)
}

// RegisterTendermintService implements the Application.RegisterTendermintService method.
func (app *ZenrockApp) RegisterTendermintService(clientCtx client.Context) {
	cmtApp := server.NewCometABCIWrapper(app)
	cmtservice.RegisterTendermintService(
		clientCtx,
		app.BaseApp.GRPCQueryRouter(),
		app.interfaceRegistry,
		cmtApp.Query,
	)
}

func (app *ZenrockApp) RegisterNodeService(clientCtx client.Context, cfg config.Config) {
	nodeservice.RegisterNodeService(clientCtx, app.GRPCQueryRouter(), cfg)
}

// GetMaccPerms returns a copy of the module account permissions
//
// NOTE: This is solely to be used for testing purposes.
func GetMaccPerms() map[string][]string {
	dupMaccPerms := make(map[string][]string)
	for k, v := range maccPerms {
		dupMaccPerms[k] = v
	}

	return dupMaccPerms
}

// BlockedAddresses returns all the app's blocked account addresses.
func BlockedAddresses() map[string]bool {
	modAccAddrs := make(map[string]bool)
	for acc := range GetMaccPerms() {
		modAccAddrs[authtypes.NewModuleAddress(acc).String()] = true
	}

	// allow the following addresses to receive funds
	delete(modAccAddrs, authtypes.NewModuleAddress(govtypes.ModuleName).String())
	delete(modAccAddrs, authtypes.NewModuleAddress(minttypes.ModuleName).String())
	delete(modAccAddrs, authtypes.NewModuleAddress(zentptypes.ModuleName).String())

	return modAccAddrs
}

// initParamsKeeper init params keeper and its subspaces
func initParamsKeeper(appCodec codec.BinaryCodec, legacyAmino *codec.LegacyAmino, key, tkey storetypes.StoreKey) paramskeeper.Keeper {
	paramsKeeper := paramskeeper.NewKeeper(appCodec, legacyAmino, key, tkey)

	paramsKeeper.Subspace(authtypes.ModuleName)
	paramsKeeper.Subspace(banktypes.ModuleName)
	paramsKeeper.Subspace(validationtypes.ModuleName)
	paramsKeeper.Subspace(minttypes.ModuleName)
	paramsKeeper.Subspace(distrtypes.ModuleName)
	paramsKeeper.Subspace(slashingtypes.ModuleName)
	paramsKeeper.Subspace(govtypes.ModuleName)
	paramsKeeper.Subspace(crisistypes.ModuleName)

	// register the IBC key tables for legacy param subspaces
	keyTable := ibcclienttypes.ParamKeyTable()
	keyTable.RegisterParamSet(&ibcconnectiontypes.Params{})
	paramsKeeper.Subspace(ibcexported.ModuleName).WithKeyTable(keyTable)
	paramsKeeper.Subspace(ibctransfertypes.ModuleName).WithKeyTable(ibctransfertypes.ParamKeyTable())
	paramsKeeper.Subspace(icacontrollertypes.SubModuleName).WithKeyTable(icacontrollertypes.ParamKeyTable())
	paramsKeeper.Subspace(icahosttypes.SubModuleName).WithKeyTable(icahosttypes.ParamKeyTable())

	paramsKeeper.Subspace(wasmtypes.ModuleName)
	paramsKeeper.Subspace(policytypes.ModuleName)
	paramsKeeper.Subspace(identitytypes.ModuleName)
	paramsKeeper.Subspace(treasurytypes.ModuleName)
	paramsKeeper.Subspace(zenbtctypes.ModuleName)
	paramsKeeper.Subspace(zentptypes.ModuleName)
	return paramsKeeper
}

// default code from ante.NewDeductFeeDecorator and modified to read min gas fee from treasury params instead of context

// checkTxFeeWithValidatorMinGasPrices implements the default fee logic, where the minimum price per
// unit of gas is fixed and set by each validator, can the tx priority is computed from the gas price.
func checkTxFeeWithValidatorMinGasPrices(ctx sdk.Context, tx sdk.Tx, treasuryKeeper *treasurykeeper.Keeper) (sdk.Coins, int64, error) {
	feeTx, ok := tx.(sdk.FeeTx)
	if !ok {
		return nil, 0, errorsmod.Wrap(sdkerrors.ErrTxDecode, "Tx must be a FeeTx")
	}

	feeCoins := feeTx.GetFee()
	gas := feeTx.GetGas()

	// Ensure that the provided fees meet a minimum threshold for the validator,
	// if this is a CheckTx. This is only for local mempool purposes, and thus
	// is only ran on check tx.
	if ctx.IsCheckTx() {
		params, err := treasuryKeeper.ParamStore.Get(ctx)
		if err != nil {
			return nil, 0, errorsmod.Wrapf(sdkerrors.ErrIO, "unable to read treasury params: %s", err)
		}

		minGas, _ := sdk.ParseDecCoins(params.MinGasFee)
		minGasPrices := minGas // ctx.MinGasPrices()
		if !minGasPrices.IsZero() {
			requiredFees := make(sdk.Coins, len(minGasPrices))

			// Determine the required fees by multiplying each required minimum gas
			// price by the gas limit, where fee = ceil(minGasPrice * gasLimit).
			glDec := sdkmath.LegacyNewDec(int64(gas))
			for i, gp := range minGasPrices {
				fee := gp.Amount.Mul(glDec)
				requiredFees[i] = sdk.NewCoin(gp.Denom, fee.Ceil().RoundInt())
			}

			if !feeCoins.IsAnyGTE(requiredFees) {
				return nil, 0, errorsmod.Wrapf(sdkerrors.ErrInsufficientFee, "insufficient fees; got: %s required: %s", feeCoins, requiredFees)
			}
		}
	}

	priority := getTxPriority(feeCoins, int64(gas))
	return feeCoins, priority, nil
}

// getTxPriority returns a naive tx priority based on the amount of the smallest denomination of the gas price
// provided in a transaction.
// NOTE: This implementation should be used with a great consideration as it opens potential attack vectors
// where txs with multiple coins could not be prioritize as expected.
func getTxPriority(fee sdk.Coins, gas int64) int64 {
	var priority int64
	for _, c := range fee {
		p := int64(math.MaxInt64)
		gasPrice := c.Amount.QuoRaw(gas)
		if gasPrice.IsInt64() {
			p = gasPrice.Int64()
		}
		if priority == 0 || p < priority {
			priority = p
		}
	}

	return priority
}

func (app *ZenrockApp) setupUpgradeHandlers() {
	// v1 to v2 upgrade handler
	app.UpgradeKeeper.SetUpgradeHandler(
		v5.UpgradeName,
		v5.CreateUpgradeHandler(app.ModuleManager, app.Configurator()),
	)

	upgradeInfo, err := app.UpgradeKeeper.ReadUpgradeInfoFromDisk()
	if err != nil {
		panic(fmt.Errorf("failed to read upgrade info from disk: %w", err))
	}

	if app.UpgradeKeeper.IsSkipHeight(upgradeInfo.Height) {
		return
	}

	var storeUpgrades *storetypes.StoreUpgrades

	switch upgradeInfo.Name {
	case v5.UpgradeName:
		storeUpgrades = &storetypes.StoreUpgrades{
			Added: []string{zenbtctypes.ModuleName},
		}
	default:
		return
	}

	// configure store loader that checks if version == upgradeHeight and applies store upgrades
	app.SetStoreLoader(upgradetypes.UpgradeStoreLoader(upgradeInfo.Height, storeUpgrades))
}

// In loving memory of Kris Daniels
// Beloved colleague and contributor<|MERGE_RESOLUTION|>--- conflicted
+++ resolved
@@ -205,11 +205,8 @@
 	wasmtypes.ModuleName:               {authtypes.Burner},
 	identitytypes.ModuleName:           nil,
 	treasurytypes.KeyringCollectorName: nil,
-<<<<<<< HEAD
+	treasurytypes.KeyringEscrowName:    nil,
 	zentptypes.ModuleName:              {authtypes.Minter, authtypes.Burner},
-=======
-	treasurytypes.KeyringEscrowName:    nil,
->>>>>>> 32ecec46
 }
 
 var (
