--- conflicted
+++ resolved
@@ -1,7 +1,6 @@
 package keeper
 
 import (
-	"context"
 	"testing"
 
 	"cosmossdk.io/log"
@@ -49,12 +48,9 @@
 		bankKeeper,
 		*identityKeeper,
 		*policyKeeper,
-<<<<<<< HEAD
 		mintKeeper,
 		runtime.NewMemStoreService(memStoreKey),
-=======
 		nil,
->>>>>>> dd468ad0
 	)
 
 	ctx := sdk.NewContext(stateStore, cmtproto.Header{}, false, log.NewNopLogger())
