grpc_port: 9191
state_file: "cache.json"
operator_config: "eigen_operator_config.yaml"
network: "testnet"
eth_oracle:
  rpc:
    local: "http://127.0.0.1:8545"
    testnet: "https://alien-fittest-dew.ethereum-holesky.quiknode.pro/83464d9ac98adf68666cc53b8f8743ad7309335e/"
    mainnet: "https://cool-shy-bush.quiknode.pro/9a1739eb23b5210f8c13f67c5235957ec3bbffb7/"
  contract_addrs:
    service_manager: "0xb48F00b89A4017f78794F35cb1ef540EDA5d201B"
    price_feed: "0x5f4eC3Df9cbd43714FE2740f5E3616155c5b8419"
  network_name: "Holešky Ethereum Testnet"
solana_rpc:
<<<<<<< HEAD
  testnet: "https://fittest-ultra-paper.solana-testnet.quiknode.pro/727ef0ea447615dbabbb6d1aad8fabfd58d98fd0/"
  mainnet: ""
proxy_rpc:
  url: "http://127.0.0.1:1234"
  user: "user"
  password: "secret"
=======
  testnet: "https://api.testnet.solana.com"
  mainnet: ""
>>>>>>> deecb572
<|MERGE_RESOLUTION|>--- conflicted
+++ resolved
@@ -12,14 +12,9 @@
     price_feed: "0x5f4eC3Df9cbd43714FE2740f5E3616155c5b8419"
   network_name: "Holešky Ethereum Testnet"
 solana_rpc:
-<<<<<<< HEAD
-  testnet: "https://fittest-ultra-paper.solana-testnet.quiknode.pro/727ef0ea447615dbabbb6d1aad8fabfd58d98fd0/"
+  testnet: "https://api.testnet.solana.com"
   mainnet: ""
 proxy_rpc:
   url: "http://127.0.0.1:1234"
   user: "user"
-  password: "secret"
-=======
-  testnet: "https://api.testnet.solana.com"
-  mainnet: ""
->>>>>>> deecb572
+  password: "secret"