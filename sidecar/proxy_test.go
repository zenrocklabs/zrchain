package main

import (
	"encoding/hex"
	"net"
	"os"
	"testing"
	"time"

	"github.com/Zenrock-Foundation/zrchain/v6/sidecar/neutrino"
	"github.com/stretchr/testify/require"
)

// checkExternalDependencies checks if required external services are available
func checkExternalDependencies(t *testing.T) bool {
	// Check if we're in CI environment
	if os.Getenv("CI") == "true" {
		t.Skip("Skipping integration test in CI environment")
		return false
	}

	// Check if Bitcoin proxy is running
	conn, err := net.DialTimeout("tcp", "127.0.0.1:1234", 2*time.Second)
	if err != nil {
		t.Skipf("Bitcoin proxy not available at 127.0.0.1:1234: %v", err)
		return false
	}
	conn.Close()

	// Check if integration tests are explicitly enabled
	if os.Getenv("RUN_INTEGRATION_TESTS") != "true" {
		t.Skip("Integration tests disabled. Set RUN_INTEGRATION_TESTS=true to enable")
		return false
	}

	return true
}

func Test_ProxyFunctions_Testnet3(t *testing.T) {
<<<<<<< HEAD
	// Skip if external dependencies are not available
	if !checkExternalDependencies(t) {
		return
	}
=======
	t.Skip("manual test that requires local bitcoin proxy and may take time to sync; skipped in automated runs")
	//Do not run as part of CI.
>>>>>>> c3d84dc9

	// This test requires 2 additional pieces of setup:
	// 1. The 30 second sleep below gives the Neutrino nodes time to sync
	// 2. A Bitcoin Proxy needs to be running locally "http://127.0.0.1:1234", "user", "secret"

	ns := neutrino.NeutrinoServer{}
	ns.Initialize("testnet", "http://127.0.0.1:1234", "user", "secret", "./neutrino", 12345, "/neutrino_")

	// Reduced sleep time for faster test execution
	time.Sleep(10 * time.Second)

	// Get via the Neutrino Node
	header1, hash1, _, err := ns.GetBlockHeaderByHeight("testnet3", 1000)
	if err != nil {
		t.Skipf("Neutrino node not ready: %v", err)
		return
	}

	// Get via the Proxy
	header2, hash2, _, err := ns.ProxyGetBlockHeaderByHeight("testnet3", 1000)
	if err != nil {
		t.Skipf("Proxy not available: %v", err)
		return
	}

	// Compare block headers
	require.Equal(t, header1.Nonce, header2.Nonce, "block header mismatch")
	require.Equal(t, header1.Version, header2.Version, "block header mismatch")
	require.Equal(t, header1.Timestamp, header2.Timestamp, "block header mismatch")
	require.Equal(t, header1.Bits, header2.Bits, "block header mismatch")
	require.Equal(t, header1.MerkleRoot, header2.MerkleRoot, "block header mismatch")
	require.Equal(t, header1.PrevBlock, header2.PrevBlock, "block header mismatch")

	require.Equal(t, hash1, hash2, "block hash mismatch")
}

func Test_ProxyFunctions_Testnet4(t *testing.T) {
<<<<<<< HEAD
	// Skip if external dependencies are not available
	if !checkExternalDependencies(t) {
		return
	}
=======
	t.Skip("manual test that requires local bitcoin proxy and may take time to sync; skipped in automated runs")
	//Do not run as part of CI.
>>>>>>> c3d84dc9

	// This test requires 2 additional pieces of setup:
	// 1. The 30 second sleep below gives the Neutrino nodes time to sync
	// 2. A Bitcoin Proxy needs to be running locally "http://127.0.0.1:1234", "user", "secret"

	ns := neutrino.NeutrinoServer{}
<<<<<<< HEAD
	ns.Initialize("http://127.0.0.1:1234", "user", "secret", "./neutrino", 12345, "/neutrino_")
=======
	ns.Initialize("testnet", "http://127.0.0.1:1234", "user", "secret", "./neutrino", 12345, "/neutrino_")
	time.Sleep(30 * time.Second)
>>>>>>> c3d84dc9

	// Reduced sleep time for faster test execution
	time.Sleep(10 * time.Second)

	// Get via the Neutrino Node - should return an error for testnet4
	_, _, _, err := ns.GetBlockHeaderByHeight("testnet4", 1000)
	require.Error(t, err, "Testnet4 should return an error")

	// Get via the Proxy
	_, hash2, _, err := ns.ProxyGetBlockHeaderByHeight("testnet4", 1000)
	if err != nil {
		t.Skipf("Proxy not available for testnet4: %v", err)
		return
	}

	hex := hex.EncodeToString(hash2[:])
	hex = ReverseHex(hex)
	require.Equal(t, hex, "00000000b747d47c3b38161693ad05e26924b3775a8be669751f969da836311e", "hash is invalid")
}

// Test_ProxyFunctions_Unit tests the proxy functions without external dependencies
func Test_ProxyFunctions_Unit(t *testing.T) {
	// Test ReverseHex function
	testCases := []struct {
		input    string
		expected string
	}{
		{"12345678", "78563412"},
		{"abcdef", "efcdab"},
		{"00", "00"},
		{"", ""},
	}

	for _, tc := range testCases {
		t.Run(tc.input, func(t *testing.T) {
			result := ReverseHex(tc.input)
			require.Equal(t, tc.expected, result)
		})
	}

	// Test invalid hex string
	result := ReverseHex("123")
	require.Equal(t, "invalid hex string", result)
}

// Test_NeutrinoServer_Initialization tests the NeutrinoServer initialization without external dependencies
func Test_NeutrinoServer_Initialization(t *testing.T) {
	ns := neutrino.NeutrinoServer{}

	// Test initialization with mock values
	ns.Initialize("http://localhost:8080", "testuser", "testpass", "./test_neutrino", 8080, "/test_")

	// Verify the server was initialized (basic check)
	require.NotNil(t, ns)
}

func ReverseHex(hexStr string) string {
	n := len(hexStr)
	if n%2 != 0 {
		// Ensure the hex string length is even
		return "invalid hex string"
	}
	result := make([]byte, n)
	for i := 0; i < n; i += 2 {
		// Copy two characters (one byte) at a time from the end to the beginning
		result[n-i-2], result[n-i-1] = hexStr[i], hexStr[i+1]
	}
	return string(result)
}<|MERGE_RESOLUTION|>--- conflicted
+++ resolved
@@ -2,8 +2,6 @@
 
 import (
 	"encoding/hex"
-	"net"
-	"os"
 	"testing"
 	"time"
 
@@ -11,67 +9,34 @@
 	"github.com/stretchr/testify/require"
 )
 
-// checkExternalDependencies checks if required external services are available
-func checkExternalDependencies(t *testing.T) bool {
-	// Check if we're in CI environment
-	if os.Getenv("CI") == "true" {
-		t.Skip("Skipping integration test in CI environment")
-		return false
-	}
-
-	// Check if Bitcoin proxy is running
-	conn, err := net.DialTimeout("tcp", "127.0.0.1:1234", 2*time.Second)
-	if err != nil {
-		t.Skipf("Bitcoin proxy not available at 127.0.0.1:1234: %v", err)
-		return false
-	}
-	conn.Close()
-
-	// Check if integration tests are explicitly enabled
-	if os.Getenv("RUN_INTEGRATION_TESTS") != "true" {
-		t.Skip("Integration tests disabled. Set RUN_INTEGRATION_TESTS=true to enable")
-		return false
-	}
-
-	return true
-}
-
 func Test_ProxyFunctions_Testnet3(t *testing.T) {
-<<<<<<< HEAD
-	// Skip if external dependencies are not available
-	if !checkExternalDependencies(t) {
-		return
-	}
-=======
 	t.Skip("manual test that requires local bitcoin proxy and may take time to sync; skipped in automated runs")
 	//Do not run as part of CI.
->>>>>>> c3d84dc9
 
-	// This test requires 2 additional pieces of setup:
-	// 1. The 30 second sleep below gives the Neutrino nodes time to sync
-	// 2. A Bitcoin Proxy needs to be running locally "http://127.0.0.1:1234", "user", "secret"
+	//This test requires 2 additional pieces of setup, so will not work out of the box
+	/*
+		1. The 30 second sleep below gives the Neutrino nodes time to sync, an error will be returned unless the node
+		has sufficient time to download the block headers, once the database has been built the sleep can be removed if further
+		testing is run.
+		2. A Bitcoin Proxy needs to be running locally "http://127.0.0.1:1234", "user", "secret" so the alternative mechanism
+		of obtaining a block header can be tested.
+	*/
 
 	ns := neutrino.NeutrinoServer{}
 	ns.Initialize("testnet", "http://127.0.0.1:1234", "user", "secret", "./neutrino", 12345, "/neutrino_")
 
-	// Reduced sleep time for faster test execution
-	time.Sleep(10 * time.Second)
+	time.Sleep(30 * time.Second)
 
-	// Get via the Neutrino Node
+	//Get via the Neutrino Node
 	header1, hash1, _, err := ns.GetBlockHeaderByHeight("testnet3", 1000)
-	if err != nil {
-		t.Skipf("Neutrino node not ready: %v", err)
-		return
-	}
+	require.Nil(t, err, "error getting block header")
 
-	// Get via the Proxy
+	//Get via the Proxy
 	header2, hash2, _, err := ns.ProxyGetBlockHeaderByHeight("testnet3", 1000)
-	if err != nil {
-		t.Skipf("Proxy not available: %v", err)
-		return
-	}
+	require.Nil(t, err, "error getting block header")
 
-	// Compare block headers
+	//ignore height it takes a while for it to build the neutrino filters
+
 	require.Equal(t, header1.Nonce, header2.Nonce, "block header mismatch")
 	require.Equal(t, header1.Version, header2.Version, "block header mismatch")
 	require.Equal(t, header1.Timestamp, header2.Timestamp, "block header mismatch")
@@ -83,83 +48,35 @@
 }
 
 func Test_ProxyFunctions_Testnet4(t *testing.T) {
-<<<<<<< HEAD
-	// Skip if external dependencies are not available
-	if !checkExternalDependencies(t) {
-		return
-	}
-=======
 	t.Skip("manual test that requires local bitcoin proxy and may take time to sync; skipped in automated runs")
 	//Do not run as part of CI.
->>>>>>> c3d84dc9
 
-	// This test requires 2 additional pieces of setup:
-	// 1. The 30 second sleep below gives the Neutrino nodes time to sync
-	// 2. A Bitcoin Proxy needs to be running locally "http://127.0.0.1:1234", "user", "secret"
+	//This test requires 2 additional pieces of setup, so will not work out of the box
+	/*
+		1. The 30 second sleep below gives the Neutrino nodes time to sync, an error will be returned unless the node
+		has sufficient time to download the block headers, once the database has been built the sleep can be removed if further
+		testing is run.
+		2. A Bitcoin Proxy needs to be running locally "http://127.0.0.1:1234", "user", "secret" so the alternative mechanism
+		of obtaining a block header can be tested.
+	*/
 
 	ns := neutrino.NeutrinoServer{}
-<<<<<<< HEAD
-	ns.Initialize("http://127.0.0.1:1234", "user", "secret", "./neutrino", 12345, "/neutrino_")
-=======
 	ns.Initialize("testnet", "http://127.0.0.1:1234", "user", "secret", "./neutrino", 12345, "/neutrino_")
 	time.Sleep(30 * time.Second)
->>>>>>> c3d84dc9
 
-	// Reduced sleep time for faster test execution
-	time.Sleep(10 * time.Second)
-
-	// Get via the Neutrino Node - should return an error for testnet4
+	//Get via the Neutrino Node
 	_, _, _, err := ns.GetBlockHeaderByHeight("testnet4", 1000)
 	require.Error(t, err, "Testnet4 should return an error")
 
-	// Get via the Proxy
+	//Get via the Proxy
 	_, hash2, _, err := ns.ProxyGetBlockHeaderByHeight("testnet4", 1000)
-	if err != nil {
-		t.Skipf("Proxy not available for testnet4: %v", err)
-		return
-	}
+	require.Nil(t, err, "error getting block header")
 
 	hex := hex.EncodeToString(hash2[:])
 	hex = ReverseHex(hex)
 	require.Equal(t, hex, "00000000b747d47c3b38161693ad05e26924b3775a8be669751f969da836311e", "hash is invalid")
+
 }
-
-// Test_ProxyFunctions_Unit tests the proxy functions without external dependencies
-func Test_ProxyFunctions_Unit(t *testing.T) {
-	// Test ReverseHex function
-	testCases := []struct {
-		input    string
-		expected string
-	}{
-		{"12345678", "78563412"},
-		{"abcdef", "efcdab"},
-		{"00", "00"},
-		{"", ""},
-	}
-
-	for _, tc := range testCases {
-		t.Run(tc.input, func(t *testing.T) {
-			result := ReverseHex(tc.input)
-			require.Equal(t, tc.expected, result)
-		})
-	}
-
-	// Test invalid hex string
-	result := ReverseHex("123")
-	require.Equal(t, "invalid hex string", result)
-}
-
-// Test_NeutrinoServer_Initialization tests the NeutrinoServer initialization without external dependencies
-func Test_NeutrinoServer_Initialization(t *testing.T) {
-	ns := neutrino.NeutrinoServer{}
-
-	// Test initialization with mock values
-	ns.Initialize("http://localhost:8080", "testuser", "testpass", "./test_neutrino", 8080, "/test_")
-
-	// Verify the server was initialized (basic check)
-	require.NotNil(t, ns)
-}
-
 func ReverseHex(hexStr string) string {
 	n := len(hexStr)
 	if n%2 != 0 {
