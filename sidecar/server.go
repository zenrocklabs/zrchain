package main

import (
	"context"
	"encoding/json"
	"fmt"
	"log"
	"net"

	"github.com/Zenrock-Foundation/zrchain/v6/sidecar/proto/api"
	sidecartypes "github.com/Zenrock-Foundation/zrchain/v6/sidecar/shared"
	"github.com/ethereum/go-ethereum/common"
	"github.com/gagliardetto/solana-go"
	"github.com/gagliardetto/solana-go/rpc"
	"google.golang.org/grpc"
)

func startGRPCServer(oracle *Oracle, port int) {
	lis, err := net.Listen("tcp", fmt.Sprintf(":%d", port))
	if err != nil {
		log.Fatalf("failed to listen: %v", err)
	}

	s := grpc.NewServer()
	api.RegisterSidecarServiceServer(s, &oracleService{oracle: oracle})

	if err := s.Serve(lis); err != nil {
		log.Fatalf("failed to serve: %v", err)
	}
}

type oracleService struct {
	api.UnimplementedSidecarServiceServer
	oracle *Oracle
}

func NewOracleService(oracle *Oracle) *oracleService {
	return &oracleService{
		oracle: oracle,
	}
}

func (s *oracleService) GetSidecarState(ctx context.Context, req *api.SidecarStateRequest) (*api.SidecarStateResponse, error) {
	currentState := s.oracle.currentState.Load().(*sidecartypes.OracleState)

	contractState, err := json.Marshal(currentState.EigenDelegations)
	if err != nil {
		return nil, fmt.Errorf("failed to marshal state: %w", err)
	}

	return &api.SidecarStateResponse{
		EigenDelegations:           contractState,
		EthBlockHeight:             currentState.EthBlockHeight,
		EthGasLimit:                currentState.EthGasLimit,
		EthBaseFee:                 currentState.EthBaseFee,
		EthTipCap:                  currentState.EthTipCap,
		SolanaLamportsPerSignature: currentState.SolanaLamportsPerSignature,
		EthBurnEvents:              currentState.EthBurnEvents,
		Redemptions:                currentState.Redemptions,
<<<<<<< HEAD
		ROCKUSDPrice:               fmt.Sprint(currentState.ROCKUSDPrice),
		BTCUSDPrice:                fmt.Sprint(currentState.BTCUSDPrice),
		ETHUSDPrice:                fmt.Sprint(currentState.ETHUSDPrice),
		SolanaRockMintEvents:       currentState.SolanaRockMintEvents,
=======
		ROCKUSDPrice:               currentState.ROCKUSDPrice.String(),
		BTCUSDPrice:                currentState.BTCUSDPrice.String(),
		ETHUSDPrice:                currentState.ETHUSDPrice.String(),
>>>>>>> 251ac116
	}, nil
}

func (s *oracleService) GetSidecarStateByEthHeight(ctx context.Context, req *api.SidecarStateByEthHeightRequest) (*api.SidecarStateResponse, error) {
	state, err := s.oracle.getStateByEthHeight(req.EthBlockHeight)
	if err != nil {
		return nil, err
	}

	contractState, err := json.Marshal(state.EigenDelegations)
	if err != nil {
		return nil, fmt.Errorf("failed to marshal state: %w", err)
	}

	return &api.SidecarStateResponse{
		EigenDelegations:           contractState,
		EthBlockHeight:             state.EthBlockHeight,
		EthGasLimit:                state.EthGasLimit,
		EthBaseFee:                 state.EthBaseFee,
		EthTipCap:                  state.EthTipCap,
		SolanaLamportsPerSignature: state.SolanaLamportsPerSignature,
		EthBurnEvents:              state.EthBurnEvents,
		Redemptions:                state.Redemptions,
<<<<<<< HEAD
		ROCKUSDPrice:               fmt.Sprint(state.ROCKUSDPrice),
		BTCUSDPrice:                fmt.Sprint(state.BTCUSDPrice),
		ETHUSDPrice:                fmt.Sprint(state.ETHUSDPrice),
		SolanaRockMintEvents:       state.SolanaRockMintEvents,
=======
		ROCKUSDPrice:               state.ROCKUSDPrice.String(),
		BTCUSDPrice:                state.BTCUSDPrice.String(),
		ETHUSDPrice:                state.ETHUSDPrice.String(),
>>>>>>> 251ac116
	}, nil
}

func (s *oracleService) GetBitcoinBlockHeaderByHeight(ctx context.Context, req *api.BitcoinBlockHeaderByHeightRequest) (*api.BitcoinBlockHeaderResponse, error) {
	blockheader, blockhash, tipHeight, err := s.oracle.neutrinoServer.GetBlockHeaderByHeight(req.ChainName, req.BlockHeight)
	if err != nil {
		return nil, fmt.Errorf("failed to GetBlockHeaderByHeight: %w", err)
	}

	bh := &api.BTCBlockHeader{
		Version:    int64(blockheader.Version),
		PrevBlock:  blockheader.PrevBlock.String(),
		MerkleRoot: blockheader.MerkleRoot.String(),
		TimeStamp:  blockheader.Timestamp.Unix(),
		Bits:       int64(blockheader.Bits),
		Nonce:      int64(blockheader.Nonce),
		BlockHash:  blockhash.String(),
	}

	return &api.BitcoinBlockHeaderResponse{
		BlockHeader: bh,
		BlockHeight: req.BlockHeight,
		TipHeight:   int64(tipHeight),
	}, nil
}

func (s *oracleService) GetLatestBitcoinBlockHeader(ctx context.Context, req *api.LatestBitcoinBlockHeaderRequest) (*api.BitcoinBlockHeaderResponse, error) {
	blockheader, blockhash, tipHeight, err := s.oracle.neutrinoServer.GetLatestBlockHeader(req.ChainName)
	if err != nil {
		return nil, fmt.Errorf("failed to GetBlockHeaderByHeight: %w", err)
	}

	bh := &api.BTCBlockHeader{
		Version:    int64(blockheader.Version),
		PrevBlock:  blockheader.PrevBlock.String(),
		MerkleRoot: blockheader.MerkleRoot.String(),
		TimeStamp:  blockheader.Timestamp.Unix(),
		Bits:       int64(blockheader.Bits),
		Nonce:      int64(blockheader.Nonce),
		BlockHash:  blockhash.String(),
	}

	return &api.BitcoinBlockHeaderResponse{
		BlockHeader: bh,
		BlockHeight: int64(tipHeight),
		TipHeight:   int64(tipHeight),
	}, nil
}

func (s *oracleService) GetLatestEthereumNonceForAccount(ctx context.Context, req *api.LatestEthereumNonceForAccountRequest) (*api.LatestEthereumNonceForAccountResponse, error) {
	nonce, err := s.oracle.EthClient.NonceAt(ctx, common.HexToAddress(req.Address), nil)
	if err != nil {
		return nil, fmt.Errorf("failed to get nonce: %w", err)
	}

	return &api.LatestEthereumNonceForAccountResponse{
		Nonce: nonce,
	}, nil
}

<<<<<<< HEAD
=======
func (s *oracleService) GetSolanaRecentBlockhash(ctx context.Context, req *api.SolanaRecentBlockhashRequest) (*api.SolanaRecentBlockhashResponse, error) {
	blockhash, slot, err := s.oracle.getSolanaRecentBlockhash(ctx)
	if err != nil {
		return nil, fmt.Errorf("failed to get recent blockhash: %w", err)
	}

	return &api.SolanaRecentBlockhashResponse{
		Blockhash: blockhash,
		Slot:      slot,
	}, nil
}

>>>>>>> 251ac116
func (s *oracleService) GetSolanaAccountInfo(ctx context.Context, req *api.SolanaAccountInfoRequest) (*api.SolanaAccountInfoResponse, error) {
	recipientKey, err := solana.PublicKeyFromBase58(req.PubKey)
	if err != nil {
		return nil, err
	}
	accountInfo, err := s.oracle.solanaClient.GetAccountInfoWithOpts(
		ctx,
		recipientKey,
		&rpc.GetAccountInfoOpts{
			Commitment: rpc.CommitmentConfirmed,
			DataSlice:  nil,
		},
	)
	if err != nil {
<<<<<<< HEAD
		return nil, err
	}
	b := accountInfo.GetBinary()
	return &api.SolanaAccountInfoResponse{
		Account: b,
=======
		return nil, fmt.Errorf("failed to get Solana account info: %w", err)
	}
	return &api.SolanaAccountInfoResponse{
		Account: accountInfo.GetBinary(),
>>>>>>> 251ac116
	}, nil
}<|MERGE_RESOLUTION|>--- conflicted
+++ resolved
@@ -57,16 +57,10 @@
 		SolanaLamportsPerSignature: currentState.SolanaLamportsPerSignature,
 		EthBurnEvents:              currentState.EthBurnEvents,
 		Redemptions:                currentState.Redemptions,
-<<<<<<< HEAD
-		ROCKUSDPrice:               fmt.Sprint(currentState.ROCKUSDPrice),
-		BTCUSDPrice:                fmt.Sprint(currentState.BTCUSDPrice),
-		ETHUSDPrice:                fmt.Sprint(currentState.ETHUSDPrice),
-		SolanaRockMintEvents:       currentState.SolanaRockMintEvents,
-=======
 		ROCKUSDPrice:               currentState.ROCKUSDPrice.String(),
 		BTCUSDPrice:                currentState.BTCUSDPrice.String(),
 		ETHUSDPrice:                currentState.ETHUSDPrice.String(),
->>>>>>> 251ac116
+		SolanaRockMintEvents:       currentState.SolanaRockMintEvents,
 	}, nil
 }
 
@@ -90,16 +84,10 @@
 		SolanaLamportsPerSignature: state.SolanaLamportsPerSignature,
 		EthBurnEvents:              state.EthBurnEvents,
 		Redemptions:                state.Redemptions,
-<<<<<<< HEAD
-		ROCKUSDPrice:               fmt.Sprint(state.ROCKUSDPrice),
-		BTCUSDPrice:                fmt.Sprint(state.BTCUSDPrice),
-		ETHUSDPrice:                fmt.Sprint(state.ETHUSDPrice),
-		SolanaRockMintEvents:       state.SolanaRockMintEvents,
-=======
 		ROCKUSDPrice:               state.ROCKUSDPrice.String(),
 		BTCUSDPrice:                state.BTCUSDPrice.String(),
 		ETHUSDPrice:                state.ETHUSDPrice.String(),
->>>>>>> 251ac116
+		SolanaRockMintEvents:       state.SolanaRockMintEvents,
 	}, nil
 }
 
@@ -160,8 +148,6 @@
 	}, nil
 }
 
-<<<<<<< HEAD
-=======
 func (s *oracleService) GetSolanaRecentBlockhash(ctx context.Context, req *api.SolanaRecentBlockhashRequest) (*api.SolanaRecentBlockhashResponse, error) {
 	blockhash, slot, err := s.oracle.getSolanaRecentBlockhash(ctx)
 	if err != nil {
@@ -174,7 +160,6 @@
 	}, nil
 }
 
->>>>>>> 251ac116
 func (s *oracleService) GetSolanaAccountInfo(ctx context.Context, req *api.SolanaAccountInfoRequest) (*api.SolanaAccountInfoResponse, error) {
 	recipientKey, err := solana.PublicKeyFromBase58(req.PubKey)
 	if err != nil {
@@ -189,17 +174,9 @@
 		},
 	)
 	if err != nil {
-<<<<<<< HEAD
-		return nil, err
-	}
-	b := accountInfo.GetBinary()
-	return &api.SolanaAccountInfoResponse{
-		Account: b,
-=======
 		return nil, fmt.Errorf("failed to get Solana account info: %w", err)
 	}
 	return &api.SolanaAccountInfoResponse{
 		Account: accountInfo.GetBinary(),
->>>>>>> 251ac116
 	}, nil
-}+}
