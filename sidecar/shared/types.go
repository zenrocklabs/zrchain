package shared

import (
	"math/big"

	"cosmossdk.io/math"
	"github.com/Zenrock-Foundation/zrchain/v6/sidecar/proto/api"
	solrpc "github.com/gagliardetto/solana-go/rpc"
)

// Network constants
const (
	NetworkTestnet = "testnet"
	NetworkMainnet = "mainnet"
)

// PriceFeed struct with fields for different price feeds
type PriceFeed struct {
	BTC string
	ETH string
}

// ZenBTCToken struct to hold token addresses for different blockchains
type ZenBTCToken struct {
	Ethereum map[string]string
}

// Contract address constants and other network-specific configuration values
// NB: these constants should not be changed as they are important for synchronicity.
// Modifying them will exponentially increase the risk of your validator being slashed
var (
	// ServiceManagerAddresses maps network names to service manager contract addresses
	ServiceManagerAddresses = map[string]string{
		NetworkTestnet: "0xe2Aaf5A9a04cac7f3D43b4Afb7463850E1caEfB3",
		NetworkMainnet: "0x4ca852BD78D9B7295874A7D223023Bff011b7EB3",
	}

	// PriceFeedAddresses contains addresses for different price feed contracts
	PriceFeedAddresses = PriceFeed{
		BTC: "0xF4030086522a5bEEa4988F8cA5B36dbC97BeE88c",
		ETH: "0x5f4eC3Df9cbd43714FE2740f5E3616155c5b8419",
	}

	// ZenBTCControllerAddresses maps network names to ZenBTC controller contract addresses
	ZenBTCControllerAddresses = map[string]string{
		NetworkTestnet: "0x2844bd31B68AE5a0335c672e6251e99324441B73",
		NetworkMainnet: "0xa87bE298115bE701A12F34F9B4585586dF052008",
	}

	// ZenBTCTokenAddresses holds token addresses for different blockchains
	ZenBTCTokenAddresses = ZenBTCToken{
		Ethereum: map[string]string{
			NetworkTestnet: "0x7692E9a796001FeE9023853f490A692bAB2E4834",
			NetworkMainnet: "0x2fE9754d5D28bac0ea8971C0Ca59428b8644C776",
		},
	}

	// WhitelistedRoleAddresses maps network names to whitelisted role addresses
	WhitelistedRoleAddresses = map[string]string{
		NetworkTestnet: "0x697bc4CAC913792f3D5BFdfE7655881A3b73e7Fe",
		NetworkMainnet: "0xBc17325952D043cCe5Bf1e4F42E26aE531962ED0",
	}

	// NetworkNames maps network identifiers to their human-readable names
	NetworkNames = map[string]string{
		NetworkTestnet: "Holešky Ethereum Testnet",
		NetworkMainnet: "Ethereum Mainnet",
	}

	// SolanaSlotRoundingFactor is the value used to round Solana slots for consistent blockhash and fee querying
	// Slots are rounded down to the nearest multiple of this value
	SolanaSlotRoundingFactor = uint64(50)

	// TODO: Add ZenBTC Solana program ID for mainnet
	ZenBTCSolanaProgramID = map[string]string{
<<<<<<< HEAD
		NetworkMainnet: "",
=======
		NetworkMainnet: "9t9RfpterTs95eXbKQWeAriZqET13TbjwDa6VW6LJHFb",
>>>>>>> ca975da1
		NetworkTestnet: "3jo4mdc6QbGRigia2jvmKShbmz3aWq4Y8bgUXfur5StT",
	}
	ZenBTCSolanaMintAddress = map[string]string{
		NetworkTestnet: "9oBkgQUkq8jvzK98D7Uib6GYSZZmjnZ6QEGJRrAeKnDj",
		NetworkMainnet: "",
	}

	// TODO: Add SolRock program ID for mainnet
	SolRockProgramID = map[string]string{
<<<<<<< HEAD
		NetworkMainnet: "",
=======
		NetworkMainnet: "3WyacwnCNiz4Q1PedWyuwodYpLFu75jrhgRTZp69UcA9",
>>>>>>> ca975da1
		NetworkTestnet: "DXREJumiQhNejXa1b5EFPUxtSYdyJXBdiHeu6uX1ribA",
	}
	SolnaRockMintAddress = map[string]string{
		NetworkTestnet: "StVNdHNSFK3uVTL5apWHysgze4M8zrsqwjEAH1JM87i",
		NetworkMainnet: "",
	}

	// Solana RPC endpoints
	SolanaRPCEndpoints = map[string]string{
		NetworkMainnet: solrpc.MainNetBeta_RPC,
		NetworkTestnet: solrpc.DevNet_RPC,
	}

	// Solana CAIP-2 Identifiers (Map network name to CAIP-2 string)
	SolanaCAIP2 = map[string]string{
		NetworkMainnet: "solana:4uhcVJyU9pJkvQyS88uRDiswHXSCkY3z",
		NetworkTestnet: "solana:8E9rvCKLFQia2Y35HXjjpWzj8weVo44K",
	}

	// ROCK Price feed URL
	ROCKUSDPriceURL = "https://api.gateio.ws/api/v4/spot/tickers?currency_pair=ROCK_USDT"

	// Oracle tuning parameters
	MainLoopTickerIntervalSeconds = 10 // Seconds
	OracleCacheSize               = 20
	EthBurnEventsBlockRange       = 1000
<<<<<<< HEAD
	// TODO: should this be increased?
	EthBlocksBeforeFinality = int64(5) // Number of blocks before considering a state final
	SolanaEventScanTxLimit  = 1000
=======
	EthBlocksBeforeFinality       = int64(5) // TODO: should this be increased?
	SolanaEventScanTxLimit        = 1000
	DebugMode                     = false
>>>>>>> ca975da1
)

type OracleState struct {
	EigenDelegations           map[string]map[string]*big.Int `json:"eigenDelegations"`
	EthBlockHeight             uint64                         `json:"ethBlockHeight"`
	EthGasLimit                uint64                         `json:"ethGasLimit"`
	EthBaseFee                 uint64                         `json:"ethBaseFee"`
	EthTipCap                  uint64                         `json:"ethTipCap"`
	SolanaLamportsPerSignature uint64                         `json:"solanaLamportsPerSignature"`
	EthBurnEvents              []api.BurnEvent                `json:"ethBurnEvents"`
	CleanedEthBurnEvents       map[string]bool                `json:"cleanedEthBurnEvents"`
	SolanaBurnEvents           []api.BurnEvent                `json:"solanaBurnEvents"`
	CleanedSolanaBurnEvents    map[string]bool                `json:"cleanedSolanaBurnEvents"`
	Redemptions                []api.Redemption               `json:"redemptions"`
	ROCKUSDPrice               math.LegacyDec                 `json:"rockUSDPrice"`
	BTCUSDPrice                math.LegacyDec                 `json:"btcUSDPrice"`
	ETHUSDPrice                math.LegacyDec                 `json:"ethUSDPrice"`
	SolanaMintEvents           []api.SolanaMintEvent          `json:"solanaMintEvents"`
}

type Config struct {
	Enabled        bool              `yaml:"enabled"`
	GRPCPort       int               `yaml:"grpc_port"`
	StateFile      string            `yaml:"state_file"`
	ZRChainRPC     string            `yaml:"zrchain_rpc"`
	OperatorConfig string            `yaml:"operator_config"`
	Network        string            `yaml:"network"`
	EthRPC         map[string]string `yaml:"eth_rpc"`
	SolanaRPC      map[string]string `yaml:"solana_rpc"`
	ProxyRPC       ProxyRPCConfig    `yaml:"proxy_rpc"`
	Neutrino       NeutrinoConfig    `yaml:"neutrino"`
}

type ProxyRPCConfig struct {
	URL      string `yaml:"url"`
	User     string `yaml:"user"`
	Password string `yaml:"password"`
}

type NeutrinoConfig struct {
	Path string `yaml:"path"`
	Port int    `yaml:"port"`
}<|MERGE_RESOLUTION|>--- conflicted
+++ resolved
@@ -73,11 +73,7 @@
 
 	// TODO: Add ZenBTC Solana program ID for mainnet
 	ZenBTCSolanaProgramID = map[string]string{
-<<<<<<< HEAD
-		NetworkMainnet: "",
-=======
 		NetworkMainnet: "9t9RfpterTs95eXbKQWeAriZqET13TbjwDa6VW6LJHFb",
->>>>>>> ca975da1
 		NetworkTestnet: "3jo4mdc6QbGRigia2jvmKShbmz3aWq4Y8bgUXfur5StT",
 	}
 	ZenBTCSolanaMintAddress = map[string]string{
@@ -87,11 +83,7 @@
 
 	// TODO: Add SolRock program ID for mainnet
 	SolRockProgramID = map[string]string{
-<<<<<<< HEAD
-		NetworkMainnet: "",
-=======
 		NetworkMainnet: "3WyacwnCNiz4Q1PedWyuwodYpLFu75jrhgRTZp69UcA9",
->>>>>>> ca975da1
 		NetworkTestnet: "DXREJumiQhNejXa1b5EFPUxtSYdyJXBdiHeu6uX1ribA",
 	}
 	SolnaRockMintAddress = map[string]string{
@@ -118,15 +110,9 @@
 	MainLoopTickerIntervalSeconds = 10 // Seconds
 	OracleCacheSize               = 20
 	EthBurnEventsBlockRange       = 1000
-<<<<<<< HEAD
-	// TODO: should this be increased?
-	EthBlocksBeforeFinality = int64(5) // Number of blocks before considering a state final
-	SolanaEventScanTxLimit  = 1000
-=======
 	EthBlocksBeforeFinality       = int64(5) // TODO: should this be increased?
 	SolanaEventScanTxLimit        = 1000
 	DebugMode                     = false
->>>>>>> ca975da1
 )
 
 type OracleState struct {
