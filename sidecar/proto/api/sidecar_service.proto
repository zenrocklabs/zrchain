--- conflicted
+++ resolved
@@ -1,5 +1,4 @@
 syntax = "proto3";
-
 
 package api;
 
@@ -18,11 +17,6 @@
       returns (BitcoinBlockHeaderResponse) {}
   rpc GetLatestEthereumNonceForAccount(LatestEthereumNonceForAccountRequest)
       returns (LatestEthereumNonceForAccountResponse) {}
-<<<<<<< HEAD
-=======
-  rpc GetSolanaRecentBlockhash(SolanaRecentBlockhashRequest)
-      returns (SolanaRecentBlockhashResponse) {}
->>>>>>> 251ac116
   rpc GetSolanaAccountInfo(SolanaAccountInfoRequest)
       returns (SolanaAccountInfoResponse) {}
 }
@@ -87,7 +81,6 @@
 
 message LatestEthereumNonceForAccountResponse { uint64 Nonce = 1; }
 
-<<<<<<< HEAD
 message SolanaAccountInfoRequest { string PubKey = 1; }
 
 message SolanaAccountInfoResponse { bytes Account = 1; }
@@ -100,16 +93,4 @@
   uint64 Value = 4;
   uint64 Fee = 5;
   bytes Mint = 6;
-}
-=======
-message SolanaRecentBlockhashRequest {}
-
-message SolanaRecentBlockhashResponse { 
-  string Blockhash = 1;
-  uint64 Slot = 2;
-}
-
-message SolanaAccountInfoRequest { string PubKey = 1; }
-
-message SolanaAccountInfoResponse { bytes Account = 1; }
->>>>>>> 251ac116
+}