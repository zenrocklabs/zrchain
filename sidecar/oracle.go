--- conflicted
+++ resolved
@@ -331,37 +331,6 @@
 	// 	updateMutex.Unlock()
 	// }()
 
-<<<<<<< HEAD
-	// Fetch Solana ZenBTC burn events
-	wg.Add(1)
-	go func() {
-		defer wg.Done()
-		solanaProgramID := sidecartypes.ZenBTCSolanaProgramID[o.Config.Network]
-		events, err := o.getSolanaZenBTCBurnEvents(solanaProgramID)
-		if err != nil {
-			errChan <- fmt.Errorf("failed to process Solana burn events: %w", err)
-			return
-		}
-		updateMutex.Lock()
-		update.solanaBurnEvents = append(update.solanaBurnEvents, events...)
-		updateMutex.Unlock()
-	}()
-
-	// Fetch Solana ROCK burn events
-	wg.Add(1)
-	go func() {
-		defer wg.Done()
-		solanaProgramID := sidecartypes.SolRockProgramID[o.Config.Network]
-		events, err := o.getSolanaRockBurnEvents(solanaProgramID)
-		if err != nil {
-			errChan <- fmt.Errorf("failed to process Solana burn events: %w", err)
-			return
-		}
-		updateMutex.Lock()
-		update.solanaBurnEvents = append(update.solanaBurnEvents, events...)
-		updateMutex.Unlock()
-	}()
-=======
 	// Fetch Solana burn events
 	// wg.Add(1)
 	// go func() {
@@ -376,7 +345,21 @@
 	// 	update.solanaBurnEvents = events
 	// 	updateMutex.Unlock()
 	// }()
->>>>>>> 750168c9
+
+	// Fetch Solana ROCK burn events
+	wg.Add(1)
+	go func() {
+		defer wg.Done()
+		solanaProgramID := sidecartypes.SolRockProgramID[o.Config.Network]
+		events, err := o.getSolanaRockBurnEvents(solanaProgramID)
+		if err != nil {
+			errChan <- fmt.Errorf("failed to process Solana burn events: %w", err)
+			return
+		}
+		updateMutex.Lock()
+		update.solanaBurnEvents = append(update.solanaBurnEvents, events...)
+		updateMutex.Unlock()
+	}()
 
 	// Wait for all goroutines to complete
 	wg.Wait()
