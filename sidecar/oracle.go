package main

import (
	"context"
	"crypto/sha256"
	"encoding/json"
	"fmt"
	"log"
	"math/big"
	"net/http"
	"sync"
	"time"

	"cosmossdk.io/math"
<<<<<<< HEAD
	"github.com/Zenrock-Foundation/zrchain/v5/contracts/solrock/generated/rock_spl_token"
	"github.com/Zenrock-Foundation/zrchain/v5/go-client"
	neutrino "github.com/Zenrock-Foundation/zrchain/v5/sidecar/neutrino"
	"github.com/Zenrock-Foundation/zrchain/v5/sidecar/proto/api"
	sidecartypes "github.com/Zenrock-Foundation/zrchain/v5/sidecar/shared"
=======
	"github.com/Zenrock-Foundation/zrchain/v6/go-client"
	neutrino "github.com/Zenrock-Foundation/zrchain/v6/sidecar/neutrino"
	"github.com/Zenrock-Foundation/zrchain/v6/sidecar/proto/api"
	sidecartypes "github.com/Zenrock-Foundation/zrchain/v6/sidecar/shared"
>>>>>>> 251ac116
	aggregatorv3 "github.com/smartcontractkit/chainlink/v2/core/gethwrappers/generated/aggregator_v3_interface"

	"github.com/ethereum/go-ethereum"
	"github.com/ethereum/go-ethereum/accounts/abi/bind"
	"github.com/ethereum/go-ethereum/common"
	ethtypes "github.com/ethereum/go-ethereum/core/types"
	"github.com/ethereum/go-ethereum/ethclient"
	zenbtc "github.com/zenrocklabs/zenbtc/bindings"
	middleware "github.com/zenrocklabs/zenrock-avs/contracts/bindings/ZrServiceManager"

<<<<<<< HEAD
	validationkeeper "github.com/Zenrock-Foundation/zrchain/v5/x/validation/keeper"
	"github.com/gagliardetto/solana-go"
	solrpc "github.com/gagliardetto/solana-go/rpc"
)

func NewOracle(config sidecartypes.Config, ethClient *ethclient.Client, neutrinoServer *neutrino.NeutrinoServer, solanaClient *solrpc.Client, zrChainQueryClient *client.QueryClient, ticker *time.Ticker) *Oracle {
=======
	validationkeeper "github.com/Zenrock-Foundation/zrchain/v6/x/validation/keeper"
	solana "github.com/gagliardetto/solana-go/rpc"
)

func NewOracle(
	config sidecartypes.Config,
	ethClient *ethclient.Client,
	neutrinoServer *neutrino.NeutrinoServer,
	solanaClient *solana.Client,
	zrChainQueryClient *client.QueryClient,
	ticker *time.Ticker,
) *Oracle {
>>>>>>> 251ac116
	o := &Oracle{
		stateCache:         make([]sidecartypes.OracleState, 0),
		Config:             config,
		EthClient:          ethClient,
		neutrinoServer:     neutrinoServer,
		solanaClient:       solanaClient,
		zrChainQueryClient: zrChainQueryClient,
		updateChan:         make(chan sidecartypes.OracleState, 32),
		mainLoopTicker:     ticker,
	}
	o.currentState.Store(&EmptyOracleState)

	// Load initial state from cache file
	if err := o.LoadFromFile(o.Config.StateFile); err != nil {
		log.Printf("Error loading state from file: %v", err)
	}

	return o
}

func (o *Oracle) runAVSContractOracleLoop(ctx context.Context) error {
	serviceManager, err := middleware.NewContractZrServiceManager(
		common.HexToAddress(sidecartypes.ServiceManagerAddresses[o.Config.Network]),
		o.EthClient,
	)
	if err != nil {
		return fmt.Errorf("failed to create contract instance: %w", err)
	}
	zenBTCControllerHolesky, err := zenbtc.NewZenBTController(
		common.HexToAddress(sidecartypes.ZenBTCControllerAddresses[o.Config.Network]),
		o.EthClient,
	)
	if err != nil {
		return fmt.Errorf("failed to create contract instance: %w", err)
	}
	mainnetEthClient, btcPriceFeed, ethPriceFeed := o.initPriceFeed()

	for {
		select {
		case <-ctx.Done():
			return nil
		case <-o.mainLoopTicker.C:
			if err := o.fetchAndProcessState(serviceManager, zenBTCControllerHolesky, btcPriceFeed, ethPriceFeed, mainnetEthClient); err != nil {
				log.Printf("Error fetching and processing state: %v", err)
			}
			o.cleanUpEthBurnEvents()
		}
	}
}

func (o *Oracle) fetchAndProcessState(
	serviceManager *middleware.ContractZrServiceManager,
	zenBTCControllerHolesky *zenbtc.ZenBTController,
	btcPriceFeed *aggregatorv3.AggregatorV3Interface,
	ethPriceFeed *aggregatorv3.AggregatorV3Interface,
	tempEthClient *ethclient.Client,
) error {
	const httpTimeout = 10 * time.Second

	ctx := context.Background()
	var wg sync.WaitGroup

	latestHeader, err := o.EthClient.HeaderByNumber(ctx, nil)
	if err != nil {
		return fmt.Errorf("failed to fetch latest block: %w", err)
	}

	targetBlockNumber := new(big.Int).Sub(latestHeader.Number, EthBlocksBeforeFinality)

	// Check base fee availability
	if latestHeader.BaseFee == nil {
		return fmt.Errorf("base fee not available (pre-London fork?)")
	}

	type oracleStateUpdate struct {
<<<<<<< HEAD
		eigenDelegations  map[string]map[string]*big.Int
		redemptions       []api.Redemption
		suggestedTip      *big.Int
		estimatedGas      uint64
		ethBurnEvents     []api.BurnEvent
		ROCKUSDPrice      math.LegacyDec
		BTCUSDPrice       math.LegacyDec
		ETHUSDPrice       math.LegacyDec
		SolRockMintEvents []api.SolanaRockMintEvent
=======
		eigenDelegations           map[string]map[string]*big.Int
		redemptions                []api.Redemption
		suggestedTip               *big.Int
		estimatedGas               uint64
		ethBurnEvents              []api.BurnEvent
		ROCKUSDPrice               math.LegacyDec
		BTCUSDPrice                math.LegacyDec
		ETHUSDPrice                math.LegacyDec
		solanaLamportsPerSignature uint64
>>>>>>> 251ac116
	}

	update := &oracleStateUpdate{}
	var updateMutex sync.Mutex
	errChan := make(chan error, 16) // needs to be larger than the number of goroutines we're spawning

	// Fetch eigen delegations
	wg.Add(1)
	go func() {
		defer wg.Done()
		delegations, err := o.getServiceManagerState(serviceManager, targetBlockNumber)
		if err != nil {
			errChan <- fmt.Errorf("failed to get contract state: %w", err)
			return
		}
		updateMutex.Lock()
		update.eigenDelegations = delegations
		updateMutex.Unlock()
	}()

	// Fetch redemptions
	wg.Add(1)
	go func() {
		defer wg.Done()
		redemptions, err := o.getRedemptions(zenBTCControllerHolesky, targetBlockNumber)
		if err != nil {
			errChan <- fmt.Errorf("failed to get zenBTC contract state: %w", err)
			return
		}
		updateMutex.Lock()
		update.redemptions = redemptions
		updateMutex.Unlock()
	}()

	// Get suggested priority fee
	wg.Add(1)
	go func() {
		defer wg.Done()
		suggestedTip, err := o.EthClient.SuggestGasTipCap(ctx)
		if err != nil {
			errChan <- fmt.Errorf("failed to get suggested priority fee: %w", err)
			return
		}
		updateMutex.Lock()
		update.suggestedTip = suggestedTip
		updateMutex.Unlock()
	}()

	// Fetch Solana lamports per signature
	wg.Add(1)
	go func() {
		defer wg.Done()
		lamportsPerSignature, err := o.getSolanaLamportsPerSignature(ctx)
		if err != nil {
			errChan <- fmt.Errorf("failed to get Solana lamports per signature: %w", err)
			return
		}
		updateMutex.Lock()
		update.solanaLamportsPerSignature = lamportsPerSignature
		updateMutex.Unlock()
	}()

	// Estimate gas for stake call
	wg.Add(1)
	go func() {
		defer wg.Done()
		stakeCallData, err := validationkeeper.EncodeStakeCallData(big.NewInt(1000000000))
		if err != nil {
			errChan <- fmt.Errorf("failed to encode stake call data: %w", err)
			return
		}
		addr := common.HexToAddress(sidecartypes.ZenBTCControllerAddresses[o.Config.Network])
		estimatedGas, err := o.EthClient.EstimateGas(context.Background(), ethereum.CallMsg{
			From: common.HexToAddress(sidecartypes.WhitelistedRoleAddresses[o.Config.Network]),
			To:   &addr,
			Data: stakeCallData,
		})
		if err != nil {
			errChan <- fmt.Errorf("failed to estimate gas for stake call: %w", err)
			return
		}
		updateMutex.Lock()
		update.estimatedGas = (estimatedGas * 110) / 100
		updateMutex.Unlock()
	}()

	// Fetch ROCK price
	wg.Add(1)
	go func() {
		defer wg.Done()
		client := &http.Client{
			Timeout: httpTimeout,
		}
		resp, err := client.Get(ROCKUSDPriceURL)
		if err != nil {
			errChan <- fmt.Errorf("failed to retrieve ROCK price data: %w", err)
			return
		}
		defer resp.Body.Close()

		var priceData []PriceData
		if err := json.NewDecoder(resp.Body).Decode(&priceData); err != nil {
			errChan <- fmt.Errorf("failed to decode ROCK price data: %w", err)
			return
		}
		priceDec, err := math.LegacyNewDecFromStr(priceData[0].Last)

		if err != nil {
			errChan <- fmt.Errorf("failed to parse ROCK price data: %w", err)
			return
		}
		updateMutex.Lock()
		update.ROCKUSDPrice = priceDec
		updateMutex.Unlock()
	}()

	// Fetch BTC and ETH prices
	wg.Add(1)
	go func() {
		defer wg.Done()
		mainnetLatestHeader, err := tempEthClient.HeaderByNumber(ctx, nil)
		if err != nil {
			errChan <- fmt.Errorf("failed to fetch latest block: %w", err)
			return
		}
		targetBlockNumberMainnet := new(big.Int).Sub(mainnetLatestHeader.Number, EthBlocksBeforeFinality)

		// Fetch BTC price
		btcPrice, err := o.fetchPrice(btcPriceFeed, targetBlockNumberMainnet)
		if err != nil {
			errChan <- fmt.Errorf("failed to fetch BTC price: %w", err)
			return
		}

		// Fetch ETH price
		ethPrice, err := o.fetchPrice(ethPriceFeed, targetBlockNumberMainnet)
		if err != nil {
			errChan <- fmt.Errorf("failed to fetch ETH price: %w", err)
			return
		}

		updateMutex.Lock()
		update.BTCUSDPrice = btcPrice
		update.ETHUSDPrice = ethPrice
		updateMutex.Unlock()
	}()

	// Process ETH burn events
	wg.Add(1)
	go func() {
		defer wg.Done()
		events, err := o.processEthBurnEvents(latestHeader)
		if err != nil {
			errChan <- fmt.Errorf("failed to process Ethereum burn events: %w", err)
			return
		}
		updateMutex.Lock()
		update.ethBurnEvents = events
		updateMutex.Unlock()
	}()

	// Fetch SolROCK redemptions
	wg.Add(1)
	go func() {
		defer wg.Done()
		events, err := o.getSolROCKMints("DXREJumiQhNejXa1b5EFPUxtSYdyJXBdiHeu6uX1ribA")
		if err != nil {
			errChan <- fmt.Errorf("failed to process SolROCK mint events: %w", err)
			return
		}
		updateMutex.Lock()
		update.SolRockMintEvents = events
		updateMutex.Unlock()
	}()

	// Wait for all goroutines to complete
	wg.Wait()
	close(errChan)

	// Check for any errors
	for err := range errChan {
		if err != nil {
			return err
		}
	}

	// Get current state to preserve cleaned events
	currentState := o.currentState.Load().(*sidecartypes.OracleState)

	newState := sidecartypes.OracleState{
		EigenDelegations:           update.eigenDelegations,
		EthBlockHeight:             targetBlockNumber.Uint64(),
		EthGasLimit:                update.estimatedGas,
		EthBaseFee:                 latestHeader.BaseFee.Uint64(),
		EthTipCap:                  update.suggestedTip.Uint64(),
		SolanaLamportsPerSignature: update.solanaLamportsPerSignature,
		EthBurnEvents:              update.ethBurnEvents,
		CleanedEthBurnEvents:       currentState.CleanedEthBurnEvents,
		Redemptions:                update.redemptions,
		ROCKUSDPrice:               update.ROCKUSDPrice,
		BTCUSDPrice:                update.BTCUSDPrice,
		ETHUSDPrice:                update.ETHUSDPrice,
		SolanaRockMintEvents:       update.SolRockMintEvents,
	}

	log.Printf("\nState update: %+v\n", newState)

	o.updateChan <- newState

	return nil
}

func (o *Oracle) getServiceManagerState(contractInstance *middleware.ContractZrServiceManager, height *big.Int) (map[string]map[string]*big.Int, error) {
	delegations := make(map[string]map[string]*big.Int)

	callOpts := &bind.CallOpts{
		BlockNumber: height,
	}

	// Retrieve all validators from the contract
	allValidators, err := contractInstance.GetAllValidator(callOpts)
	if err != nil {
		return nil, fmt.Errorf("failed to get all validators: %w", err)
	}

	quorumNumber := uint8(0)

	// Iterate over all validators
	for _, validator := range allValidators {
		validatorAddr := validator.ValidatorAddr
		operators := validator.Operators

		// Initialize the map for this validator if not already
		if delegations[validatorAddr] == nil {
			delegations[validatorAddr] = make(map[string]*big.Int)
		}

		// Iterate over operators associated with the validator
		for _, operator := range operators {
			// Get the stake amount for the operator
			amount, err := contractInstance.GetEigenStake(callOpts, operator, quorumNumber)
			if err != nil {
				log.Printf("Failed to get stake for operator %s: %v", operator.Hex(), err)
				continue
			}

			// Only consider positive stake amounts
			if amount.Cmp(big.NewInt(0)) > 0 {
				operatorAddr := operator.Hex()
				// Sum up the stake if operator already exists under this validator
				if existingAmount, exists := delegations[validatorAddr][operatorAddr]; exists {
					delegations[validatorAddr][operatorAddr] = new(big.Int).Add(existingAmount, amount)
				} else {
					delegations[validatorAddr][operatorAddr] = amount
				}
			}
		}
	}

	return delegations, nil
}

func (o *Oracle) processEthBurnEvents(latestHeader *ethtypes.Header) ([]api.BurnEvent, error) {
	fromBlock := new(big.Int).Sub(latestHeader.Number, big.NewInt(EthBurnEventsBlockRange))
	toBlock := latestHeader.Number
	newEthBurnEvents, err := o.getEthBurnEvents(fromBlock, toBlock)
	if err != nil {
		return nil, fmt.Errorf("failed to get Ethereum burn events: %w", err)
	}

	// Get current state to merge with new burn events
	currentState := o.currentState.Load().(*sidecartypes.OracleState)

	// Create a map of existing events for quick lookup
	existingEthBurnEvents := make(map[string]bool)
	for _, event := range currentState.EthBurnEvents {
		key := fmt.Sprintf("%s-%s-%d", event.ChainID, event.TxID, event.LogIndex)
		existingEthBurnEvents[key] = true
	}

	// Only add new events that aren't already in our cache and haven't been cleaned up
	mergedEthBurnEvents := make([]api.BurnEvent, len(currentState.EthBurnEvents))
	copy(mergedEthBurnEvents, currentState.EthBurnEvents)
	for _, event := range newEthBurnEvents {
		key := fmt.Sprintf("%s-%s-%d", event.ChainID, event.TxID, event.LogIndex)
		if !existingEthBurnEvents[key] && !currentState.CleanedEthBurnEvents[key] {
			mergedEthBurnEvents = append(mergedEthBurnEvents, event)
		}
	}

	return mergedEthBurnEvents, nil
}

func (o *Oracle) cleanUpEthBurnEvents() {
	currentState := o.currentState.Load().(*sidecartypes.OracleState)
	if len(currentState.EthBurnEvents) == 0 {
		return
	}

	ctx := context.Background()
	remainingEthBurnEvents := make([]api.BurnEvent, 0)

	// Check each Ethereum burn event against the chain
	for _, event := range currentState.EthBurnEvents {
		resp, err := o.zrChainQueryClient.ZenBTCQueryClient.BurnEvents(ctx, 0, event.TxID, event.LogIndex, event.ChainID)
		if err != nil {
			log.Printf("Error querying Ethereum burn event (txID: %s, logIndex: %d): %v", event.TxID, event.LogIndex, err)
			// Keep events that we failed to query
			remainingEthBurnEvents = append(remainingEthBurnEvents, event)
			continue
		}

		// If the event is not found on chain, keep it in our cache
		if len(resp.BurnEvents) == 0 {
			remainingEthBurnEvents = append(remainingEthBurnEvents, event)
		} else {
			key := fmt.Sprintf("%s-%s-%d", event.ChainID, event.TxID, event.LogIndex)
			if currentState.CleanedEthBurnEvents == nil {
				currentState.CleanedEthBurnEvents = make(map[string]bool)
			}
			currentState.CleanedEthBurnEvents[key] = true
			log.Printf("Removing Ethereum burn event from cache as it's now on chain (txID: %s, logIndex: %d, chainID: %s)", event.TxID, event.LogIndex, event.ChainID)
		}
	}

	// Update the current state with remaining events if any were removed
	if len(remainingEthBurnEvents) != len(currentState.EthBurnEvents) {
		log.Printf("Removed %d Ethereum burn events from cache", len(currentState.EthBurnEvents)-len(remainingEthBurnEvents))
		newState := *currentState
		newState.EthBurnEvents = remainingEthBurnEvents
		o.currentState.Store(&newState)
		o.CacheState()
	}
}

// getBurnEvents retrieves all ZenBTCTokenRedemption (burn) events from the specified block range,
// converts them into []api.BurnEvent with correctly populated fields, and formats the chainID in CAIP-2 format.
func (o *Oracle) getEthBurnEvents(fromBlock, toBlock *big.Int) ([]api.BurnEvent, error) {
	ctx := context.Background()
	tokenAddress := common.HexToAddress(sidecartypes.ZenBTCTokenAddresses.Ethereum[o.Config.Network])

	// Create a new instance of the ZenBTC token contract
	zenBTCInstance, err := zenbtc.NewZenBTCFilterer(tokenAddress, o.EthClient)
	if err != nil {
		return nil, fmt.Errorf("failed to create ZenBTC token contract filterer: %w", err)
	}

	// Set up the filter options
	endBlock := toBlock.Uint64()
	filterOpts := &bind.FilterOpts{
		Start:   fromBlock.Uint64(),
		End:     &endBlock,
		Context: ctx,
	}

	// Use the generated FilterTokenRedemption method
	iterator, err := zenBTCInstance.FilterTokenRedemption(filterOpts, nil) // nil means no filter on redeemer address
	if err != nil {
		return nil, fmt.Errorf("failed to filter token redemption events: %w", err)
	}
	defer iterator.Close()

	chainID, err := o.EthClient.ChainID(ctx)
	if err != nil {
		return nil, fmt.Errorf("failed to get chain ID: %w", err)
	}

	var burnEvents []api.BurnEvent
	for iterator.Next() {
		event := iterator.Event
		if event == nil {
			continue
		}

		burnEvents = append(burnEvents, api.BurnEvent{
			TxID:            event.Raw.TxHash.Hex(),
			LogIndex:        uint64(event.Raw.Index),
			ChainID:         fmt.Sprintf("eip155:%s", chainID.String()),
			DestinationAddr: event.DestAddr,
			Amount:          event.Value,
		})
	}

	if err := iterator.Error(); err != nil {
		return nil, fmt.Errorf("error iterating through token redemption events: %w", err)
	}

	return burnEvents, nil
}

func (o *Oracle) getRedemptions(contractInstance *zenbtc.ZenBTController, height *big.Int) ([]api.Redemption, error) {
	callOpts := &bind.CallOpts{
		BlockNumber: height,
	}

	redemptionData, err := contractInstance.GetReadyForComplete(callOpts)
	if err != nil {
		return nil, fmt.Errorf("failed to get recent redemptions: %w", err)
	}

	redemptions := make([]api.Redemption, 0)
	for _, redemption := range redemptionData {
		redemptions = append(redemptions, api.Redemption{
			Id:                 redemption.Nonce.Uint64(),
			DestinationAddress: redemption.DestinationAddress,
			Amount:             redemption.ZenBTCValue.Uint64(),
		})
	}

	return redemptions, nil
}

<<<<<<< HEAD
func (o *Oracle) getSolROCKMints(programID string) ([]api.SolanaRockMintEvent, error) {
	limit := 1000

	program, err := solana.PublicKeyFromBase58(programID)
	if err != nil {
		return nil, fmt.Errorf("failed to obtain program public key: %w", err)
	}
	signatures, err := o.solanaClient.GetSignaturesForAddressWithOpts(context.Background(), program, &solrpc.GetSignaturesForAddressOpts{
		Limit:      &limit,
		Commitment: solrpc.CommitmentConfirmed,
	})
	if err != nil {
		return nil, fmt.Errorf("failed to get SolROCK redemptions: %w", err)
	}

	var mintEvents []api.SolanaRockMintEvent

	for _, signature := range signatures {
		tx, err := o.solanaClient.GetTransaction(context.Background(), signature.Signature, &solrpc.GetTransactionOpts{
			Commitment: solrpc.CommitmentConfirmed,
		})
		if err != nil {
			return nil, fmt.Errorf("failed to get SolROCK redemption transaction: %w", err)
		}

		events, err := rock_spl_token.DecodeEvents(tx, program)
		if err != nil {
			return nil, fmt.Errorf("failed to decode SolROCK redemption events: %w", err)
		}

		solTX, err := tx.Transaction.GetTransaction()
		if len(solTX.Signatures) != 2 {
			continue
		}
		combined := append(solTX.Signatures[0][:], solTX.Signatures[1][:]...)
		sigHash := sha256.Sum256(combined)
		for _, event := range events {
			if event.Name == "TokensMintedWithFee" {
				e := event.Data.(*rock_spl_token.TokensMintedWithFeeEventData)

				mintEvents = append(mintEvents, api.SolanaRockMintEvent{
					SigHash:   sigHash[:],
					Date:      tx.BlockTime.Time().Unix(),
					Recipient: e.Recipient.Bytes(),
					Value:     e.Value,
					Fee:       e.Fee,
					Mint:      e.Mint.Bytes(),
				})
			}
		}
	}
	return mintEvents, nil
=======
// getSolanaRecentBlockhashWithSlot fetches a recent Solana blockhash from the block with height divisible by SolanaSlotRoundingFactor
// (i.e., a block height that's a multiple of the rounding factor) and returns both the blockhash and slot
func (o *Oracle) getSolanaRecentBlockhash(ctx context.Context) (string, uint64, error) {
	blockhash, slot, _, err := o.getSolanaBlockInfoAtRoundedSlot(ctx)
	if err != nil {
		return "", 0, err
	}
	return blockhash, slot, nil
}

// getSolanaLamportsPerSignature fetches the current lamports per signature from the Solana network
// Uses the same slot rounding logic as getSolanaRecentBlockhash for consistency
func (o *Oracle) getSolanaLamportsPerSignature(ctx context.Context) (uint64, error) {
	_, _, feeCalculator, err := o.getSolanaBlockInfoAtRoundedSlot(ctx)
	if err != nil {
		return 0, err
	}
	return feeCalculator, nil
}

// getSolanaBlockInfoAtRoundedSlot gets Solana block information from a slot divisible by SolanaSlotRoundingFactor
// Returns blockhash string, slot number, and lamports per signature
func (o *Oracle) getSolanaBlockInfoAtRoundedSlot(ctx context.Context) (string, uint64, uint64, error) {
	// Get the latest block height
	resp, err := o.solanaClient.GetRecentBlockhash(ctx, solana.CommitmentFinalized)
	if err != nil {
		return "", 0, 0, fmt.Errorf("failed to get recent blockhash: %w", err)
	}

	// Default values from the recent block
	recentBlockhash := resp.Value.Blockhash.String()
	lamportsPerSignature := resp.Value.FeeCalculator.LamportsPerSignature

	// Get the slot for the recent blockhash
	slot, err := o.solanaClient.GetSlot(ctx, solana.CommitmentFinalized)
	if err != nil {
		return recentBlockhash, slot, lamportsPerSignature, fmt.Errorf("failed to get current slot: %w", err)
	}

	// Calculate the nearest slot that is divisible by the rounding factor
	targetSlot := slot - (slot % sidecartypes.SolanaSlotRoundingFactor)

	// If we're at slot 0, use the current slot's blockhash
	if targetSlot == 0 {
		return recentBlockhash, slot, lamportsPerSignature, nil
	}

	// Get the blockhash for the target slot
	blockInfo, err := o.solanaClient.GetBlock(ctx, targetSlot)
	if err != nil {
		// Fallback to the recent blockhash if we can't get the target block
		log.Printf("Failed to get block at slot %d, using recent blockhash: %v", targetSlot, err)
		return recentBlockhash, slot, lamportsPerSignature, nil
	}

	return blockInfo.Blockhash.String(), targetSlot, lamportsPerSignature, nil
>>>>>>> 251ac116
}<|MERGE_RESOLUTION|>--- conflicted
+++ resolved
@@ -2,7 +2,6 @@
 
 import (
 	"context"
-	"crypto/sha256"
 	"encoding/json"
 	"fmt"
 	"log"
@@ -12,18 +11,10 @@
 	"time"
 
 	"cosmossdk.io/math"
-<<<<<<< HEAD
-	"github.com/Zenrock-Foundation/zrchain/v5/contracts/solrock/generated/rock_spl_token"
-	"github.com/Zenrock-Foundation/zrchain/v5/go-client"
-	neutrino "github.com/Zenrock-Foundation/zrchain/v5/sidecar/neutrino"
-	"github.com/Zenrock-Foundation/zrchain/v5/sidecar/proto/api"
-	sidecartypes "github.com/Zenrock-Foundation/zrchain/v5/sidecar/shared"
-=======
 	"github.com/Zenrock-Foundation/zrchain/v6/go-client"
 	neutrino "github.com/Zenrock-Foundation/zrchain/v6/sidecar/neutrino"
 	"github.com/Zenrock-Foundation/zrchain/v6/sidecar/proto/api"
 	sidecartypes "github.com/Zenrock-Foundation/zrchain/v6/sidecar/shared"
->>>>>>> 251ac116
 	aggregatorv3 "github.com/smartcontractkit/chainlink/v2/core/gethwrappers/generated/aggregator_v3_interface"
 
 	"github.com/ethereum/go-ethereum"
@@ -34,14 +25,6 @@
 	zenbtc "github.com/zenrocklabs/zenbtc/bindings"
 	middleware "github.com/zenrocklabs/zenrock-avs/contracts/bindings/ZrServiceManager"
 
-<<<<<<< HEAD
-	validationkeeper "github.com/Zenrock-Foundation/zrchain/v5/x/validation/keeper"
-	"github.com/gagliardetto/solana-go"
-	solrpc "github.com/gagliardetto/solana-go/rpc"
-)
-
-func NewOracle(config sidecartypes.Config, ethClient *ethclient.Client, neutrinoServer *neutrino.NeutrinoServer, solanaClient *solrpc.Client, zrChainQueryClient *client.QueryClient, ticker *time.Ticker) *Oracle {
-=======
 	validationkeeper "github.com/Zenrock-Foundation/zrchain/v6/x/validation/keeper"
 	solana "github.com/gagliardetto/solana-go/rpc"
 )
@@ -54,7 +37,6 @@
 	zrChainQueryClient *client.QueryClient,
 	ticker *time.Ticker,
 ) *Oracle {
->>>>>>> 251ac116
 	o := &Oracle{
 		stateCache:         make([]sidecartypes.OracleState, 0),
 		Config:             config,
@@ -130,27 +112,16 @@
 	}
 
 	type oracleStateUpdate struct {
-<<<<<<< HEAD
-		eigenDelegations  map[string]map[string]*big.Int
-		redemptions       []api.Redemption
-		suggestedTip      *big.Int
-		estimatedGas      uint64
-		ethBurnEvents     []api.BurnEvent
-		ROCKUSDPrice      math.LegacyDec
-		BTCUSDPrice       math.LegacyDec
-		ETHUSDPrice       math.LegacyDec
+		eigenDelegations map[string]map[string]*big.Int
+		redemptions      []api.Redemption
+		suggestedTip     *big.Int
+		estimatedGas     uint64
+		ethBurnEvents    []api.BurnEvent
+		ROCKUSDPrice     math.LegacyDec
+		BTCUSDPrice      math.LegacyDec
+		ETHUSDPrice      math.LegacyDec
+		solanaLamportsPerSignature uint64
 		SolRockMintEvents []api.SolanaRockMintEvent
-=======
-		eigenDelegations           map[string]map[string]*big.Int
-		redemptions                []api.Redemption
-		suggestedTip               *big.Int
-		estimatedGas               uint64
-		ethBurnEvents              []api.BurnEvent
-		ROCKUSDPrice               math.LegacyDec
-		BTCUSDPrice                math.LegacyDec
-		ETHUSDPrice                math.LegacyDec
-		solanaLamportsPerSignature uint64
->>>>>>> 251ac116
 	}
 
 	update := &oracleStateUpdate{}
@@ -316,6 +287,7 @@
 	wg.Add(1)
 	go func() {
 		defer wg.Done()
+		// TODO: put id in config
 		events, err := o.getSolROCKMints("DXREJumiQhNejXa1b5EFPUxtSYdyJXBdiHeu6uX1ribA")
 		if err != nil {
 			errChan <- fmt.Errorf("failed to process SolROCK mint events: %w", err)
@@ -563,7 +535,6 @@
 	return redemptions, nil
 }
 
-<<<<<<< HEAD
 func (o *Oracle) getSolROCKMints(programID string) ([]api.SolanaRockMintEvent, error) {
 	limit := 1000
 
@@ -616,7 +587,8 @@
 		}
 	}
 	return mintEvents, nil
-=======
+}
+
 // getSolanaRecentBlockhashWithSlot fetches a recent Solana blockhash from the block with height divisible by SolanaSlotRoundingFactor
 // (i.e., a block height that's a multiple of the rounding factor) and returns both the blockhash and slot
 func (o *Oracle) getSolanaRecentBlockhash(ctx context.Context) (string, uint64, error) {
@@ -673,5 +645,4 @@
 	}
 
 	return blockInfo.Blockhash.String(), targetSlot, lamportsPerSignature, nil
->>>>>>> 251ac116
 }