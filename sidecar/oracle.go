package main

import (
	"context"
	"encoding/json"
	"fmt"
	"log"
	"math/big"
	"net/http"
	"sync"
	"time"

	"cosmossdk.io/math"
	"github.com/Zenrock-Foundation/zrchain/v6/go-client"
	neutrino "github.com/Zenrock-Foundation/zrchain/v6/sidecar/neutrino"
	"github.com/Zenrock-Foundation/zrchain/v6/sidecar/proto/api"
	sidecartypes "github.com/Zenrock-Foundation/zrchain/v6/sidecar/shared"
	aggregatorv3 "github.com/smartcontractkit/chainlink/v2/core/gethwrappers/generated/aggregator_v3_interface"

	"github.com/ethereum/go-ethereum"
	"github.com/ethereum/go-ethereum/accounts/abi/bind"
	"github.com/ethereum/go-ethereum/common"
	ethtypes "github.com/ethereum/go-ethereum/core/types"
	"github.com/ethereum/go-ethereum/ethclient"
	zenbtc "github.com/zenrocklabs/zenbtc/bindings"
	middleware "github.com/zenrocklabs/zenrock-avs/contracts/bindings/ZrServiceManager"

	validationkeeper "github.com/Zenrock-Foundation/zrchain/v6/x/validation/keeper"
	solana "github.com/gagliardetto/solana-go/rpc"
)

func NewOracle(
	config sidecartypes.Config,
	ethClient *ethclient.Client,
	neutrinoServer *neutrino.NeutrinoServer,
	solanaClient *solana.Client,
	zrChainQueryClient *client.QueryClient,
	ticker *time.Ticker,
) *Oracle {
	o := &Oracle{
		stateCache:         make([]sidecartypes.OracleState, 0),
		Config:             config,
		EthClient:          ethClient,
		neutrinoServer:     neutrinoServer,
		solanaClient:       solanaClient,
		zrChainQueryClient: zrChainQueryClient,
		updateChan:         make(chan sidecartypes.OracleState, 32),
		mainLoopTicker:     ticker,
	}
	o.currentState.Store(&EmptyOracleState)

	// Load initial state from cache file
	if err := o.LoadFromFile(o.Config.StateFile); err != nil {
		log.Printf("Error loading state from file: %v", err)
	}

	return o
}

func (o *Oracle) runAVSContractOracleLoop(ctx context.Context) error {
	serviceManager, err := middleware.NewContractZrServiceManager(
		common.HexToAddress(sidecartypes.ServiceManagerAddresses[o.Config.Network]),
		o.EthClient,
	)
	if err != nil {
		return fmt.Errorf("failed to create contract instance: %w", err)
	}
	zenBTCControllerHolesky, err := zenbtc.NewZenBTController(
		common.HexToAddress(sidecartypes.ZenBTCControllerAddresses[o.Config.Network]),
		o.EthClient,
	)
	if err != nil {
		return fmt.Errorf("failed to create contract instance: %w", err)
	}
	mainnetEthClient, btcPriceFeed, ethPriceFeed := o.initPriceFeed()

	for {
		select {
		case <-ctx.Done():
			return nil
		case <-o.mainLoopTicker.C:
			if err := o.fetchAndProcessState(serviceManager, zenBTCControllerHolesky, btcPriceFeed, ethPriceFeed, mainnetEthClient); err != nil {
				log.Printf("Error fetching and processing state: %v", err)
			}
			o.cleanUpEthBurnEvents()
		}
	}
}

func (o *Oracle) fetchAndProcessState(
	serviceManager *middleware.ContractZrServiceManager,
	zenBTCControllerHolesky *zenbtc.ZenBTController,
	btcPriceFeed *aggregatorv3.AggregatorV3Interface,
	ethPriceFeed *aggregatorv3.AggregatorV3Interface,
	tempEthClient *ethclient.Client,
) error {
	const httpTimeout = 10 * time.Second

	ctx := context.Background()
	var wg sync.WaitGroup

	latestHeader, err := o.EthClient.HeaderByNumber(ctx, nil)
	if err != nil {
		return fmt.Errorf("failed to fetch latest block: %w", err)
	}

	targetBlockNumber := new(big.Int).Sub(latestHeader.Number, EthBlocksBeforeFinality)

	// Check base fee availability
	if latestHeader.BaseFee == nil {
		return fmt.Errorf("base fee not available (pre-London fork?)")
	}

	type oracleStateUpdate struct {
		eigenDelegations           map[string]map[string]*big.Int
		redemptions                []api.Redemption
		suggestedTip               *big.Int
		estimatedGas               uint64
		ethBurnEvents              []api.BurnEvent
		ROCKUSDPrice               math.LegacyDec
		BTCUSDPrice                math.LegacyDec
		ETHUSDPrice                math.LegacyDec
		solanaLamportsPerSignature uint64
	}

	update := &oracleStateUpdate{}
	var updateMutex sync.Mutex
	errChan := make(chan error, 16) // needs to be larger than the number of goroutines we're spawning

	// Fetch eigen delegations
	wg.Add(1)
	go func() {
		defer wg.Done()
		delegations, err := o.getServiceManagerState(serviceManager, targetBlockNumber)
		if err != nil {
			errChan <- fmt.Errorf("failed to get contract state: %w", err)
			return
		}
		updateMutex.Lock()
		update.eigenDelegations = delegations
		updateMutex.Unlock()
	}()

	// Fetch redemptions
	wg.Add(1)
	go func() {
		defer wg.Done()
		redemptions, err := o.getRedemptions(zenBTCControllerHolesky, targetBlockNumber)
		if err != nil {
			errChan <- fmt.Errorf("failed to get zenBTC contract state: %w", err)
			return
		}
		updateMutex.Lock()
		update.redemptions = redemptions
		updateMutex.Unlock()
	}()

	// Get suggested priority fee
	wg.Add(1)
	go func() {
		defer wg.Done()
		suggestedTip, err := o.EthClient.SuggestGasTipCap(ctx)
		if err != nil {
			errChan <- fmt.Errorf("failed to get suggested priority fee: %w", err)
			return
		}
		updateMutex.Lock()
		update.suggestedTip = suggestedTip
		updateMutex.Unlock()
	}()

	// Fetch Solana lamports per signature
<<<<<<< HEAD
	wg.Add(1)
	go func() {
		defer wg.Done()
		lamportsPerSignature, err := o.getSolanaLamportsPerSignature(ctx)
		if err != nil {
			errChan <- fmt.Errorf("failed to get Solana lamports per signature: %w", err)
			return
		}
		updateMutex.Lock()
		update.solanaLamportsPerSignature = lamportsPerSignature
		updateMutex.Unlock()
	}()
=======
	// wg.Add(1)
	// go func() {
	// 	defer wg.Done()
	// 	lamportsPerSignature, err := o.getSolanaLamportsPerSignature(ctx)
	// 	if err != nil {
	// 		errChan <- fmt.Errorf("failed to get Solana lamports per signature: %w", err)
	// 		return
	// 	}
	// 	updateMutex.Lock()
	// 	update.solanaLamportsPerSignature = lamportsPerSignature
	// 	updateMutex.Unlock()
	// }()
>>>>>>> 1cd0172c

	// Estimate gas for stake call
	wg.Add(1)
	go func() {
		defer wg.Done()
		stakeCallData, err := validationkeeper.EncodeStakeCallData(big.NewInt(1000000000))
		if err != nil {
			errChan <- fmt.Errorf("failed to encode stake call data: %w", err)
			return
		}
		addr := common.HexToAddress(sidecartypes.ZenBTCControllerAddresses[o.Config.Network])
		estimatedGas, err := o.EthClient.EstimateGas(context.Background(), ethereum.CallMsg{
			From: common.HexToAddress(sidecartypes.WhitelistedRoleAddresses[o.Config.Network]),
			To:   &addr,
			Data: stakeCallData,
		})
		if err != nil {
			errChan <- fmt.Errorf("failed to estimate gas for stake call: %w", err)
			return
		}
		updateMutex.Lock()
		update.estimatedGas = (estimatedGas * 110) / 100
		updateMutex.Unlock()
	}()

	// Fetch ROCK price
	wg.Add(1)
	go func() {
		defer wg.Done()
		client := &http.Client{
			Timeout: httpTimeout,
		}
		resp, err := client.Get(ROCKUSDPriceURL)
		if err != nil {
			errChan <- fmt.Errorf("failed to retrieve ROCK price data: %w", err)
			return
		}
		defer resp.Body.Close()

		var priceData []PriceData
		if err := json.NewDecoder(resp.Body).Decode(&priceData); err != nil {
			errChan <- fmt.Errorf("failed to decode ROCK price data: %w", err)
			return
		}
		priceDec, err := math.LegacyNewDecFromStr(priceData[0].Last)

		if err != nil {
			errChan <- fmt.Errorf("failed to parse ROCK price data: %w", err)
			return
		}
		updateMutex.Lock()
		update.ROCKUSDPrice = priceDec
		updateMutex.Unlock()
	}()

	// Fetch BTC and ETH prices
	wg.Add(1)
	go func() {
		defer wg.Done()
		mainnetLatestHeader, err := tempEthClient.HeaderByNumber(ctx, nil)
		if err != nil {
			errChan <- fmt.Errorf("failed to fetch latest block: %w", err)
			return
		}
		targetBlockNumberMainnet := new(big.Int).Sub(mainnetLatestHeader.Number, EthBlocksBeforeFinality)

		// Fetch BTC price
		btcPrice, err := o.fetchPrice(btcPriceFeed, targetBlockNumberMainnet)
		if err != nil {
			errChan <- fmt.Errorf("failed to fetch BTC price: %w", err)
			return
		}

		// Fetch ETH price
		ethPrice, err := o.fetchPrice(ethPriceFeed, targetBlockNumberMainnet)
		if err != nil {
			errChan <- fmt.Errorf("failed to fetch ETH price: %w", err)
			return
		}

		updateMutex.Lock()
		update.BTCUSDPrice = btcPrice
		update.ETHUSDPrice = ethPrice
		updateMutex.Unlock()
	}()

	// Process ETH burn events
	wg.Add(1)
	go func() {
		defer wg.Done()
		events, err := o.processEthBurnEvents(latestHeader)
		if err != nil {
			errChan <- fmt.Errorf("failed to process Ethereum burn events: %w", err)
			return
		}
		updateMutex.Lock()
		update.ethBurnEvents = events
		updateMutex.Unlock()
	}()

	// Wait for all goroutines to complete
	wg.Wait()
	close(errChan)

	// Check for any errors
	for err := range errChan {
		if err != nil {
			return err
		}
	}

	// Get current state to preserve cleaned events
	currentState := o.currentState.Load().(*sidecartypes.OracleState)

	newState := sidecartypes.OracleState{
<<<<<<< HEAD
		EigenDelegations:           update.eigenDelegations,
		EthBlockHeight:             targetBlockNumber.Uint64(),
		EthGasLimit:                update.estimatedGas,
		EthBaseFee:                 latestHeader.BaseFee.Uint64(),
		EthTipCap:                  update.suggestedTip.Uint64(),
		SolanaLamportsPerSignature: update.solanaLamportsPerSignature,
=======
		EigenDelegations: update.eigenDelegations,
		EthBlockHeight:   targetBlockNumber.Uint64(),
		EthGasLimit:      update.estimatedGas,
		EthBaseFee:       latestHeader.BaseFee.Uint64(),
		EthTipCap:        update.suggestedTip.Uint64(),
		// SolanaLamportsPerSignature: update.solanaLamportsPerSignature,
		SolanaLamportsPerSignature: 5000,
>>>>>>> 1cd0172c
		EthBurnEvents:              update.ethBurnEvents,
		CleanedEthBurnEvents:       currentState.CleanedEthBurnEvents,
		Redemptions:                update.redemptions,
		ROCKUSDPrice:               update.ROCKUSDPrice,
		BTCUSDPrice:                update.BTCUSDPrice,
		ETHUSDPrice:                update.ETHUSDPrice,
	}

	log.Printf("\nState update: %+v\n", newState)

	o.updateChan <- newState

	return nil
}

func (o *Oracle) getServiceManagerState(contractInstance *middleware.ContractZrServiceManager, height *big.Int) (map[string]map[string]*big.Int, error) {
	delegations := make(map[string]map[string]*big.Int)

	callOpts := &bind.CallOpts{
		BlockNumber: height,
	}

	// Retrieve all validators from the contract
	allValidators, err := contractInstance.GetAllValidator(callOpts)
	if err != nil {
		return nil, fmt.Errorf("failed to get all validators: %w", err)
	}

	quorumNumber := uint8(0)

	// Iterate over all validators
	for _, validator := range allValidators {
		validatorAddr := validator.ValidatorAddr
		operators := validator.Operators

		// Initialize the map for this validator if not already
		if delegations[validatorAddr] == nil {
			delegations[validatorAddr] = make(map[string]*big.Int)
		}

		// Iterate over operators associated with the validator
		for _, operator := range operators {
			// Get the stake amount for the operator
			amount, err := contractInstance.GetEigenStake(callOpts, operator, quorumNumber)
			if err != nil {
				log.Printf("Failed to get stake for operator %s: %v", operator.Hex(), err)
				continue
			}

			// Only consider positive stake amounts
			if amount.Cmp(big.NewInt(0)) > 0 {
				operatorAddr := operator.Hex()
				// Sum up the stake if operator already exists under this validator
				if existingAmount, exists := delegations[validatorAddr][operatorAddr]; exists {
					delegations[validatorAddr][operatorAddr] = new(big.Int).Add(existingAmount, amount)
				} else {
					delegations[validatorAddr][operatorAddr] = amount
				}
			}
		}
	}

	return delegations, nil
}

func (o *Oracle) processEthBurnEvents(latestHeader *ethtypes.Header) ([]api.BurnEvent, error) {
	fromBlock := new(big.Int).Sub(latestHeader.Number, big.NewInt(EthBurnEventsBlockRange))
	toBlock := latestHeader.Number
	newEthBurnEvents, err := o.getEthBurnEvents(fromBlock, toBlock)
	if err != nil {
		return nil, fmt.Errorf("failed to get Ethereum burn events: %w", err)
	}

	// Get current state to merge with new burn events
	currentState := o.currentState.Load().(*sidecartypes.OracleState)

	// Create a map of existing events for quick lookup
	existingEthBurnEvents := make(map[string]bool)
	for _, event := range currentState.EthBurnEvents {
		key := fmt.Sprintf("%s-%s-%d", event.ChainID, event.TxID, event.LogIndex)
		existingEthBurnEvents[key] = true
	}

	// Only add new events that aren't already in our cache and haven't been cleaned up
	mergedEthBurnEvents := make([]api.BurnEvent, len(currentState.EthBurnEvents))
	copy(mergedEthBurnEvents, currentState.EthBurnEvents)
	for _, event := range newEthBurnEvents {
		key := fmt.Sprintf("%s-%s-%d", event.ChainID, event.TxID, event.LogIndex)
		if !existingEthBurnEvents[key] && !currentState.CleanedEthBurnEvents[key] {
			mergedEthBurnEvents = append(mergedEthBurnEvents, event)
		}
	}

	return mergedEthBurnEvents, nil
}

func (o *Oracle) cleanUpEthBurnEvents() {
	currentState := o.currentState.Load().(*sidecartypes.OracleState)
	if len(currentState.EthBurnEvents) == 0 {
		return
	}

	ctx := context.Background()
	remainingEthBurnEvents := make([]api.BurnEvent, 0)

	// Check each Ethereum burn event against the chain
	for _, event := range currentState.EthBurnEvents {
		resp, err := o.zrChainQueryClient.ZenBTCQueryClient.BurnEvents(ctx, 0, event.TxID, event.LogIndex, event.ChainID)
		if err != nil {
			log.Printf("Error querying Ethereum burn event (txID: %s, logIndex: %d): %v", event.TxID, event.LogIndex, err)
			// Keep events that we failed to query
			remainingEthBurnEvents = append(remainingEthBurnEvents, event)
			continue
		}

		// If the event is not found on chain, keep it in our cache
		if len(resp.BurnEvents) == 0 {
			remainingEthBurnEvents = append(remainingEthBurnEvents, event)
		} else {
			key := fmt.Sprintf("%s-%s-%d", event.ChainID, event.TxID, event.LogIndex)
			if currentState.CleanedEthBurnEvents == nil {
				currentState.CleanedEthBurnEvents = make(map[string]bool)
			}
			currentState.CleanedEthBurnEvents[key] = true
			log.Printf("Removing Ethereum burn event from cache as it's now on chain (txID: %s, logIndex: %d, chainID: %s)", event.TxID, event.LogIndex, event.ChainID)
		}
	}

	// Update the current state with remaining events if any were removed
	if len(remainingEthBurnEvents) != len(currentState.EthBurnEvents) {
		log.Printf("Removed %d Ethereum burn events from cache", len(currentState.EthBurnEvents)-len(remainingEthBurnEvents))
		newState := *currentState
		newState.EthBurnEvents = remainingEthBurnEvents
		o.currentState.Store(&newState)
		o.CacheState()
	}
}

// getBurnEvents retrieves all ZenBTCTokenRedemption (burn) events from the specified block range,
// converts them into []api.BurnEvent with correctly populated fields, and formats the chainID in CAIP-2 format.
func (o *Oracle) getEthBurnEvents(fromBlock, toBlock *big.Int) ([]api.BurnEvent, error) {
	ctx := context.Background()
	tokenAddress := common.HexToAddress(sidecartypes.ZenBTCTokenAddresses.Ethereum[o.Config.Network])

	// Create a new instance of the ZenBTC token contract
	zenBTCInstance, err := zenbtc.NewZenBTCFilterer(tokenAddress, o.EthClient)
	if err != nil {
		return nil, fmt.Errorf("failed to create ZenBTC token contract filterer: %w", err)
	}

	// Set up the filter options
	endBlock := toBlock.Uint64()
	filterOpts := &bind.FilterOpts{
		Start:   fromBlock.Uint64(),
		End:     &endBlock,
		Context: ctx,
	}

	// Use the generated FilterTokenRedemption method
	iterator, err := zenBTCInstance.FilterTokenRedemption(filterOpts, nil) // nil means no filter on redeemer address
	if err != nil {
		return nil, fmt.Errorf("failed to filter token redemption events: %w", err)
	}
	defer iterator.Close()

	chainID, err := o.EthClient.ChainID(ctx)
	if err != nil {
		return nil, fmt.Errorf("failed to get chain ID: %w", err)
	}

	var burnEvents []api.BurnEvent
	for iterator.Next() {
		event := iterator.Event
		if event == nil {
			continue
		}

		burnEvents = append(burnEvents, api.BurnEvent{
			TxID:            event.Raw.TxHash.Hex(),
			LogIndex:        uint64(event.Raw.Index),
			ChainID:         fmt.Sprintf("eip155:%s", chainID.String()),
			DestinationAddr: event.DestAddr,
			Amount:          event.Value,
		})
	}

	if err := iterator.Error(); err != nil {
		return nil, fmt.Errorf("error iterating through token redemption events: %w", err)
	}

	return burnEvents, nil
}

func (o *Oracle) getRedemptions(contractInstance *zenbtc.ZenBTController, height *big.Int) ([]api.Redemption, error) {
	callOpts := &bind.CallOpts{
		BlockNumber: height,
	}

	redemptionData, err := contractInstance.GetReadyForComplete(callOpts)
	if err != nil {
		return nil, fmt.Errorf("failed to get recent redemptions: %w", err)
	}

	redemptions := make([]api.Redemption, 0)
	for _, redemption := range redemptionData {
		redemptions = append(redemptions, api.Redemption{
			Id:                 redemption.Nonce.Uint64(),
			DestinationAddress: redemption.DestinationAddress,
			Amount:             redemption.ZenBTCValue.Uint64(),
		})
	}

	return redemptions, nil
}

// getSolanaRecentBlockhashWithSlot fetches a recent Solana blockhash from the block with height divisible by SolanaSlotRoundingFactor
// (i.e., a block height that's a multiple of the rounding factor) and returns both the blockhash and slot
func (o *Oracle) getSolanaRecentBlockhash(ctx context.Context) (string, uint64, error) {
	blockhash, slot, _, err := o.getSolanaBlockInfoAtRoundedSlot(ctx)
	if err != nil {
		return "", 0, err
	}
	return blockhash, slot, nil
}

// getSolanaLamportsPerSignature fetches the current lamports per signature from the Solana network
// Uses the same slot rounding logic as getSolanaRecentBlockhash for consistency
func (o *Oracle) getSolanaLamportsPerSignature(ctx context.Context) (uint64, error) {
	_, _, feeCalculator, err := o.getSolanaBlockInfoAtRoundedSlot(ctx)
	if err != nil {
		return 0, err
	}
	return feeCalculator, nil
}

// getSolanaBlockInfoAtRoundedSlot gets Solana block information from a slot divisible by SolanaSlotRoundingFactor
// Returns blockhash string, slot number, and lamports per signature
func (o *Oracle) getSolanaBlockInfoAtRoundedSlot(ctx context.Context) (string, uint64, uint64, error) {
	// Get the latest block height
	resp, err := o.solanaClient.GetRecentBlockhash(ctx, solana.CommitmentFinalized)
	if err != nil {
		return "", 0, 0, fmt.Errorf("failed to get recent blockhash: %w", err)
	}

	// Default values from the recent block
	recentBlockhash := resp.Value.Blockhash.String()
	lamportsPerSignature := resp.Value.FeeCalculator.LamportsPerSignature

	// Get the slot for the recent blockhash
	slot, err := o.solanaClient.GetSlot(ctx, solana.CommitmentFinalized)
	if err != nil {
		return recentBlockhash, slot, lamportsPerSignature, fmt.Errorf("failed to get current slot: %w", err)
	}

	// Calculate the nearest slot that is divisible by the rounding factor
	targetSlot := slot - (slot % sidecartypes.SolanaSlotRoundingFactor)

	// If we're at slot 0, use the current slot's blockhash
	if targetSlot == 0 {
		return recentBlockhash, slot, lamportsPerSignature, nil
	}

	// Get the blockhash for the target slot
	blockInfo, err := o.solanaClient.GetBlock(ctx, targetSlot)
	if err != nil {
		// Fallback to the recent blockhash if we can't get the target block
		log.Printf("Failed to get block at slot %d, using recent blockhash: %v", targetSlot, err)
		return recentBlockhash, slot, lamportsPerSignature, nil
	}

	return blockInfo.Blockhash.String(), targetSlot, lamportsPerSignature, nil
}<|MERGE_RESOLUTION|>--- conflicted
+++ resolved
@@ -170,7 +170,6 @@
 	}()
 
 	// Fetch Solana lamports per signature
-<<<<<<< HEAD
 	wg.Add(1)
 	go func() {
 		defer wg.Done()
@@ -183,20 +182,6 @@
 		update.solanaLamportsPerSignature = lamportsPerSignature
 		updateMutex.Unlock()
 	}()
-=======
-	// wg.Add(1)
-	// go func() {
-	// 	defer wg.Done()
-	// 	lamportsPerSignature, err := o.getSolanaLamportsPerSignature(ctx)
-	// 	if err != nil {
-	// 		errChan <- fmt.Errorf("failed to get Solana lamports per signature: %w", err)
-	// 		return
-	// 	}
-	// 	updateMutex.Lock()
-	// 	update.solanaLamportsPerSignature = lamportsPerSignature
-	// 	updateMutex.Unlock()
-	// }()
->>>>>>> 1cd0172c
 
 	// Estimate gas for stake call
 	wg.Add(1)
@@ -312,22 +297,12 @@
 	currentState := o.currentState.Load().(*sidecartypes.OracleState)
 
 	newState := sidecartypes.OracleState{
-<<<<<<< HEAD
 		EigenDelegations:           update.eigenDelegations,
 		EthBlockHeight:             targetBlockNumber.Uint64(),
 		EthGasLimit:                update.estimatedGas,
 		EthBaseFee:                 latestHeader.BaseFee.Uint64(),
 		EthTipCap:                  update.suggestedTip.Uint64(),
 		SolanaLamportsPerSignature: update.solanaLamportsPerSignature,
-=======
-		EigenDelegations: update.eigenDelegations,
-		EthBlockHeight:   targetBlockNumber.Uint64(),
-		EthGasLimit:      update.estimatedGas,
-		EthBaseFee:       latestHeader.BaseFee.Uint64(),
-		EthTipCap:        update.suggestedTip.Uint64(),
-		// SolanaLamportsPerSignature: update.solanaLamportsPerSignature,
-		SolanaLamportsPerSignature: 5000,
->>>>>>> 1cd0172c
 		EthBurnEvents:              update.ethBurnEvents,
 		CleanedEthBurnEvents:       currentState.CleanedEthBurnEvents,
 		Redemptions:                update.redemptions,
