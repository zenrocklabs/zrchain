package main

import (
	"context"
	"crypto/sha256"
	"encoding/base64"
	"encoding/json"
	"errors"
	"fmt"
	"log/slog"
	"maps"
	"math/big"
	"net/http"
	"reflect"
	"sort"
	"strings"
	"sync"
	"time"

	"cosmossdk.io/math"
	"github.com/Zenrock-Foundation/zrchain/v6/contracts/solrock/generated/rock_spl_token"
	"github.com/Zenrock-Foundation/zrchain/v6/contracts/solzenbtc/generated/zenbtc_spl_token"
	"github.com/Zenrock-Foundation/zrchain/v6/go-client"
	neutrino "github.com/Zenrock-Foundation/zrchain/v6/sidecar/neutrino"
	"github.com/Zenrock-Foundation/zrchain/v6/sidecar/proto/api"
	sidecartypes "github.com/Zenrock-Foundation/zrchain/v6/sidecar/shared"
	"github.com/beevik/ntp"
	sdkBech32 "github.com/cosmos/cosmos-sdk/types/bech32"
	aggregatorv3 "github.com/smartcontractkit/chainlink/v2/core/gethwrappers/generated/aggregator_v3_interface"

	"github.com/ethereum/go-ethereum"
	"github.com/ethereum/go-ethereum/accounts/abi/bind"
	"github.com/ethereum/go-ethereum/common"
	ethtypes "github.com/ethereum/go-ethereum/core/types"
	"github.com/ethereum/go-ethereum/ethclient"
	zenbtc "github.com/zenrocklabs/zenbtc/bindings"
	zenbtctypes "github.com/zenrocklabs/zenbtc/x/zenbtc/types"
	middleware "github.com/zenrocklabs/zenrock-avs/contracts/bindings/ZrServiceManager"

	validationkeeper "github.com/Zenrock-Foundation/zrchain/v6/x/validation/keeper"
	validationtypes "github.com/Zenrock-Foundation/zrchain/v6/x/validation/types"
	zentptypes "github.com/Zenrock-Foundation/zrchain/v6/x/zentp/types"
	solana "github.com/gagliardetto/solana-go"
	solrpc "github.com/gagliardetto/solana-go/rpc"
	jsonrpc "github.com/gagliardetto/solana-go/rpc/jsonrpc"
	// Added for bin.Marshal
)

func NewOracle(
	config sidecartypes.Config,
	ethClient *ethclient.Client,
	neutrinoServer *neutrino.NeutrinoServer,
	solanaClient *solrpc.Client,
	zrChainQueryClient *client.QueryClient,
	debugMode bool,
	skipInitialWait bool,
) *Oracle {
	o := &Oracle{
		stateCache:         make([]sidecartypes.OracleState, 0),
		Config:             config,
		EthClient:          ethClient,
		neutrinoServer:     neutrinoServer,
		solanaClient:       solanaClient,
		zrChainQueryClient: zrChainQueryClient,
		DebugMode:          debugMode,
		SkipInitialWait:    skipInitialWait,

		// Initialize performance optimization fields
		solanaRateLimiter: make(chan struct{}, sidecartypes.SolanaMaxConcurrentRPCCalls), // Configurable concurrent Solana RPC calls
		transactionCache:  make(map[string]*CachedTxResult),
	}

	// Load initial state from cache file
	latestDiskState, historicalStates, err := loadStateDataFromFile(o.Config.StateFile)
	if err != nil {
		slog.Warn("Unable to load oracle state cache from disk - starting with clean state", "file", o.Config.StateFile, "error", err)
		o.currentState.Store(&EmptyOracleState)
		o.stateCache = []sidecartypes.OracleState{EmptyOracleState}
		// lastSol*SigStr fields will remain empty strings (zero value)
	} else {
		if latestDiskState != nil {
			o.currentState.Store(latestDiskState)
			o.stateCache = historicalStates
			o.lastSolRockMintSigStr = latestDiskState.LastSolRockMintSig
			o.lastSolZenBTCMintSigStr = latestDiskState.LastSolZenBTCMintSig
			o.lastSolZenBTCBurnSigStr = latestDiskState.LastSolZenBTCBurnSig
			o.lastSolRockBurnSigStr = latestDiskState.LastSolRockBurnSig
			slog.Info("Loaded state from file",
				"rockMintSig", o.lastSolRockMintSigStr,
				"zenBTCMintSig", o.lastSolZenBTCMintSigStr,
				"zenBTCBurnSig", o.lastSolZenBTCBurnSigStr,
				"rockBurnSig", o.lastSolRockBurnSigStr)
		} else {
			// File didn't exist, was empty, or had non-critical parse issues treated as fresh start
			slog.Info("State file not found or empty/invalid, initializing with empty state", "file", o.Config.StateFile)
			o.currentState.Store(&EmptyOracleState)
			o.stateCache = []sidecartypes.OracleState{EmptyOracleState}
			// lastSol*SigStr fields will remain empty strings
		}
	}

	// Initialize the function fields with the real implementations
	o.getSolanaZenBTCBurnEventsFn = func(ctx context.Context, programID string, lastKnownSig solana.Signature) ([]api.BurnEvent, solana.Signature, error) {
		// This function is only used for backward compatibility in places where we don't have access to state update
		// Failed transactions will be lost here, but this is only used in non-critical paths
		dummyUpdate := &oracleStateUpdate{pendingTransactions: make(map[string]sidecartypes.PendingTxInfo)}
		dummyMutex := &sync.Mutex{}
		events, sig, err := o.getSolanaZenBTCBurnEvents(ctx, programID, lastKnownSig, dummyUpdate, dummyMutex)
		if len(dummyUpdate.pendingTransactions) > 0 {
			slog.Warn("Lost failed transactions in backward compatibility function", "count", len(dummyUpdate.pendingTransactions), "eventType", "Solana zenBTC burn")
		}
		return events, sig, err
	}
	o.getSolanaRockBurnEventsFn = func(ctx context.Context, programID string, lastKnownSig solana.Signature) ([]api.BurnEvent, solana.Signature, error) {
		// This function is only used for backward compatibility in places where we don't have access to state update
		// Failed transactions will be lost here, but this is only used in non-critical paths
		dummyUpdate := &oracleStateUpdate{pendingTransactions: make(map[string]sidecartypes.PendingTxInfo)}
		dummyMutex := &sync.Mutex{}
		events, sig, err := o.getSolanaRockBurnEvents(ctx, programID, lastKnownSig, dummyUpdate, dummyMutex)
		if len(dummyUpdate.pendingTransactions) > 0 {
			slog.Warn("Lost failed transactions in backward compatibility function", "count", len(dummyUpdate.pendingTransactions), "eventType", "Solana ROCK burn")
		}
		return events, sig, err
	}

	// Only initialize Solana-related functions if Solana client is available
	if o.solanaClient != nil {
		o.rpcCallBatchFn = o.solanaClient.RPCCallBatch
		o.getTransactionFn = o.solanaClient.GetTransaction
		o.getSignaturesForAddressFn = o.solanaClient.GetSignaturesForAddressWithOpts
	} else {
		// Set dummy functions that return empty results when Solana is disabled
		o.rpcCallBatchFn = func(ctx context.Context, rpcs jsonrpc.RPCRequests) (jsonrpc.RPCResponses, error) {
			return jsonrpc.RPCResponses{}, nil
		}
		o.getTransactionFn = func(ctx context.Context, signature solana.Signature, opts *solrpc.GetTransactionOpts) (*solrpc.GetTransactionResult, error) {
			return nil, fmt.Errorf("solana functionality disabled")
		}
		o.getSignaturesForAddressFn = func(ctx context.Context, account solana.PublicKey, opts *solrpc.GetSignaturesForAddressOpts) ([]*solrpc.TransactionSignature, error) {
			return []*solrpc.TransactionSignature{}, nil
		}
	}

	return o
}

func (o *Oracle) runOracleMainLoop(ctx context.Context) error {
	serviceManager, err := middleware.NewContractZrServiceManager(
		common.HexToAddress(sidecartypes.ServiceManagerAddresses[o.Config.Network]),
		o.EthClient,
	)
	if err != nil {
		return fmt.Errorf("failed to create contract instance: %w", err)
	}
	zenBTCController, err := zenbtc.NewZenBTController(
		common.HexToAddress(sidecartypes.ZenBTCControllerAddresses[o.Config.Network]),
		o.EthClient,
	)
	if err != nil {
		return fmt.Errorf("failed to create contract instance: %w", err)
	}
	mainnetEthClient, btcPriceFeed, ethPriceFeed := o.initPriceFeed()

	mainLoopTickerIntervalDuration := sidecartypes.MainLoopTickerInterval
	var tickCancel context.CancelFunc = func() {}
	defer tickCancel()

	// Align the start time to the nearest MainLoopTickerInterval.
	if !o.SkipInitialWait {
		ntpTime, err := ntp.Time(sidecartypes.NTPServer)
		if err != nil {
			slog.Error("Failed to fetch NTP time at startup. Cannot proceed.", "error", err)
			panic(fmt.Sprintf("FATAL: Failed to fetch NTP time at startup: %v. Cannot proceed.", err))
		}
		alignedStart := ntpTime.Truncate(mainLoopTickerIntervalDuration).Add(mainLoopTickerIntervalDuration)
		initialSleep := time.Until(alignedStart)
		if initialSleep > 0 {
			slog.Info("Initial alignment: Sleeping until start ticker.",
				"sleepDuration", initialSleep.Round(time.Millisecond),
				"alignedStart", alignedStart.Format(sidecartypes.TimeFormatPrecise))
			time.Sleep(initialSleep)
		}
	} else {
		slog.Info("Skipping initial alignment wait due to --skip-initial-wait flag. Firing initial tick immediately.")
		var initialTickCtx context.Context
		initialTickCtx, tickCancel = context.WithCancel(ctx)
		go o.processOracleTick(initialTickCtx, serviceManager, zenBTCController, btcPriceFeed, ethPriceFeed, mainnetEthClient, time.Now())
	}

	mainLoopTicker := time.NewTicker(mainLoopTickerIntervalDuration)
	defer mainLoopTicker.Stop()
	o.mainLoopTicker = mainLoopTicker
	slog.Info("Ticker synced, awaiting initial oracle data fetch", "interval", mainLoopTickerIntervalDuration)

	// Start persistent pending transaction processor that runs across all ticks
	if o.solanaClient != nil {
		go o.processPendingTransactionsPersistent(ctx)
	}

	for {
		select {
		case <-ctx.Done():
			return nil
		case tickTime := <-o.mainLoopTicker.C:
			// Cancel the previous tick's processing context. This signals the previous
			// fetchAndProcessState to wrap up and apply its (potentially partial) state.
			tickCancel()

			// Create a new context for the new tick.
			var tickCtx context.Context
			tickCtx, tickCancel = context.WithCancel(ctx)

			// Start the new tick's processing in a goroutine.
			go o.processOracleTick(tickCtx, serviceManager, zenBTCController, btcPriceFeed, ethPriceFeed, mainnetEthClient, tickTime)
		}
	}
}

func (o *Oracle) processOracleTick(
	tickCtx context.Context,
	serviceManager *middleware.ContractZrServiceManager,
	zenBTCController *zenbtc.ZenBTController,
	btcPriceFeed *aggregatorv3.AggregatorV3Interface,
	ethPriceFeed *aggregatorv3.AggregatorV3Interface,
	mainnetEthClient *ethclient.Client,
	tickTime time.Time,
) {
<<<<<<< HEAD
	newState, err := o.fetchAndProcessState(tickCtx, serviceManager, zenBTCController, btcPriceFeed, ethPriceFeed, mainnetEthClient)
=======
	newState, err := o.fetchAndProcessState(tickCtx, serviceManager, zenBTCControllerHolesky, btcPriceFeed, ethPriceFeed, mainnetEthClient)

>>>>>>> 13f0d63a
	if err != nil {
		if errors.Is(err, context.Canceled) {
			slog.Info("Data fetch time limit reached. Applying partially gathered state to meet tick deadline.", "tickTime", tickTime.Format(sidecartypes.TimeFormatPrecise))
		} else {
			slog.Error("Error fetching and processing state, applying partial update with fallbacks", "error", err)
		}
		// Continue to apply the partial state rather than aborting entirely
	}

	// Always apply the state update (even if partial) - the individual event fetching functions
	// have their own watermark protection to prevent event loss
	slog.Info("Applying state update for tick", "tickTime", tickTime.Format(sidecartypes.TimeFormatPrecise))
	slog.Info("Received AVS contract state for", "network", sidecartypes.NetworkNames[o.Config.Network], "block", newState.EthBlockHeight)
	slog.Info("Received prices", "ROCK/USD", newState.ROCKUSDPrice, "BTC/USD", newState.BTCUSDPrice, "ETH/USD", newState.ETHUSDPrice)

	o.applyStateUpdate(newState)
}

// applyStateUpdate commits a new state to the oracle. It updates the current in-memory state,
// updates the high-watermark fields on the oracle object itself, and persists the new state to disk.
// This is the single, atomic point of truth for state transitions.
func (o *Oracle) applyStateUpdate(newState sidecartypes.OracleState) {
	// Log watermark changes for debugging
	oldRockMint := o.lastSolRockMintSigStr
	oldZenBTCMint := o.lastSolZenBTCMintSigStr
	oldZenBTCBurn := o.lastSolZenBTCBurnSigStr
	oldRockBurn := o.lastSolRockBurnSigStr

	o.currentState.Store(&newState)

	// Log event counts in each state field every tick
	slog.Info("State event counts for this tick",
		"ethBurnEvents", len(newState.EthBurnEvents),
		"cleanedEthBurnEvents", len(newState.CleanedEthBurnEvents),
		"solanaBurnEvents", len(newState.SolanaBurnEvents),
		"cleanedSolanaBurnEvents", len(newState.CleanedSolanaBurnEvents),
		"solanaMintEvents", len(newState.SolanaMintEvents),
		"cleanedSolanaMintEvents", len(newState.CleanedSolanaMintEvents),
		"redemptions", len(newState.Redemptions),
		"pendingSolanaTxs", len(newState.PendingSolanaTxs))

	// Update the oracle's high-watermark fields from the newly applied state.
	// These are used as the starting point for the next fetch cycle.
	o.lastSolRockMintSigStr = newState.LastSolRockMintSig
	o.lastSolZenBTCMintSigStr = newState.LastSolZenBTCMintSig
	o.lastSolZenBTCBurnSigStr = newState.LastSolZenBTCBurnSig
	o.lastSolRockBurnSigStr = newState.LastSolRockBurnSig

	// Log any watermark changes
	watermarkChanged := false
	if oldRockMint != o.lastSolRockMintSigStr {
		slog.Info("Updated ROCK mint watermark", "old", oldRockMint, "new", o.lastSolRockMintSigStr)
		watermarkChanged = true
	}
	if oldZenBTCMint != o.lastSolZenBTCMintSigStr {
		slog.Info("Updated zenBTC mint watermark", "old", oldZenBTCMint, "new", o.lastSolZenBTCMintSigStr)
		watermarkChanged = true
	}
	if oldZenBTCBurn != o.lastSolZenBTCBurnSigStr {
		slog.Info("Updated zenBTC burn watermark", "old", oldZenBTCBurn, "new", o.lastSolZenBTCBurnSigStr)
		watermarkChanged = true
	}
	if oldRockBurn != o.lastSolRockBurnSigStr {
		slog.Info("Updated ROCK burn watermark", "old", oldRockBurn, "new", o.lastSolRockBurnSigStr)
		watermarkChanged = true
	}

	// Only log the comprehensive watermark summary if any watermarks actually changed
	if watermarkChanged {
		slog.Info("Applied new state and updated watermarks",
			"rockMint", o.lastSolRockMintSigStr,
			"zenBTCMint", o.lastSolZenBTCMintSigStr,
			"zenBTCBurn", o.lastSolZenBTCBurnSigStr,
			"rockBurn", o.lastSolRockBurnSigStr)
	}

	o.CacheState()
}

func (o *Oracle) fetchAndProcessState(
	tickCtx context.Context,
	serviceManager *middleware.ContractZrServiceManager,
	zenBTCController *zenbtc.ZenBTController,
	btcPriceFeed *aggregatorv3.AggregatorV3Interface,
	ethPriceFeed *aggregatorv3.AggregatorV3Interface,
	tempEthClient *ethclient.Client,
) (sidecartypes.OracleState, error) {
	var wg sync.WaitGroup

	// Log initial state at beginning of tick
	initialState := o.currentState.Load().(*sidecartypes.OracleState)
	slog.Info("TICK START STATE SNAPSHOT",
		"solanaMintEvents", len(initialState.SolanaMintEvents),
		"cleanedSolanaMintEvents", len(initialState.CleanedSolanaMintEvents),
		"solanaBurnEvents", len(initialState.SolanaBurnEvents),
		"cleanedSolanaBurnEvents", len(initialState.CleanedSolanaBurnEvents),
		"pendingSolanaTxs", len(initialState.PendingSolanaTxs))

	slog.Info("Retrieving latest header", "network", sidecartypes.NetworkNames[o.Config.Network], "time", time.Now().Format(sidecartypes.TimeFormatPrecise))
	latestHeader, err := o.EthClient.HeaderByNumber(tickCtx, nil)
	if err != nil {
		return sidecartypes.OracleState{}, fmt.Errorf("failed to fetch latest block: %w", err)
	}
	slog.Info("Retrieved latest header", "network", sidecartypes.NetworkNames[o.Config.Network], "block", latestHeader.Number.Uint64(), "time", time.Now().Format(sidecartypes.TimeFormatPrecise))
	targetBlockNumber := new(big.Int).Sub(latestHeader.Number, big.NewInt(sidecartypes.EthBlocksBeforeFinality))

	// Check base fee availability
	if latestHeader.BaseFee == nil {
		return sidecartypes.OracleState{}, fmt.Errorf("base fee not available (pre-London fork?)")
	}

	update := o.initializeStateUpdate()
	var updateMutex sync.Mutex
	errChan := make(chan error, sidecartypes.ErrorChannelBufferSize)

	// Use a separate context for the goroutines that can be canceled
	// if the main tick context is canceled.
	routinesCtx, cancelRoutines := context.WithCancel(tickCtx)
	defer cancelRoutines()

	// Pending transactions are now processed by a persistent background goroutine
	// Started in runOracleMainLoop, not per-tick

	// Fetch Ethereum contract data (AVS delegations and redemptions on EigenLayer)
	o.fetchEthereumContractData(routinesCtx, &wg, serviceManager, zenBTCController, targetBlockNumber, update, &updateMutex, errChan)

	// Fetch network data (gas estimates, tips, Solana fees)
	o.fetchNetworkData(routinesCtx, &wg, update, &updateMutex, errChan)

	// Fetch price data (ROCK, BTC, ETH)
	o.fetchPriceData(routinesCtx, &wg, btcPriceFeed, ethPriceFeed, tempEthClient, update, &updateMutex, errChan)

	// Fetch zenBTC burn events from Ethereum
	o.fetchEthereumBurnEvents(routinesCtx, &wg, latestHeader, update, &updateMutex, errChan)

	// Fetch Solana mint events for zenBTC (only if Solana is enabled)
	if o.solanaClient != nil {
		o.processSolanaMintEvents(routinesCtx, &wg, update, &updateMutex, errChan)
	}

	// Fetch Solana burn events for zenBTC and ROCK (only if Solana is enabled)
	if o.solanaClient != nil {
		o.fetchSolanaBurnEvents(routinesCtx, &wg, update, &updateMutex, errChan)
	}

	// Fetch and populate backfill requests from zrChain
	o.processBackfillRequests(routinesCtx, &wg, update, &updateMutex)

	// Wait for all goroutines to complete, or for the tick to be canceled.
	waitChan := make(chan struct{})
	go func() {
		defer func() {
			if r := recover(); r != nil {
				slog.Error("Panic recovered in waitgroup goroutine", "panic", r)
				close(waitChan)
			}
		}()
		wg.Wait()
		close(waitChan)
	}()

	select {
	case <-waitChan:
		// All tasks completed normally.
	case <-tickCtx.Done():
		// Tick was canceled. The goroutines have been notified via cancelRoutines().
		slog.Warn("Oracle tick deadline approached. Applying state updates with partial data to maintain synchronization timing.")
		// We must wait for the goroutines to finish before closing the error channel.
		<-waitChan
	}

	close(errChan)

	// Collect all errors but don't fail - log them and continue with partial state
	var collectedErrors []error
	for err := range errChan {
		if err != nil {
			collectedErrors = append(collectedErrors, err)
			// Don't log an error if it's just a context cancellation, as this is expected when the tick times out.
			if !errors.Is(err, context.Canceled) && !errors.Is(err, context.DeadlineExceeded) {
				slog.Warn("Component error during state fetch (continuing with partial state)", "error", err)
			}
		}
	}

	// Build final state with fallbacks for any failed components
	finalState, err := o.buildFinalState(update, latestHeader, targetBlockNumber)
	if err != nil {
		return sidecartypes.OracleState{}, fmt.Errorf("failed to build final state: %w", err)
	}

	// Return the state even if some components failed - watermark safety is handled
	// by individual event fetching functions
	if len(collectedErrors) > 0 {
		return finalState, fmt.Errorf("partial state update due to %d component failures", len(collectedErrors))
	}

	// If the original tick context was canceled, return that error so the caller knows.
	if tickCtx.Err() != nil {
		return finalState, tickCtx.Err()
	}

	return finalState, nil
}

// sendError sends an error to the channel if the context is not done.
// This prevents panics from sending on a closed channel.
func sendError(ctx context.Context, errChan chan<- error, err error) {
	select {
	case <-ctx.Done():
		// Only log context cancellation errors that aren't actually about context cancellation
		if !errors.Is(err, context.Canceled) && !errors.Is(err, context.DeadlineExceeded) && !strings.Contains(err.Error(), "context canceled") {
			slog.Debug("Context canceled, dropping error", "err", err)
		}
	case errChan <- err:
	}
}

// handleTransactionFailure consolidates the repetitive failure handling pattern
func (o *Oracle) handleTransactionFailure(
	failedSignatures []string,
	signature solana.Signature,
	newestSigProcessed solana.Signature,
	eventTypeName string,
	message string,
	err error,
) ([]string, solana.Signature) {
	if err != nil {
		slog.Warn(message+", adding to failed signatures",
			"eventType", eventTypeName,
			"signature", signature,
			"error", err)
	} else {
		slog.Warn(message+", adding to failed signatures",
			"eventType", eventTypeName,
			"signature", signature)
	}

	failedSignatures = append(failedSignatures, signature.String())
	newestSigProcessed = signature
	return failedSignatures, newestSigProcessed
}

// fetchAndUpdateState is a generic helper function to reduce goroutine boilerplate for state updates
func fetchAndUpdateState[T any](
	ctx context.Context,
	wg *sync.WaitGroup,
<<<<<<< HEAD
	serviceManager *middleware.ContractZrServiceManager,
	zenBTCController *zenbtc.ZenBTController,
	targetBlockNumber *big.Int,
	update *oracleStateUpdate,
	updateMutex *sync.Mutex,
=======
>>>>>>> 13f0d63a
	errChan chan<- error,
	updateMutex *sync.Mutex,
	fetchFunc func(ctx context.Context) (T, error),
	updateFunc func(result T, update *oracleStateUpdate),
	update *oracleStateUpdate,
	errorMsg string,
) {
	wg.Add(1)
	go func() {
		defer wg.Done()
		result, err := fetchFunc(ctx)
		if err != nil {
			sendError(ctx, errChan, fmt.Errorf("%s: %w", errorMsg, err))
			return
		}
		updateMutex.Lock()
		updateFunc(result, update)
		updateMutex.Unlock()
	}()
}

func (o *Oracle) fetchEthereumContractData(
	ctx context.Context,
	wg *sync.WaitGroup,
	serviceManager *middleware.ContractZrServiceManager,
	zenBTCControllerHolesky *zenbtc.ZenBTController,
	targetBlockNumber *big.Int,
	update *oracleStateUpdate,
	updateMutex *sync.Mutex,
	errChan chan<- error,
) {
	// Fetches the state of AVS delegations from the service manager contract.
	fetchAndUpdateState(
		ctx, wg, errChan, updateMutex,
		func(ctx context.Context) (map[string]map[string]*big.Int, error) {
			return o.getServiceManagerState(ctx, serviceManager, targetBlockNumber)
		},
		func(result map[string]map[string]*big.Int, update *oracleStateUpdate) {
			update.eigenDelegations = result
		},
		update,
		"failed to get contract state",
	)

	// Fetches pending zenBTC redemptions from the zenBTC controller contract.
<<<<<<< HEAD
	wg.Add(1)
	go func() {
		defer wg.Done()
		redemptions, err := o.getRedemptions(ctx, zenBTCController, targetBlockNumber)
		if err != nil {
			sendError(ctx, errChan, fmt.Errorf("failed to get zenBTC contract state: %w", err))
			return
		}
		updateMutex.Lock()
		update.redemptions = redemptions
		updateMutex.Unlock()
	}()
=======
	fetchAndUpdateState(
		ctx, wg, errChan, updateMutex,
		func(ctx context.Context) ([]api.Redemption, error) {
			return o.getRedemptions(ctx, zenBTCControllerHolesky, targetBlockNumber)
		},
		func(result []api.Redemption, update *oracleStateUpdate) {
			update.redemptions = result
		},
		update,
		"failed to get zenBTC contract state",
	)
>>>>>>> 13f0d63a
}

func (o *Oracle) fetchNetworkData(
	ctx context.Context,
	wg *sync.WaitGroup,
	update *oracleStateUpdate,
	updateMutex *sync.Mutex,
	errChan chan<- error,
) {
	// Fetches the suggested gas tip cap (priority fee) for Ethereum transactions.
	fetchAndUpdateState(
		ctx, wg, errChan, updateMutex,
		func(ctx context.Context) (*big.Int, error) {
			return o.EthClient.SuggestGasTipCap(ctx)
		},
		func(result *big.Int, update *oracleStateUpdate) {
			update.suggestedTip = result
		},
		update,
		"failed to get suggested priority fee",
	)

	// Estimates the gas required for a zenBTC stake call on Ethereum.
	fetchAndUpdateState(
		ctx, wg, errChan, updateMutex,
		func(ctx context.Context) (uint64, error) {
			stakeCallData, err := validationkeeper.EncodeStakeCallData(big.NewInt(sidecartypes.StakeCallDataAmount))
			if err != nil {
				return 0, fmt.Errorf("failed to encode stake call data: %w", err)
			}
			addr := common.HexToAddress(sidecartypes.ZenBTCControllerAddresses[o.Config.Network])
			estimatedGas, err := o.EthClient.EstimateGas(context.Background(), ethereum.CallMsg{
				From: common.HexToAddress(sidecartypes.WhitelistedRoleAddresses[o.Config.Network]),
				To:   &addr,
				Data: stakeCallData,
			})
			if err != nil {
				return 0, fmt.Errorf("failed to estimate gas: %w", err)
			}
			return (estimatedGas * sidecartypes.GasEstimationBuffer) / 100, nil
		},
		func(result uint64, update *oracleStateUpdate) {
			update.estimatedGas = result
		},
		update,
		"failed to estimate gas for zenBTC stake call",
	)
}

func (o *Oracle) fetchPriceData(
	ctx context.Context,
	wg *sync.WaitGroup,
	btcPriceFeed *aggregatorv3.AggregatorV3Interface,
	ethPriceFeed *aggregatorv3.AggregatorV3Interface,
	tempEthClient *ethclient.Client,
	update *oracleStateUpdate,
	updateMutex *sync.Mutex,
	errChan chan<- error,
) {
	httpTimeout := sidecartypes.DefaultHTTPTimeout

	// Fetches the latest ROCK/USD price from the specified public endpoint.
	fetchAndUpdateState(
		ctx, wg, errChan, updateMutex,
		func(ctx context.Context) (math.LegacyDec, error) {
			client := &http.Client{
				Timeout: httpTimeout,
			}
			resp, err := client.Get(sidecartypes.ROCKUSDPriceURL)
			if err != nil {
				return math.LegacyDec{}, fmt.Errorf("failed to retrieve ROCK price data: %w", err)
			}
			defer resp.Body.Close()

			var priceData []PriceData
			if err := json.NewDecoder(resp.Body).Decode(&priceData); err != nil || len(priceData) == 0 {
				return math.LegacyDec{}, fmt.Errorf("failed to decode ROCK price data or empty data: %w", err)
			}
			priceDec, err := math.LegacyNewDecFromStr(priceData[0].Last)
			if err != nil {
				return math.LegacyDec{}, fmt.Errorf("failed to parse ROCK price data: %w", err)
			}
			return priceDec, nil
		},
		func(result math.LegacyDec, update *oracleStateUpdate) {
			update.ROCKUSDPrice = result
		},
		update,
		"failed to fetch ROCK price data",
	)

	// Fetches the latest BTC/USD and ETH/USD prices from Chainlink price feeds on Ethereum mainnet.
	fetchAndUpdateState(
		ctx, wg, errChan, updateMutex,
		func(ctx context.Context) (cryptoPrices, error) {
			mainnetLatestHeader, err := tempEthClient.HeaderByNumber(ctx, nil)
			if err != nil {
				return cryptoPrices{}, fmt.Errorf("failed to fetch latest mainnet block: %w", err)
			}
			targetBlockNumberMainnet := new(big.Int).Sub(mainnetLatestHeader.Number, big.NewInt(sidecartypes.EthBlocksBeforeFinality))

			if btcPriceFeed == nil || ethPriceFeed == nil {
				return cryptoPrices{}, fmt.Errorf("BTC or ETH price feed not initialized")
			}

			btcPrice, err := o.fetchPrice(btcPriceFeed, targetBlockNumberMainnet)
			if err != nil {
				return cryptoPrices{}, fmt.Errorf("failed to fetch BTC price: %w", err)
			}

			ethPrice, err := o.fetchPrice(ethPriceFeed, targetBlockNumberMainnet)
			if err != nil {
				return cryptoPrices{}, fmt.Errorf("failed to fetch ETH price: %w", err)
			}

			return cryptoPrices{
				BTCUSDPrice: btcPrice,
				ETHUSDPrice: ethPrice,
			}, nil
		},
		func(result cryptoPrices, update *oracleStateUpdate) {
			update.BTCUSDPrice = result.BTCUSDPrice
			update.ETHUSDPrice = result.ETHUSDPrice
		},
		update,
		"failed to fetch crypto prices",
	)
}

func (o *Oracle) fetchEthereumBurnEvents(
	ctx context.Context,
	wg *sync.WaitGroup,
	latestHeader *ethtypes.Header,
	update *oracleStateUpdate,
	updateMutex *sync.Mutex,
	errChan chan<- error,
) {
	// Fetches and processes recent zenBTC burn events from Ethereum within a defined block range.
	fetchAndUpdateState(
		ctx, wg, errChan, updateMutex,
		func(ctx context.Context) (burnEventResult, error) {
			currentState := o.currentState.Load().(*sidecartypes.OracleState)

			fromBlock := new(big.Int).Sub(latestHeader.Number, big.NewInt(int64(sidecartypes.EthBurnEventsBlockRange)))
			toBlock := latestHeader.Number
			newEvents, err := o.getEthBurnEvents(ctx, fromBlock, toBlock)
			if err != nil {
				// Don't return error, just log it and continue with empty events
				slog.Warn("Failed to get Ethereum burn events, proceeding with reconciliation only", "error", err)
				newEvents = []api.BurnEvent{} // Ensure slice is not nil
			}

			// Reconcile and merge
			remainingEvents, cleanedEvents := o.reconcileBurnEventsWithZRChain(ctx, currentState.EthBurnEvents, currentState.CleanedEthBurnEvents, "Ethereum")
			mergedEvents := mergeNewBurnEvents(remainingEvents, cleanedEvents, newEvents, "Ethereum")

			return burnEventResult{
				ethBurnEvents:        mergedEvents,
				cleanedEthBurnEvents: cleanedEvents,
			}, nil
		},
		func(result burnEventResult, update *oracleStateUpdate) {
			update.ethBurnEvents = result.ethBurnEvents
			update.cleanedEthBurnEvents = result.cleanedEthBurnEvents
		},
		update,
		"failed to process Ethereum burn events",
	)
}

func (o *Oracle) processSolanaMintEvents(
	ctx context.Context,
	wg *sync.WaitGroup,
	update *oracleStateUpdate,
	updateMutex *sync.Mutex,
	errChan chan<- error,
) {
	// Fetches new ROCK and zenBTC mint events from Solana in parallel since the last processed signature,
	// and merges them with the existing cached events.
	wg.Add(1)
	go func() {
		defer wg.Done()
		currentState := o.currentState.Load().(*sidecartypes.OracleState)

		// Parallel fetch of ROCK and zenBTC mint events
		var rockEvents, zenbtcEvents []api.SolanaMintEvent
		var newRockSig, newZenBTCSig solana.Signature
		var rockErr, zenbtcErr error
		var mintWg sync.WaitGroup

		// Fetch ROCK mint events in parallel
		mintWg.Add(1)
		go func() {
			defer func() {
				if r := recover(); r != nil {
					slog.Error("Panic recovered in ROCK mint goroutine", "panic", r)
					rockErr = fmt.Errorf("panic in ROCK mint processing: %v", r)
				}
				mintWg.Done()
			}()
			lastKnownRockSig := o.GetLastProcessedSolSignature(sidecartypes.SolRockMint)
			rockEvents, newRockSig, rockErr = o.getSolROCKMints(ctx, sidecartypes.SolRockProgramID[o.Config.Network], lastKnownRockSig, update, updateMutex)
		}()

		// Fetch zenBTC mint events in parallel
		mintWg.Add(1)
		go func() {
			defer func() {
				if r := recover(); r != nil {
					slog.Error("Panic recovered in zenBTC mint goroutine", "panic", r)
					zenbtcErr = fmt.Errorf("panic in zenBTC mint processing: %v", r)
				}
				mintWg.Done()
			}()
			lastKnownZenBTCSig := o.GetLastProcessedSolSignature(sidecartypes.SolZenBTCMint)
			zenbtcEvents, newZenBTCSig, zenbtcErr = o.getSolZenBTCMints(ctx, sidecartypes.ZenBTCSolanaProgramID[o.Config.Network], lastKnownZenBTCSig, update, updateMutex)
		}()

		mintWg.Wait()

		// Handle errors after parallel execution
		if rockErr != nil {
			sendError(ctx, errChan, fmt.Errorf("failed to get Solana ROCK mint events, applying partial results: %w", rockErr))
		}
		if zenbtcErr != nil {
			sendError(ctx, errChan, fmt.Errorf("failed to get Solana zenBTC mint events, applying partial results: %w", zenbtcErr))
		}

		allNewEvents := append(rockEvents, zenbtcEvents...)

		// Reconcile and merge
		slog.Info("Before reconciliation",
			"pendingMintEvents", len(currentState.SolanaMintEvents),
			"cleanedMintEventsMap", len(currentState.CleanedSolanaMintEvents),
			"newlyFetchedEvents", len(allNewEvents))
		remainingEvents, cleanedEvents, reconcileErr := o.reconcileMintEventsWithZRChain(ctx, currentState.SolanaMintEvents, currentState.CleanedSolanaMintEvents)

		// Only log reconciliation results if there was activity or errors
		if reconcileErr != nil || len(remainingEvents) != len(currentState.SolanaMintEvents) || len(cleanedEvents) != len(currentState.CleanedSolanaMintEvents) {
			slog.Info("After reconciliation",
				"remainingEvents", len(remainingEvents),
				"cleanedEventsMap", len(cleanedEvents),
				"reconcileErr", reconcileErr)
		}

		if reconcileErr != nil {
			// Reconciliation failed, so 'remainingEvents' contains all the previously pending events.
			slog.Warn("Failed to reconcile Solana mint events with zrchain - retaining unconfirmed Solana mint events for next cycle", "error", reconcileErr)
		}

		// `remainingEvents` now contains all events that are still pending (either all of them if reconcile failed, or a subset if it succeeded).
		// Merge the newly fetched events (`allNewEvents`) into this list.
		// This call will produce a non-confusing log because `remainingEvents` is passed as the existing set.
		slog.Info("MINT EVENT MERGE INPUT",
			"remainingEventsFromReconcile", len(remainingEvents),
			"cleanedEventsFromReconcile", len(cleanedEvents),
			"newEventsToMerge", len(allNewEvents),
			"reconciliationSucceeded", reconcileErr == nil)
		mergedMintEvents := mergeNewMintEvents(remainingEvents, cleanedEvents, allNewEvents, "Solana mint")
		slog.Info("MINT EVENT MERGE OUTPUT",
			"mergedMintEventsCount", len(mergedMintEvents))

		updateMutex.Lock()

		initialUpdateCount := len(update.SolanaMintEvents)

		// Check if there are any existing events from pending transactions
		existingPendingEvents := make(map[string]api.SolanaMintEvent)
		for _, event := range update.SolanaMintEvents {
			existingPendingEvents[event.TxSig] = event
		}

		// Merge new events with existing pending events, avoiding duplicates
		// Use hash map for O(1) lookup instead of O(n²) linear search
		newEventSigs := make(map[string]bool, len(mergedMintEvents))
		finalEvents := make([]api.SolanaMintEvent, 0, len(mergedMintEvents)+len(existingPendingEvents))

		// First add all new events and build lookup map
		for _, event := range mergedMintEvents {
			finalEvents = append(finalEvents, event)
			newEventSigs[event.TxSig] = true
		}

		// Then add any pending events that weren't already included (O(1) lookup)
		for sig, event := range existingPendingEvents {
			if !newEventSigs[sig] {
				finalEvents = append(finalEvents, event)
			}
		}

		slog.Info("FINAL UPDATE COMPOSITION",
			"mergedMintEventsCount", len(mergedMintEvents),
			"existingPendingEventsCount", len(existingPendingEvents),
			"finalEventsCount", len(finalEvents),
			"initialUpdateCount", initialUpdateCount)

		update.SolanaMintEvents = finalEvents
		update.cleanedSolanaMintEvents = cleanedEvents

		// Calculate deduplication statistics
		pendingEventsPreserved := len(finalEvents) - len(mergedMintEvents)
		duplicatesRemoved := len(existingPendingEvents) - pendingEventsPreserved

		slog.Info("Final merge and state update completed",
			"finalMintEvents", len(update.SolanaMintEvents),
			"finalCleanedEvents", len(update.cleanedSolanaMintEvents),
			"addedToUpdate", len(update.SolanaMintEvents)-initialUpdateCount,
			"newEvents", len(mergedMintEvents),
			"existingPendingEvents", len(existingPendingEvents),
			"pendingEventsPreserved", pendingEventsPreserved,
			"duplicatesRemoved", duplicatesRemoved,
			"reconcileErr", reconcileErr != nil)

		// Get current watermarks for comparison
		lastKnownRockSig := o.GetLastProcessedSolSignature(sidecartypes.SolRockMint)
		lastKnownZenBTCSig := o.GetLastProcessedSolSignature(sidecartypes.SolZenBTCMint)

		// Update watermarks if we have valid new signatures and they represent progress
		// Allow advancement even on timeout errors as long as failed transactions are in pending queue
		// Fatal errors (like pending store failures) are indicated by unchanged watermark signatures
		if !newRockSig.IsZero() && (!newRockSig.Equals(lastKnownRockSig) || rockErr == nil) {
			update.latestSolanaSigs[sidecartypes.SolRockMint] = newRockSig
			if rockErr != nil {
				slog.Info("Advancing ROCK mint watermark despite partial processing error (failed transactions safely stored in pending queue)",
					"newWatermark", newRockSig,
					"partialError", rockErr)
			}
		} else if rockErr != nil && !newRockSig.IsZero() && newRockSig.Equals(lastKnownRockSig) {
			slog.Warn("Blocking ROCK mint watermark advancement due to fatal error",
				"unchangedWatermark", newRockSig,
				"fatalError", rockErr)
		}

		if !newZenBTCSig.IsZero() && (!newZenBTCSig.Equals(lastKnownZenBTCSig) || zenbtcErr == nil) {
			update.latestSolanaSigs[sidecartypes.SolZenBTCMint] = newZenBTCSig
			if zenbtcErr != nil {
				slog.Info("Advancing zenBTC mint watermark despite partial processing error (failed transactions safely stored in pending queue)",
					"newWatermark", newZenBTCSig,
					"partialError", zenbtcErr)
			}
		} else if zenbtcErr != nil && !newZenBTCSig.IsZero() && newZenBTCSig.Equals(lastKnownZenBTCSig) {
			slog.Warn("Blocking zenBTC mint watermark advancement due to fatal error",
				"unchangedWatermark", newZenBTCSig,
				"fatalError", zenbtcErr)
		}
		updateMutex.Unlock()
	}()
}

func (o *Oracle) fetchSolanaBurnEvents(
	ctx context.Context,
	wg *sync.WaitGroup,
	update *oracleStateUpdate,
	updateMutex *sync.Mutex,
	errChan chan<- error,
) {
	// Fetch zenBTC and ROCK burn events from Solana in parallel
	wg.Add(1)
	go func() {
		defer wg.Done()

		var zenBtcEvents, rockEvents []api.BurnEvent
		var zenBtcErr, rockErr error
		var burnWg sync.WaitGroup

		// Fetches new zenBTC burn events from Solana in parallel
		burnWg.Add(1)
		go func() {
			defer func() {
				if r := recover(); r != nil {
					slog.Error("Panic recovered in zenBTC burn goroutine", "panic", r)
					zenBtcErr = fmt.Errorf("panic in zenBTC burn processing: %v", r)
				}
				burnWg.Done()
			}()
			lastKnownSig := o.GetLastProcessedSolSignature(sidecartypes.SolZenBTCBurn)
			var newestSig solana.Signature
			zenBtcEvents, newestSig, zenBtcErr = o.getSolanaZenBTCBurnEvents(ctx, sidecartypes.ZenBTCSolanaProgramID[o.Config.Network], lastKnownSig, update, updateMutex)
			if !newestSig.IsZero() {
				lastKnownSig := o.GetLastProcessedSolSignature(sidecartypes.SolZenBTCBurn)
				// Allow watermark advancement if we have progress or no errors
				if !newestSig.Equals(lastKnownSig) || zenBtcErr == nil {
					updateMutex.Lock()
					update.latestSolanaSigs[sidecartypes.SolZenBTCBurn] = newestSig
					updateMutex.Unlock()
					if zenBtcErr != nil {
						slog.Info("Advancing zenBTC burn watermark despite partial processing error (failed transactions safely stored in pending queue)",
							"newWatermark", newestSig,
							"partialError", zenBtcErr)
					}
				} else if zenBtcErr != nil && newestSig.Equals(lastKnownSig) {
					slog.Warn("Blocking zenBTC burn watermark advancement due to fatal error",
						"unchangedWatermark", newestSig,
						"fatalError", zenBtcErr)
				}
			}
		}()

		// Fetches new ROCK burn events from Solana in parallel
		burnWg.Add(1)
		go func() {
			defer func() {
				if r := recover(); r != nil {
					slog.Error("Panic recovered in ROCK burn goroutine", "panic", r)
					rockErr = fmt.Errorf("panic in ROCK burn processing: %v", r)
				}
				burnWg.Done()
			}()
			lastKnownSig := o.GetLastProcessedSolSignature(sidecartypes.SolRockBurn)
			var newestSig solana.Signature
			rockEvents, newestSig, rockErr = o.getSolanaRockBurnEvents(ctx, sidecartypes.SolRockProgramID[o.Config.Network], lastKnownSig, update, updateMutex)
			if !newestSig.IsZero() {
				lastKnownSig := o.GetLastProcessedSolSignature(sidecartypes.SolRockBurn)
				// Allow watermark advancement if we have progress or no errors
				if !newestSig.Equals(lastKnownSig) || rockErr == nil {
					updateMutex.Lock()
					update.latestSolanaSigs[sidecartypes.SolRockBurn] = newestSig
					updateMutex.Unlock()
					if rockErr != nil {
						slog.Info("Advancing ROCK burn watermark despite partial processing error (failed transactions safely stored in pending queue)",
							"newWatermark", newestSig,
							"partialError", rockErr)
					}
				} else if rockErr != nil && newestSig.Equals(lastKnownSig) {
					slog.Warn("Blocking ROCK burn watermark advancement due to fatal error",
						"unchangedWatermark", newestSig,
						"fatalError", rockErr)
				}
			}
		}()

		burnWg.Wait() // Wait for both parallel burn fetches to complete

		if zenBtcErr != nil {
			sendError(ctx, errChan, fmt.Errorf("failed to process Solana zenBTC burn events, applying partial results: %w", zenBtcErr))
		}
		if rockErr != nil {
			sendError(ctx, errChan, fmt.Errorf("failed to process Solana ROCK burn events, applying partial results: %w", rockErr))
		}

		// Merge and sort all new events (which will be empty if fetches failed)
		allNewSolanaBurnEvents := append(zenBtcEvents, rockEvents...)
		sort.Slice(allNewSolanaBurnEvents, func(i, j int) bool {
			if allNewSolanaBurnEvents[i].Height != allNewSolanaBurnEvents[j].Height {
				return allNewSolanaBurnEvents[i].Height < allNewSolanaBurnEvents[j].Height
			}
			return allNewSolanaBurnEvents[i].LogIndex < allNewSolanaBurnEvents[j].LogIndex
		})

		// Get current state to merge with new burn events
		currentState := o.currentState.Load().(*sidecartypes.OracleState)

		// Reconcile with zrChain to see which of the pending events have been processed.
		remainingEvents, cleanedEvents := o.reconcileBurnEventsWithZRChain(ctx, currentState.SolanaBurnEvents, currentState.CleanedSolanaBurnEvents, "Solana")

		updateMutex.Lock()
		defer updateMutex.Unlock()

		// A map is used to efficiently de-duplicate events by their transaction ID.
		combinedEventsMap := make(map[string]api.BurnEvent)

		// First, preserve any existing pending events that were already added to the state update
		existingPendingEvents := make(map[string]api.BurnEvent)
		for _, event := range update.solanaBurnEvents {
			existingPendingEvents[event.TxID] = event
			combinedEventsMap[event.TxID] = event
		}

		// Add the remaining unreconciled events from the previous state.
		for _, event := range remainingEvents {
			combinedEventsMap[event.TxID] = event
		}

		// Convert the map back to a slice. The order is not important here as the final state is sorted later.
		baseEvents := make([]api.BurnEvent, 0, len(combinedEventsMap))
		for _, event := range combinedEventsMap {
			baseEvents = append(baseEvents, event)
		}

		// Merge the newly fetched Solana burn events with existing events
		mergedEvents := mergeNewBurnEvents(baseEvents, cleanedEvents, allNewSolanaBurnEvents, "Solana")

		// Ensure pending events are preserved in the final result
		// Use hash map for O(1) lookup instead of O(n²) linear search
		mergedEventTxIDs := make(map[string]bool, len(mergedEvents))
		finalEvents := make([]api.BurnEvent, 0, len(mergedEvents)+len(existingPendingEvents))

		// First add all merged events and build lookup map
		for _, event := range mergedEvents {
			finalEvents = append(finalEvents, event)
			mergedEventTxIDs[event.TxID] = true
		}

		// Then add any pending events that weren't already included (O(1) lookup)
		for txID, event := range existingPendingEvents {
			if !mergedEventTxIDs[txID] {
				finalEvents = append(finalEvents, event)
			}
		}

		update.solanaBurnEvents = finalEvents
		update.cleanedSolanaBurnEvents = cleanedEvents

		// Log deduplication results
		if len(existingPendingEvents) > 0 || len(mergedEvents) > 0 {
			// Calculate deduplication statistics only when logging
			pendingEventsPreserved := len(finalEvents) - len(mergedEvents)
			duplicatesRemoved := len(existingPendingEvents) - pendingEventsPreserved

			slog.Info("Burn events merge completed",
				"finalBurnEvents", len(update.solanaBurnEvents),
				"mergedEvents", len(mergedEvents),
				"existingPendingEvents", len(existingPendingEvents),
				"pendingEventsPreserved", pendingEventsPreserved,
				"duplicatesRemoved", duplicatesRemoved)
		}
	}()
}

func (o *Oracle) buildFinalState(
	update *oracleStateUpdate,
	latestHeader *ethtypes.Header,
	targetBlockNumber *big.Int,
) (sidecartypes.OracleState, error) {
	// Start with the current watermarks and update them if new signatures were found.
	lastSolRockMintSig := o.lastSolRockMintSigStr
	lastSolZenBTCMintSig := o.lastSolZenBTCMintSigStr
	lastSolZenBTCBurnSig := o.lastSolZenBTCBurnSigStr
	lastSolRockBurnSig := o.lastSolRockBurnSigStr

	if sig, ok := update.latestSolanaSigs[sidecartypes.SolRockMint]; ok && !sig.IsZero() {
		lastSolRockMintSig = sig.String()
	}
	if sig, ok := update.latestSolanaSigs[sidecartypes.SolZenBTCMint]; ok && !sig.IsZero() {
		lastSolZenBTCMintSig = sig.String()
	}
	if sig, ok := update.latestSolanaSigs[sidecartypes.SolZenBTCBurn]; ok && !sig.IsZero() {
		lastSolZenBTCBurnSig = sig.String()
	}
	if sig, ok := update.latestSolanaSigs[sidecartypes.SolRockBurn]; ok && !sig.IsZero() {
		lastSolRockBurnSig = sig.String()
	}

	currentState := o.currentState.Load().(*sidecartypes.OracleState)

	// Apply fallbacks for nil values
	o.applyFallbacks(update, currentState)

	// EigenDelegations map keys are deterministically ordered by encoding/json, so no manual sorting needed.

	// Sort all event slices to ensure deterministic order
	sort.Slice(update.ethBurnEvents, func(i, j int) bool {
		if update.ethBurnEvents[i].Height != update.ethBurnEvents[j].Height {
			return update.ethBurnEvents[i].Height < update.ethBurnEvents[j].Height
		}
		return update.ethBurnEvents[i].LogIndex < update.ethBurnEvents[j].LogIndex
	})
	sort.Slice(update.solanaBurnEvents, func(i, j int) bool {
		if update.solanaBurnEvents[i].Height != update.solanaBurnEvents[j].Height {
			return update.solanaBurnEvents[i].Height < update.solanaBurnEvents[j].Height
		}
		return update.solanaBurnEvents[i].LogIndex < update.solanaBurnEvents[j].LogIndex
	})
	sort.Slice(update.redemptions, func(i, j int) bool {
		return update.redemptions[i].Id < update.redemptions[j].Id
	})
	sort.Slice(update.SolanaMintEvents, func(i, j int) bool {
		if update.SolanaMintEvents[i].Height != update.SolanaMintEvents[j].Height {
			return update.SolanaMintEvents[i].Height < update.SolanaMintEvents[j].Height
		}
		// Use TxSig as a secondary sort key for determinism if heights are identical
		return update.SolanaMintEvents[i].TxSig < update.SolanaMintEvents[j].TxSig
	})

	newState := sidecartypes.OracleState{
		EigenDelegations:        update.eigenDelegations,
		EthBlockHeight:          targetBlockNumber.Uint64(),
		EthGasLimit:             update.estimatedGas,
		EthBaseFee:              latestHeader.BaseFee.Uint64(),
		EthTipCap:               update.suggestedTip.Uint64(),
		EthBurnEvents:           update.ethBurnEvents,
		CleanedEthBurnEvents:    update.cleanedEthBurnEvents,
		SolanaBurnEvents:        update.solanaBurnEvents,
		CleanedSolanaBurnEvents: update.cleanedSolanaBurnEvents,
		Redemptions:             update.redemptions,
		SolanaMintEvents:        update.SolanaMintEvents,
		CleanedSolanaMintEvents: update.cleanedSolanaMintEvents,
		ROCKUSDPrice:            update.ROCKUSDPrice,
		BTCUSDPrice:             update.BTCUSDPrice,
		ETHUSDPrice:             update.ETHUSDPrice,
		LastSolRockMintSig:      lastSolRockMintSig,
		LastSolZenBTCMintSig:    lastSolZenBTCMintSig,
		LastSolZenBTCBurnSig:    lastSolZenBTCBurnSig,
		LastSolRockBurnSig:      lastSolRockBurnSig,
		PendingSolanaTxs:        update.pendingTransactions,
	}

	slog.Info("FINAL STATE CONSTRUCTED",
		"finalSolanaMintEvents", len(newState.SolanaMintEvents),
		"finalCleanedSolanaMintEvents", len(newState.CleanedSolanaMintEvents),
		"finalSolanaBurnEvents", len(newState.SolanaBurnEvents),
		"finalCleanedSolanaBurnEvents", len(newState.CleanedSolanaBurnEvents),
		"finalPendingSolanaTxs", len(newState.PendingSolanaTxs))

	if o.DebugMode {
		jsonData, err := json.MarshalIndent(newState, "", "  ")
		if err != nil {
			slog.Error("Error marshalling state to JSON for logging", "error", err)
			slog.Info("State fetched (pre-update send - fallback)", "state", newState)
		} else {
			slog.Info("State fetched (pre-update send)", "state", string(jsonData))
		}
	}

	return newState, nil
}

func (o *Oracle) applyFallbacks(update *oracleStateUpdate, currentState *sidecartypes.OracleState) {
	// Ensure update fields that might not have been populated are not nil
	if update.suggestedTip == nil {
		update.suggestedTip = big.NewInt(0)
		slog.Warn("suggestedTip was nil, using 0")
	}
	if update.ROCKUSDPrice.IsNil() {
		update.ROCKUSDPrice = currentState.ROCKUSDPrice
		slog.Warn("ROCKUSDPrice was nil, using last known state value")
	}
	if update.BTCUSDPrice.IsNil() {
		update.BTCUSDPrice = currentState.BTCUSDPrice
		slog.Warn("BTCUSDPrice was nil, using last known state value")
	}
	if update.ETHUSDPrice.IsNil() {
		update.ETHUSDPrice = currentState.ETHUSDPrice
		slog.Warn("ETHUSDPrice was nil, using last known state value")
	}
	if update.estimatedGas == 0 {
		update.estimatedGas = currentState.EthGasLimit
		slog.Warn("estimatedGas was 0, using last known state value")
	}
}

func (o *Oracle) getServiceManagerState(ctx context.Context, contractInstance *middleware.ContractZrServiceManager, height *big.Int) (map[string]map[string]*big.Int, error) {
	delegations := make(map[string]map[string]*big.Int)

	callOpts := &bind.CallOpts{
		BlockNumber: height,
		Context:     ctx,
	}

	// Retrieve all validators from the contract
	allValidators, err := contractInstance.GetAllValidator(callOpts)
	if err != nil {
		return nil, fmt.Errorf("failed to get all validators: %w", err)
	}

	quorumNumber := sidecartypes.EigenLayerQuorumNumber

	// Iterate over all validators
	for _, validator := range allValidators {
		validatorAddr := validator.ValidatorAddr
		operators := validator.Operators

		// Initialize the map for this validator if not already
		if delegations[validatorAddr] == nil {
			delegations[validatorAddr] = make(map[string]*big.Int)
		}

		// Iterate over operators associated with the validator
		for _, operator := range operators {
			// TODO: remove this optimisation when we support multiple EigenLayer operators
			if operator != common.HexToAddress("0x4B2D2fE4DFa633C8a43FcECC05eAE4f4A84EF9f7") {
				continue
			}
			// Get the stake amount for the operator
			amount, err := contractInstance.GetEigenStake(callOpts, operator, quorumNumber)
			if err != nil {
				slog.Error("Failed to get stake for operator", "operator", operator.Hex(), "error", err)
				continue
			}

			// Only consider positive stake amounts
			if amount.Cmp(big.NewInt(0)) > 0 {
				operatorAddr := operator.Hex()
				// Sum up the stake if operator already exists under this validator
				if existingAmount, exists := delegations[validatorAddr][operatorAddr]; exists {
					delegations[validatorAddr][operatorAddr] = new(big.Int).Add(existingAmount, amount)
				} else {
					delegations[validatorAddr][operatorAddr] = amount
				}
			}
		}
	}

	return delegations, nil
}

func (o *Oracle) getEthBurnEvents(ctx context.Context, fromBlock, toBlock *big.Int) ([]api.BurnEvent, error) {
	tokenAddress := common.HexToAddress(sidecartypes.ZenBTCTokenAddresses.Ethereum[o.Config.Network])

	// Create a new instance of the ZenBTC token contract
	zenBTCInstance, err := zenbtc.NewZenBTCFilterer(tokenAddress, o.EthClient)
	if err != nil {
		return nil, fmt.Errorf("failed to create ZenBTC token contract filterer: %w", err)
	}

	// Set up the filter options
	endBlock := toBlock.Uint64()
	filterOpts := &bind.FilterOpts{
		Start:   fromBlock.Uint64(),
		End:     &endBlock,
		Context: ctx,
	}

	// Use the generated FilterTokenRedemption method
	iterator, err := zenBTCInstance.FilterTokenRedemption(filterOpts, nil) // nil means no filter on redeemer address
	if err != nil {
		return nil, fmt.Errorf("failed to filter token redemption events: %w", err)
	}
	defer iterator.Close()

	chainID, err := o.EthClient.ChainID(ctx)
	if err != nil {
		return nil, fmt.Errorf("failed to get chain ID: %w", err)
	}

	var burnEvents []api.BurnEvent
	for iterator.Next() {
		event := iterator.Event
		if event == nil {
			continue
		}

		// Use block number as deterministic ordering key
		height := uint64(event.Raw.BlockNumber)

		burnEvents = append(burnEvents, api.BurnEvent{
			TxID:            event.Raw.TxHash.Hex(),
			LogIndex:        uint64(event.Raw.Index),
			ChainID:         fmt.Sprintf("eip155:%s", chainID.String()),
			DestinationAddr: event.DestAddr,
			Amount:          event.Value,
			IsZenBTC:        true,
			Height:          height,
		})
	}

	if err := iterator.Error(); err != nil {
		return nil, fmt.Errorf("error iterating through token redemption events: %w", err)
	}

	return burnEvents, nil
}

func (o *Oracle) getRedemptions(ctx context.Context, contractInstance *zenbtc.ZenBTController, height *big.Int) ([]api.Redemption, error) {
	callOpts := &bind.CallOpts{
		BlockNumber: height,
		Context:     ctx,
	}

	redemptionData, err := contractInstance.GetReadyForComplete(callOpts)
	if err != nil {
		return nil, fmt.Errorf("failed to get recent redemptions: %w", err)
	}

	redemptions := make([]api.Redemption, 0)
	for _, redemption := range redemptionData {
		redemptions = append(redemptions, api.Redemption{
			Id:                 redemption.Nonce.Uint64(),
			DestinationAddress: redemption.DestinationAddress,
			Amount:             redemption.ZenBTCValue.Uint64(),
		})
	}

	return redemptions, nil
}

func (o *Oracle) reconcileMintEventsWithZRChain(
	ctx context.Context,
	eventsToClean []api.SolanaMintEvent,
	cleanedEvents map[string]bool,
) ([]api.SolanaMintEvent, map[string]bool, error) {
	remaining := make([]api.SolanaMintEvent, 0)
	updatedCleanedEvents := make(map[string]bool)
	maps.Copy(updatedCleanedEvents, cleanedEvents)

	slog.Info("MINT RECONCILIATION START",
		"inputEventsCount", len(eventsToClean),
		"inputCleanedEventsCount", len(cleanedEvents))

	var zenbtcQueryErrors, zentpQueryErrors int
	var lastZenbtcError, lastZentpError error
	var eventsKeptDueToQuery, eventsRemovedFromChain int
	var failedZenBTCSignatures []string
	var failedZenTPSignatures []string

	for _, event := range eventsToClean {
		key := base64.StdEncoding.EncodeToString(event.SigHash)
		if _, alreadyCleaned := updatedCleanedEvents[key]; alreadyCleaned {
			continue
		}

		var foundOnChain bool

		// Check ZenBTC keeper
		zenbtcResp, err := o.zrChainQueryClient.ZenBTCQueryClient.PendingMintTransaction(ctx, event.TxSig)
		if err != nil {
			zenbtcQueryErrors++
			lastZenbtcError = err
			failedZenBTCSignatures = append(failedZenBTCSignatures, event.TxSig)
			// If we fail to query zrChain for this specific event, we keep it in the cache
			// to retry later, but continue processing other events
			remaining = append(remaining, event)
			eventsKeptDueToQuery++
			continue
		}

		if zenbtcResp != nil && zenbtcResp.PendingMintTransaction != nil &&
			zenbtcResp.PendingMintTransaction.Status == zenbtctypes.MintTransactionStatus_MINT_TRANSACTION_STATUS_MINTED {
			foundOnChain = true
		}

		// If not found, check ZenTP keeper as well
		if !foundOnChain {
			zentpResp, err := o.zrChainQueryClient.ZenTPQueryClient.Mints(ctx, "", event.TxSig, zentptypes.BridgeStatus_BRIDGE_STATUS_COMPLETED)
			if err != nil {
				zentpQueryErrors++
				lastZentpError = err
				failedZenTPSignatures = append(failedZenTPSignatures, event.TxSig)
				// If we fail to query ZenTP for this specific event, keep it in cache to retry later
				remaining = append(remaining, event)
				continue
			}
			if zentpResp != nil && len(zentpResp.Mints) > 0 {
				foundOnChain = true
			}
		}

		if !foundOnChain {
			remaining = append(remaining, event)
		} else {
			updatedCleanedEvents[key] = true
			eventsRemovedFromChain++
			slog.Info("Removing Solana mint event from cache as it's now on chain", "txSig", event.TxSig, "sigHash", key)
		}
	}

	// Log reconciliation summary
	slog.Info("MINT RECONCILIATION SUMMARY",
		"inputEventsCount", len(eventsToClean),
		"remainingEventsCount", len(remaining),
		"cleanedEventsCount", len(updatedCleanedEvents),
		"eventsRemovedFromChain", eventsRemovedFromChain,
		"eventsKeptDueToQueryFailure", eventsKeptDueToQuery,
		"zenbtcQueryErrors", zenbtcQueryErrors,
		"zentpQueryErrors", zentpQueryErrors,
		"hasErrors", zenbtcQueryErrors > 0 || zentpQueryErrors > 0)

	// Log summary of any query errors (but not for context cancellation)
	if zenbtcQueryErrors > 0 {
		if !errors.Is(lastZenbtcError, context.Canceled) && !errors.Is(lastZenbtcError, context.DeadlineExceeded) && !strings.Contains(lastZenbtcError.Error(), "context canceled") {
			slog.Warn("Failed to query zrChain for zenBTC mint events, keeping in cache",
				"failedCount", zenbtcQueryErrors,
				"totalEvents", len(eventsToClean),
				"lastError", lastZenbtcError,
				"failedSignatures", failedZenBTCSignatures)
		} else {
			slog.Debug("ZrChain ZenBTC query canceled due to context, keeping mint events in cache",
				"failedCount", zenbtcQueryErrors,
				"totalEvents", len(eventsToClean))
		}
	}
	if zentpQueryErrors > 0 {
		if !errors.Is(lastZentpError, context.Canceled) && !errors.Is(lastZentpError, context.DeadlineExceeded) && !strings.Contains(lastZentpError.Error(), "context canceled") {
			slog.Warn("Failed to query zrChain ZenTP for mint events, keeping in cache",
				"failedCount", zentpQueryErrors,
				"totalEvents", len(eventsToClean),
				"lastError", lastZentpError,
				"failedSignatures", failedZenTPSignatures)
		} else {
			slog.Debug("ZrChain ZenTP query canceled due to context, keeping mint events in cache",
				"failedCount", zentpQueryErrors,
				"totalEvents", len(eventsToClean))
		}
	}

	return remaining, updatedCleanedEvents, nil
}

func (o *Oracle) getSolROCKMints(ctx context.Context, programID string, lastKnownSig solana.Signature, update *oracleStateUpdate, updateMutex *sync.Mutex) ([]api.SolanaMintEvent, solana.Signature, error) {
	eventTypeName := "Solana ROCK mint"
	// processor defines how to extract ROCK mint events from a single Solana transaction.
	// It's passed to the generic getSolanaEvents function to handle the specific logic for this token type.
	processor := func(txResult *solrpc.GetTransactionResult, program solana.PublicKey, sig solana.Signature, debugMode bool) ([]any, error) {
		return o.processMintTransaction(txResult, program, sig, debugMode,
			// Decode all events for the ROCK SPL token from the given transaction.
			func(tx *solrpc.GetTransactionResult, prog solana.PublicKey) ([]any, error) {
				events, err := rock_spl_token.DecodeEvents(tx, prog)
				if err != nil {
					return nil, err
				}
				var interfaceEvents []any
				for _, event := range events {
					interfaceEvents = append(interfaceEvents, event)
				}
				return interfaceEvents, nil
			},
			// Extract the relevant details (recipient, value, fee, mint) from a specific
			// TokensMintedWithFee event for the ROCK SPL token.
			func(data any) (solana.PublicKey, uint64, uint64, solana.PublicKey, bool) {
				eventData, ok := data.(*rock_spl_token.TokensMintedWithFeeEventData)
				if !ok {
					return solana.PublicKey{}, 0, 0, solana.PublicKey{}, false
				}
				return eventData.Recipient, eventData.Value, eventData.Fee, eventData.Mint, true
			},
			eventTypeName,
		)
	}

	untypedEvents, newWatermark, err := o.getSolanaEvents(ctx, programID, lastKnownSig, eventTypeName, processor, update, updateMutex)

	// Always process partial results, even if an error occurred.
	mintEvents := make([]api.SolanaMintEvent, len(untypedEvents))
	for i, untypedEvent := range untypedEvents {
		mintEvents[i] = untypedEvent.(api.SolanaMintEvent)
	}

	// Return the (potentially partial) events and the updated watermark along with the error.
	return mintEvents, newWatermark, err
}

func (o *Oracle) getSolZenBTCMints(ctx context.Context, programID string, lastKnownSig solana.Signature, update *oracleStateUpdate, updateMutex *sync.Mutex) ([]api.SolanaMintEvent, solana.Signature, error) {
	eventTypeName := "Solana zenBTC mint"
	// processor defines how to extract zenBTC mint events from a single Solana transaction.
	// It's passed to the generic getSolanaEvents function to handle the specific logic for this token type.
	processor := func(txResult *solrpc.GetTransactionResult, program solana.PublicKey, sig solana.Signature, debugMode bool) ([]any, error) {
		return o.processMintTransaction(txResult, program, sig, debugMode,
			// Decode all events for the zenBTC SPL token from the given transaction.
			func(tx *solrpc.GetTransactionResult, prog solana.PublicKey) ([]any, error) {
				events, err := zenbtc_spl_token.DecodeEvents(tx, prog)
				if err != nil {
					return nil, err
				}
				var interfaceEvents []any
				for _, event := range events {
					interfaceEvents = append(interfaceEvents, event)
				}
				return interfaceEvents, nil
			},
			// Extract the relevant details (recipient, value, fee, mint) from a specific
			// TokensMintedWithFee event for the zenBTC SPL token.
			func(data any) (solana.PublicKey, uint64, uint64, solana.PublicKey, bool) {
				eventData, ok := data.(*zenbtc_spl_token.TokensMintedWithFeeEventData)
				if !ok {
					return solana.PublicKey{}, 0, 0, solana.PublicKey{}, false
				}
				return eventData.Recipient, eventData.Value, eventData.Fee, eventData.Mint, true
			},
			eventTypeName,
		)
	}

	untypedEvents, newWatermark, err := o.getSolanaEvents(ctx, programID, lastKnownSig, eventTypeName, processor, update, updateMutex)

	// Always process partial results, even if an error occurred.
	mintEvents := make([]api.SolanaMintEvent, len(untypedEvents))
	for i, untypedEvent := range untypedEvents {
		mintEvents[i] = untypedEvent.(api.SolanaMintEvent)
	}

	// Return the (potentially partial) events and the updated watermark along with the error.
	return mintEvents, newWatermark, err
}

// processBurnTransaction is a generic helper that processes a single Solana transaction to extract burn events.
// It is reusable for different SPL tokens by accepting functions that handle token-specific logic.
func (o *Oracle) processBurnTransaction(
	txResult *solrpc.GetTransactionResult,
	program solana.PublicKey,
	sig solana.Signature,
	debugMode bool,
	// decodeEvents is a function that knows how to decode all events for a specific SPL token program.
	decodeEvents func(*solrpc.GetTransactionResult, solana.PublicKey) ([]any, error),
	// getEventData is a function that knows how to extract burn details from a specific "TokenRedemption" event type.
	getEventData func(any) (destAddr []byte, value uint64, ok bool),
	eventTypeName string,
	chainID string,
	isZenBTC bool,
) ([]any, error) {
	decodedEvents, err := decodeEvents(txResult, program)
	if err != nil {
		return nil, err // The caller will log this as a "likely unrelated type"
	}

	if debugMode {
		slog.Info("Processing tx: found events", "eventType", eventTypeName, "tx", sig, "eventCount", len(decodedEvents))
		for i, event := range decodedEvents {
			// Use reflection to see event details for debugging
			eventValue := reflect.ValueOf(event)
			if eventValue.Kind() == reflect.Ptr {
				eventValue = eventValue.Elem()
			}

			if eventValue.Kind() != reflect.Struct {
				continue // Should not happen with current implementation
			}

			eventNameField := eventValue.FieldByName("Name")
			if eventNameField.IsValid() {
				slog.Info("Event details", "eventIndex", i, "eventName", eventNameField.String(), "eventType", fmt.Sprintf("%T", event))
			}
		}
	}

	var burnEvents []any
	for logIndex, event := range decodedEvents {
		// Use reflection to access fields of the event, which could be of type
		// *rock_spl_token.Event or *zenbtc_spl_token.Event.
		eventValue := reflect.ValueOf(event)
		if eventValue.Kind() == reflect.Ptr {
			eventValue = eventValue.Elem()
		}

		if eventValue.Kind() != reflect.Struct {
			continue // Should not happen
		}

		eventNameField := eventValue.FieldByName("Name")
		eventDataField := eventValue.FieldByName("Data")

		if !eventNameField.IsValid() || !eventDataField.IsValid() {
			continue // Should not happen
		}

		if eventNameField.String() == "TokenRedemption" {
			destAddr, value, ok := getEventData(eventDataField.Interface())
			if !ok {
				slog.Warn("Type assertion failed for TokenRedemptionEventData", "eventType", eventTypeName, "tx", sig)
				continue
			}
			burnEvent := api.BurnEvent{
				TxID:            sig.String(),
				LogIndex:        uint64(logIndex),
				ChainID:         chainID,
				DestinationAddr: destAddr,
				Amount:          value,
				IsZenBTC:        isZenBTC,
				Height:          uint64(txResult.Slot),
			}
			burnEvents = append(burnEvents, burnEvent)
			if debugMode {
				slog.Info("Burn Event",
					"eventType", eventTypeName,
					"txID", burnEvent.TxID,
					"logIndex", burnEvent.LogIndex,
					"chainID", burnEvent.ChainID,
					"destinationAddr", fmt.Sprintf("%x", burnEvent.DestinationAddr),
					"amount", burnEvent.Amount)
			}
		}
	}
	return burnEvents, nil
}

// getSolanaZenBTCBurnEvents retrieves ZenBTC burn events from Solana.
func (o *Oracle) getSolanaZenBTCBurnEvents(ctx context.Context, programID string, lastKnownSig solana.Signature, update *oracleStateUpdate, updateMutex *sync.Mutex) ([]api.BurnEvent, solana.Signature, error) {
	eventTypeName := "Solana zenBTC burn"
	chainID := sidecartypes.SolanaCAIP2[o.Config.Network]

	// processor defines how to extract zenBTC burn events from a single Solana transaction.
	// It's passed to the generic getSolanaEvents function to handle the specific logic for this token type.
	processor := func(txResult *solrpc.GetTransactionResult, program solana.PublicKey, sig solana.Signature, debugMode bool) ([]any, error) {
		return o.processBurnTransaction(txResult, program, sig, debugMode,
			// Decode all events for the zenBTC SPL token from the given transaction.
			func(tx *solrpc.GetTransactionResult, prog solana.PublicKey) ([]any, error) {
				events, err := zenbtc_spl_token.DecodeEvents(tx, prog)
				if err != nil {
					return nil, err
				}
				var interfaceEvents []any
				for _, event := range events {
					interfaceEvents = append(interfaceEvents, event)
				}
				return interfaceEvents, nil
			},
			// Extract the relevant details (destination address, value) from a specific
			// TokenRedemption event for the zenBTC SPL token.
			func(data any) (destAddr []byte, value uint64, ok bool) {
				eventData, ok := data.(*zenbtc_spl_token.TokenRedemptionEventData)
				if !ok {
					return nil, 0, false
				}
				return eventData.DestAddr, eventData.Value, true
			},
			eventTypeName, chainID, true,
		)
	}

	untypedEvents, newWatermark, err := o.getSolanaEvents(ctx, programID, lastKnownSig, eventTypeName, processor, update, updateMutex)

	// Always process partial results, even if an error occurred.
	burnEvents := make([]api.BurnEvent, len(untypedEvents))
	for i, untypedEvent := range untypedEvents {
		burnEvents[i] = untypedEvent.(api.BurnEvent)
	}

	// Return the (potentially partial) events and the updated watermark along with the error.
	return burnEvents, newWatermark, err
}

// getSolanaRockBurnEvents retrieves Rock burn events from Solana.
func (o *Oracle) getSolanaRockBurnEvents(ctx context.Context, programID string, lastKnownSig solana.Signature, update *oracleStateUpdate, updateMutex *sync.Mutex) ([]api.BurnEvent, solana.Signature, error) {
	eventTypeName := "Solana ROCK burn"
	chainID := sidecartypes.SolanaCAIP2[o.Config.Network]

	// processor defines how to extract ROCK burn events from a single Solana transaction.
	// It's passed to the generic getSolanaEvents function to handle the specific logic for this token type.
	processor := func(txResult *solrpc.GetTransactionResult, program solana.PublicKey, sig solana.Signature, debugMode bool) ([]any, error) {
		return o.processBurnTransaction(txResult, program, sig, debugMode,
			// Decode all events for the ROCK SPL token from the given transaction.
			func(tx *solrpc.GetTransactionResult, prog solana.PublicKey) ([]any, error) {
				events, err := rock_spl_token.DecodeEvents(tx, prog)
				if err != nil {
					return nil, err
				}
				var interfaceEvents []any
				for _, event := range events {
					interfaceEvents = append(interfaceEvents, event)
				}
				return interfaceEvents, nil
			},
			// Extract the relevant details (destination address, value) from a specific
			// TokenRedemption event for the ROCK SPL token.
			func(data any) (destAddr []byte, value uint64, ok bool) {
				eventData, ok := data.(*rock_spl_token.TokenRedemptionEventData)
				if !ok {
					return nil, 0, false
				}
				return eventData.DestAddr[:], eventData.Value, true
			},
			eventTypeName, chainID, false,
		)
	}

	untypedEvents, newWatermark, err := o.getSolanaEvents(ctx, programID, lastKnownSig, eventTypeName, processor, update, updateMutex)

	// Always process partial results, even if an error occurred.
	burnEvents := make([]api.BurnEvent, len(untypedEvents))
	for i, untypedEvent := range untypedEvents {
		burnEvents[i] = untypedEvent.(api.BurnEvent)
	}

	// Return the (potentially partial) events and the updated watermark along with the error.
	return burnEvents, newWatermark, err
}

// getSolanaBurnEventFromSig fetches and decodes burn events from a single Solana transaction signature.
func (o *Oracle) getSolanaBurnEventFromSig(ctx context.Context, sigStr string, programID string) (*api.BurnEvent, error) {
	program, err := solana.PublicKeyFromBase58(programID)
	if err != nil {
		return nil, fmt.Errorf("failed to obtain program public key for burn event backfill: %w", err)
	}

	sig, err := solana.SignatureFromBase58(sigStr)
	if err != nil {
		return nil, fmt.Errorf("invalid signature string for backfill: %w", err)
	}

	if o.solanaClient == nil {
		return nil, fmt.Errorf("solana functionality is disabled")
	}

	txResult, err := o.solanaClient.GetTransaction(
		ctx,
		sig,
		&solrpc.GetTransactionOpts{
			Encoding:                       solana.EncodingBase64,
			Commitment:                     solrpc.CommitmentConfirmed,
			MaxSupportedTransactionVersion: &sidecartypes.MaxSupportedSolanaTxVersion,
		},
	)
	if err != nil {
		return nil, fmt.Errorf("failed to get transaction for backfill sig %s: %w", sig, err)
	}
	if txResult == nil {
		return nil, fmt.Errorf("nil transaction result for backfill sig %s", sig)
	}

	chainID := sidecartypes.SolanaCAIP2[o.Config.Network]

	// This is for zentp (ROCK) burns for now.
	events, err := rock_spl_token.DecodeEvents(txResult, program)
	if err != nil {
		slog.Warn("Failed to decode Solana ROCK burn events for backfill tx. Event is likely of an unrelated type.", "tx", sig, "error", err)
		return nil, err
	}

	for logIndex, event := range events {
		if event.Name == "TokenRedemption" {
			eventData, ok := event.Data.(*rock_spl_token.TokenRedemptionEventData)
			if !ok {
				slog.Warn("Type assertion failed for Solana ROCK TokenRedemptionEventData on backfill tx", "tx", sig)
				continue
			}
			burnEvent := &api.BurnEvent{
				TxID:            sig.String(),
				LogIndex:        uint64(logIndex),
				ChainID:         chainID,
				DestinationAddr: eventData.DestAddr[:],
				Amount:          eventData.Value,
				IsZenBTC:        false, // This is a ROCK burn
				Height:          uint64(txResult.Slot),
			}
			if o.DebugMode {
				slog.Info("Backfilled Solana ROCK Burn Event",
					"txID", burnEvent.TxID,
					"logIndex", burnEvent.LogIndex,
					"chainID", burnEvent.ChainID,
					"destinationAddr", fmt.Sprintf("%x", burnEvent.DestinationAddr),
					"amount", burnEvent.Amount)
			}
			// Return the first matching event found.
			return burnEvent, nil
		}
	}

	// No matching event was found in the transaction.
	return nil, nil
}

// processBackfillRequests polls for backfill requests and processes them.
func (o *Oracle) processBackfillRequests(
	ctx context.Context,
	wg *sync.WaitGroup,
	update *oracleStateUpdate,
	updateMutex *sync.Mutex,
) {
	wg.Add(1)
	go func() {
		defer wg.Done()
		newBurnEvents, err := o.fetchAndProcessBackfillRequests(ctx)
		if err != nil {
			// Don't fail the whole operation, just log the error
			// But don't log context cancellation errors as they are expected
			if !errors.Is(err, context.Canceled) && !errors.Is(err, context.DeadlineExceeded) && !strings.Contains(err.Error(), "context canceled") {
				slog.Error("Failed to process backfill requests", "error", err)
			} else {
				slog.Debug("Backfill request processing canceled due to context", "error", err)
			}
			return
		}

		if len(newBurnEvents) == 0 {
			return // No events to process
		}

		updateMutex.Lock()
		defer updateMutex.Unlock()

		// Get cleaned events from the persisted state to check against duplicates
		currentState := o.currentState.Load().(*sidecartypes.OracleState)

		// Use helper function to merge backfilled events with existing ones
		update.solanaBurnEvents = mergeNewBurnEvents(update.solanaBurnEvents, currentState.CleanedSolanaBurnEvents, newBurnEvents, "backfilled Solana")
	}()
}

// fetchAndProcessBackfillRequests queries for backfill requests and processes them
func (o *Oracle) fetchAndProcessBackfillRequests(ctx context.Context) ([]api.BurnEvent, error) {
	backfillResp, err := o.zrChainQueryClient.ValidationQueryClient.BackfillRequests(ctx)
	if err != nil {
		return nil, fmt.Errorf("failed to query backfill requests: %w", err)
	}

	if backfillResp == nil || backfillResp.BackfillRequests == nil || len(backfillResp.BackfillRequests.Requests) == 0 {
		return []api.BurnEvent{}, nil // No backfill requests
	}

	slog.Info("Found backfill requests to process", "count", len(backfillResp.BackfillRequests.Requests))
	return o.processBackfillRequestsList(ctx, backfillResp.BackfillRequests.Requests)
}

// processBackfillRequestsList processes a slice of backfill requests and returns new burn events
func (o *Oracle) processBackfillRequestsList(ctx context.Context, requests []*validationtypes.MsgTriggerEventBackfill) ([]api.BurnEvent, error) {
	if len(requests) == 0 {
		return []api.BurnEvent{}, nil
	}

	var newBurnEvents []api.BurnEvent

	for i, req := range requests {
		// Handle ZenTP and ZenBTC burn events.
		if req.EventType == validationtypes.EventType_EVENT_TYPE_ZENTP_BURN {
			slog.Info("Processing zentp burn backfill request", "txHash", req.TxHash)
			programID := sidecartypes.SolRockProgramID[o.Config.Network]
			event, err := o.getSolanaBurnEventFromSig(ctx, req.TxHash, programID)
			if err != nil {
				slog.Error("Error processing backfill request", "txHash", req.TxHash, "error", err)
				continue
			}
			if event != nil {
				newBurnEvents = append(newBurnEvents, *event)
			}

			// Pause between requests to avoid rate-limiting, but not after the final one.
			if i < len(requests)-1 {
				timer := time.NewTimer(sidecartypes.SolanaFallbackSleepInterval)
				select {
				case <-timer.C:
				case <-ctx.Done():
					timer.Stop()
					return newBurnEvents, ctx.Err()
				}
			}
		} else if req.EventType == validationtypes.EventType_EVENT_TYPE_ZENBTC_BURN {
			slog.Info("Processing zenBTC burn backfill request", "txHash", req.TxHash, "chainId", req.Caip2ChainId)

			// ZenBTC burns can be on both Ethereum and Solana, but for now we only support Solana backfill
			if validationtypes.IsSolanaCAIP2(context.Background(), req.Caip2ChainId) {
				programID := sidecartypes.ZenBTCSolanaProgramID[o.Config.Network]
				event, err := o.getSolanaBurnEventFromSig(ctx, req.TxHash, programID)
				if err != nil {
					slog.Error("Error processing zenBTC burn backfill request", "txHash", req.TxHash, "error", err)
					continue
				}
				if event != nil {
					// Mark this as a ZenBTC event
					event.IsZenBTC = true
					newBurnEvents = append(newBurnEvents, *event)
				}
			} else {
				slog.Warn("ZenBTC burn backfill for non-Solana chains not yet supported", "txHash", req.TxHash, "chainId", req.Caip2ChainId)
				continue
			}

			// Pause between requests to avoid rate-limiting, but not after the final one.
			if i < len(requests)-1 {
				timer := time.NewTimer(sidecartypes.SolanaFallbackSleepInterval)
				select {
				case <-timer.C:
				case <-ctx.Done():
					timer.Stop()
					return newBurnEvents, ctx.Err()
				}
			}
		}
	}

	return newBurnEvents, nil
}

// Helper to get typed last processed Solana signature
func (o *Oracle) GetLastProcessedSolSignature(eventType sidecartypes.SolanaEventType) solana.Signature {
	var sigStr string
	switch eventType {
	case sidecartypes.SolRockMint:
		sigStr = o.lastSolRockMintSigStr
	case sidecartypes.SolZenBTCMint:
		sigStr = o.lastSolZenBTCMintSigStr
	case sidecartypes.SolZenBTCBurn:
		sigStr = o.lastSolZenBTCBurnSigStr
	case sidecartypes.SolRockBurn:
		sigStr = o.lastSolRockBurnSigStr
	default:
		slog.Warn("Unknown Solana event type for GetLastProcessedSolSignature", "eventType", eventType)
		return solana.Signature{} // Return zero signature for unknown types
	}

	if sigStr == "" {
		slog.Info("No watermark signature stored yet", "eventType", eventType)
		return solana.Signature{} // No signature stored yet, so zero value
	}
	sig, err := solana.SignatureFromBase58(sigStr)
	if err != nil {
		// Log the error but return a zero signature to proceed as if no prior sig exists
		slog.Warn("Could not parse stored signature string for event type. Treating as no prior signature.", "sigString", sigStr, "eventType", eventType, "error", err)
		return solana.Signature{}
	}

	slog.Info("Retrieved watermark signature", "eventType", eventType, "sig", sigStr)
	return sig
}

// formatWatermarkForLogging returns a user-friendly representation of a watermark signature
func formatWatermarkForLogging(sig solana.Signature) string {
	if sig.IsZero() {
		return "none"
	}
	return sig.String()
}

// addPendingTransaction adds a failed transaction to the pending queue in the state update
func (o *Oracle) addPendingTransaction(signature string, eventType string, update *oracleStateUpdate, updateMutex *sync.Mutex) error {
	updateMutex.Lock()
	defer updateMutex.Unlock()

	if update.pendingTransactions == nil {
		update.pendingTransactions = make(map[string]sidecartypes.PendingTxInfo)
	}

	now := time.Now()
	if existing, exists := update.pendingTransactions[signature]; exists {

		updated := sidecartypes.PendingTxInfo{
			Signature:    existing.Signature,
			EventType:    existing.EventType,
			RetryCount:   existing.RetryCount + 1,
			FirstAttempt: existing.FirstAttempt,
			LastAttempt:  now,
		}
		update.pendingTransactions[signature] = updated

		// Verify the update succeeded
		if stored, exists := update.pendingTransactions[signature]; !exists || stored.RetryCount != updated.RetryCount {
			return fmt.Errorf("failed to update pending transaction: %s", signature)
		}

		slog.Debug("Updated pending transaction retry count",
			"signature", signature,
			"eventType", eventType,
			"retryCount", updated.RetryCount)
	} else {
		// Add new pending transaction
		newTx := sidecartypes.PendingTxInfo{
			Signature:    signature,
			EventType:    eventType,
			RetryCount:   1,
			FirstAttempt: now,
			LastAttempt:  now,
		}
		update.pendingTransactions[signature] = newTx

		// Verify the addition succeeded
		if _, exists := update.pendingTransactions[signature]; !exists {
			return fmt.Errorf("failed to add pending transaction: %s", signature)
		}

		slog.Debug("Added new pending transaction",
			"signature", signature,
			"eventType", eventType)
	}

	return nil
}

// shouldRetryTransaction checks if a pending transaction should be retried
func (o *Oracle) shouldRetryTransaction(info sidecartypes.PendingTxInfo) bool {
	// Basic retry limit (can be made configurable later)
	maxRetries := sidecartypes.SolanaPendingTxMaxRetries
	if info.RetryCount >= maxRetries {
		return false
	}

	// Simple time-based retry interval (can be made exponential later)
	retryInterval := sidecartypes.SolanaPendingTxAllowRetryAfter
	return time.Since(info.LastAttempt) >= retryInterval
}

// processPendingTransactionsPersistent continuously retries all pending transactions until context cancellation
// This runs as a persistent background goroutine across all oracle ticks
func (o *Oracle) processPendingTransactionsPersistent(ctx context.Context) {
	slog.Info("Starting persistent pending transaction processing goroutine")

	// Retry loop - continue until context cancellation
	for {
		select {
		case <-ctx.Done():
			slog.Info("Persistent pending transaction processing cancelled")
			return
		default:
			// Check if there are any pending transactions to process
			currentState := o.currentState.Load().(*sidecartypes.OracleState)
			pendingCount := len(currentState.PendingSolanaTxs)

			if pendingCount == 0 {
				// No pending transactions, sleep briefly and check again
				select {
				case <-ctx.Done():
					return
				case <-time.After(sidecartypes.PendingTransactionCheckInterval):
					continue
				}
			}

			slog.Debug("Processing pending transactions round", "count", pendingCount)

			// Process one round of pending transactions
			o.processPendingTransactionsRoundPersistent(ctx)

			// Adaptive sleep based on activity
			sleepDuration := 2 * time.Second
			if pendingCount == 0 {
				sleepDuration = sidecartypes.PendingTransactionCheckInterval // Sleep longer if no transactions were processed
			}

			select {
			case <-ctx.Done():
				return
			case <-time.After(sleepDuration):
				// Continue to next round
			}
		}
	}
}

// processPendingTransactions continuously retries all pending transactions until context cancellation
func (o *Oracle) processPendingTransactions(ctx context.Context, wg *sync.WaitGroup, update *oracleStateUpdate, updateMutex *sync.Mutex) {
	defer wg.Done()

	slog.Info("Starting continuous pending transaction processing goroutine")

	// Retry loop - continue until context cancellation
	for {
		select {
		case <-ctx.Done():
			slog.Info("Pending transaction processing cancelled")
			return
		default:
			// Check if there are any pending transactions to process
			updateMutex.Lock()
			pendingCount := len(update.pendingTransactions)
			updateMutex.Unlock()

			if pendingCount == 0 {
				// No pending transactions, sleep briefly and check again
				select {
				case <-ctx.Done():
					return
				case <-time.After(sidecartypes.PendingTransactionCheckInterval):
					continue
				}
			}

			slog.Debug("Processing pending transactions round", "count", pendingCount)

			// Process one round of pending transactions
			pendingStats := o.processPendingTransactionsRound(ctx, update, updateMutex)

			// Log summary if any transactions were processed
			if pendingStats.totalProcessed > 0 {
				slog.Info("Pending transactions processed successfully",
					"successfulCount", len(pendingStats.successfulTxs),
					"totalProcessed", pendingStats.totalProcessed,
					"stillPending", pendingStats.totalProcessed-pendingStats.successCount,
					"successRate", fmt.Sprintf("%.1f%%", float64(pendingStats.successCount)/float64(pendingStats.totalProcessed)*100))
			}

			// Adaptive sleep based on activity
			sleepDuration := 2 * time.Second
			if pendingCount == 0 {
				sleepDuration = sidecartypes.PendingTransactionCheckInterval // Sleep longer if no transactions were processed
			}

			select {
			case <-ctx.Done():
				return
			case <-time.After(sleepDuration):
				// Continue to next round
			}
		}
	}
}

// processPendingTransactionsRound processes one round of pending transactions
// Returns (processedCount, successCount) where processedCount is attempts and successCount is completed
func (o *Oracle) processPendingTransactionsRound(ctx context.Context, update *oracleStateUpdate, updateMutex *sync.Mutex) pendingTransactionStats {
	// Create a copy to iterate over to avoid modifying map while iterating
	pendingCopy := make(map[string]sidecartypes.PendingTxInfo)
	updateMutex.Lock()
	maps.Copy(pendingCopy, update.pendingTransactions)
	updateMutex.Unlock()

	stats := pendingTransactionStats{
		successfulTxs: make([]string, 0),
	}

	for signature := range pendingCopy {
		// Check for context cancellation
		select {
		case <-ctx.Done():
			slog.Debug("Pending transaction processing round cancelled",
				"processedInRound", stats.totalProcessed,
				"successfulInRound", stats.successCount)
			return stats
		default:
		}

		// Use live data for retry decision instead of stale snapshot
		updateMutex.Lock()
		current, exists := update.pendingTransactions[signature]
		if !exists {
			updateMutex.Unlock()
			continue
		}

		if !o.shouldRetryTransaction(current) {
			// Check if we should remove transactions that exceeded max retries
			if current.RetryCount >= sidecartypes.PendingTransactionMaxRetries {
				delete(update.pendingTransactions, signature)
				slog.Info("Removed pending transaction after max retries",
					"signature", signature,
					"eventType", current.EventType,
					"retryCount", current.RetryCount)
			}
			updateMutex.Unlock()
			continue
		}
		updateMutex.Unlock()

		// Attempt to retry the transaction
		sig, err := solana.SignatureFromBase58(signature)
		if err != nil {
			slog.Warn("Invalid signature in pending transactions", "signature", signature, "error", err)

			updateMutex.Lock()
			delete(update.pendingTransactions, signature)
			updateMutex.Unlock()
			continue
		}

		// Try to get and process the transaction
		txResult, err := o.retryIndividualTransaction(ctx, sig, current.EventType)
		stats.totalProcessed++ // Count this as a processing attempt

		if err != nil {
			updateMutex.Lock()
			if existing, exists := update.pendingTransactions[signature]; exists {
				updated := sidecartypes.PendingTxInfo{
					Signature:    existing.Signature,
					EventType:    existing.EventType,
					RetryCount:   existing.RetryCount + 1,
					FirstAttempt: existing.FirstAttempt,
					LastAttempt:  time.Now(),
				}
				update.pendingTransactions[signature] = updated
			}
			updateMutex.Unlock()
			slog.Debug("Pending transaction retry failed",
				"signature", signature,
				"eventType", current.EventType,
				"error", err)
			continue
		}

		if txResult != nil {
			// Transaction retrieved successfully, now try to process it
			events, err := o.processTransactionByEventType(txResult, sig, current.EventType)
			if err != nil {
				updateMutex.Lock()
				if existing, exists := update.pendingTransactions[signature]; exists {
					updated := sidecartypes.PendingTxInfo{
						Signature:    existing.Signature,
						EventType:    existing.EventType,
						RetryCount:   existing.RetryCount + 1,
						FirstAttempt: existing.FirstAttempt,
						LastAttempt:  time.Now(),
					}
					update.pendingTransactions[signature] = updated
				}
				updateMutex.Unlock()
				slog.Debug("Pending transaction processing failed",
					"signature", signature,
					"eventType", current.EventType,
					"error", err)
				continue
			}

			// Successfully processed - add events to the state update and remove from pending queue atomically
			updateMutex.Lock()
			if len(events) > 0 {
				// Add events to state update
				switch current.EventType {
				case "Solana ROCK mint", "Solana zenBTC mint":
					for _, event := range events {
						if mintEvent, ok := event.(api.SolanaMintEvent); ok {
							update.SolanaMintEvents = append(update.SolanaMintEvents, mintEvent)
						}
					}
				case "Solana zenBTC burn", "Solana ROCK burn":
					for _, event := range events {
						if burnEvent, ok := event.(api.BurnEvent); ok {
							update.solanaBurnEvents = append(update.solanaBurnEvents, burnEvent)
						}
					}
				}
				stats.successfulTxs = append(stats.successfulTxs, signature)
			}
			// Remove from pending queue in same atomic operation
			if update.pendingTransactions != nil {
				if _, exists := update.pendingTransactions[signature]; exists {
					delete(update.pendingTransactions, signature)
					stats.successCount++
					slog.Debug("Removed pending transaction after successful processing",
						"signature", signature)
				}
			}
			updateMutex.Unlock()
		} else {
			updateMutex.Lock()
			if existing, exists := update.pendingTransactions[signature]; exists {
				updated := sidecartypes.PendingTxInfo{
					Signature:    existing.Signature,
					EventType:    existing.EventType,
					RetryCount:   existing.RetryCount + 1,
					FirstAttempt: existing.FirstAttempt,
					LastAttempt:  time.Now(),
				}
				update.pendingTransactions[signature] = updated
			}
			updateMutex.Unlock()
		}
	}

	// Log processing statistics if any transactions were processed
	if stats.totalProcessed > 0 {
		roundSuccessRate := 0.0
		if stats.totalProcessed > 0 {
			roundSuccessRate = float64(stats.successCount) / float64(stats.totalProcessed) * 100
		}

		slog.Debug("Pending transaction processing round completed",
			"totalProcessed", stats.totalProcessed,
			"successfullyCompleted", stats.successCount,
			"stillPending", len(pendingCopy)-stats.successCount,
			"successRate", fmt.Sprintf("%.1f%%", roundSuccessRate))
	}

	return stats
}

// processPendingTransactionsRoundPersistent processes one round of pending transactions from the current state
// This version works with the persistent background processor and modifies the live oracle state
func (o *Oracle) processPendingTransactionsRoundPersistent(ctx context.Context) {
	currentState := o.currentState.Load().(*sidecartypes.OracleState)

	// Create a copy to iterate over to avoid modifying map while iterating
	pendingCopy := make(map[string]sidecartypes.PendingTxInfo)
	for k, v := range currentState.PendingSolanaTxs {
		pendingCopy[k] = v
	}

	processedCount := 0
	successCount := 0
	var successfulTransactions []string

	for signature := range pendingCopy {
		// Check for context cancellation
		select {
		case <-ctx.Done():
			slog.Debug("Pending transaction processing round cancelled",
				"processedInRound", processedCount,
				"successfulInRound", successCount)
			return
		default:
		}

		// Get current transaction info (may have been updated by other goroutines)
		currentState = o.currentState.Load().(*sidecartypes.OracleState)
		current, exists := currentState.PendingSolanaTxs[signature]
		if !exists {
			continue
		}

		if !o.shouldRetryTransaction(current) {
			// Check if we should remove transactions that exceeded max retries
			if current.RetryCount >= sidecartypes.PendingTransactionMaxRetries {
				o.removePendingTransactionFromState(signature)
				slog.Info("Removed pending transaction after max retries",
					"signature", signature,
					"eventType", current.EventType,
					"retryCount", current.RetryCount)
			}
			continue
		}

		// Attempt to retry the transaction
		sig, err := solana.SignatureFromBase58(signature)
		if err != nil {
			slog.Warn("Invalid signature in pending transactions", "signature", signature, "error", err)
			o.removePendingTransactionFromState(signature)
			continue
		}

		// Try to get and process the transaction
		txResult, err := o.retryIndividualTransaction(ctx, sig, current.EventType)
		processedCount++ // Count this as a processing attempt

		if err != nil {
			o.updatePendingTransactionInState(signature, current)
			slog.Debug("Pending transaction retry failed",
				"signature", signature,
				"eventType", current.EventType,
				"error", err)
			continue
		}

		if txResult != nil {
			// Transaction retrieved successfully, now try to process it
			events, err := o.processTransactionByEventType(txResult, sig, current.EventType)
			if err != nil {
				o.updatePendingTransactionInState(signature, current)
				slog.Debug("Pending transaction processing failed",
					"signature", signature,
					"eventType", current.EventType,
					"error", err)
				continue
			}

			// Successfully processed - add events to the current state and remove from pending queue
			if len(events) > 0 {
				o.addEventsToCurrentState(events, current.EventType)
				successfulTransactions = append(successfulTransactions, signature)
			}

			// Remove from pending queue
			o.removePendingTransactionFromState(signature)
			successCount++
			slog.Debug("Removed pending transaction after successful processing",
				"signature", signature)
		} else {
			o.updatePendingTransactionInState(signature, current)
		}
	}

	// Log processing statistics if any transactions were processed
	if processedCount > 0 {
		roundSuccessRate := 0.0
		if processedCount > 0 {
			roundSuccessRate = float64(successCount) / float64(processedCount) * 100
		}

		slog.Debug("Pending transaction processing round completed",
			"totalProcessed", processedCount,
			"successfullyCompleted", successCount,
			"stillPending", len(pendingCopy)-successCount,
			"successRate", fmt.Sprintf("%.1f%%", roundSuccessRate))
	}

	// Log summary if any transactions were successfully processed
	if len(successfulTransactions) > 0 {
		slog.Info("Pending transactions processed successfully",
			"successfulCount", len(successfulTransactions),
			"totalProcessed", processedCount,
			"stillPending", len(pendingCopy)-successCount,
			"successRate", fmt.Sprintf("%.1f%%", float64(successCount)/float64(processedCount)*100))
	}
}

// Helper functions for managing pending transactions in the current state
func (o *Oracle) removePendingTransactionFromState(signature string) {
	for {
		currentState := o.currentState.Load().(*sidecartypes.OracleState)
		newPendingTxs := make(map[string]sidecartypes.PendingTxInfo)
		for k, v := range currentState.PendingSolanaTxs {
			if k != signature {
				newPendingTxs[k] = v
			}
		}

		newState := *currentState
		newState.PendingSolanaTxs = newPendingTxs

		if o.currentState.CompareAndSwap(currentState, &newState) {
			break
		}
		// Retry if CAS failed due to concurrent modification
	}
}

func (o *Oracle) updatePendingTransactionInState(signature string, txInfo sidecartypes.PendingTxInfo) {
	for {
		currentState := o.currentState.Load().(*sidecartypes.OracleState)
		newPendingTxs := make(map[string]sidecartypes.PendingTxInfo)
		for k, v := range currentState.PendingSolanaTxs {
			newPendingTxs[k] = v
		}

		// Update the transaction with incremented retry count
		updated := sidecartypes.PendingTxInfo{
			Signature:    txInfo.Signature,
			EventType:    txInfo.EventType,
			RetryCount:   txInfo.RetryCount + 1,
			FirstAttempt: txInfo.FirstAttempt,
			LastAttempt:  time.Now(),
		}
		newPendingTxs[signature] = updated

		newState := *currentState
		newState.PendingSolanaTxs = newPendingTxs

		if o.currentState.CompareAndSwap(currentState, &newState) {
			break
		}
		// Retry if CAS failed due to concurrent modification
	}
}

func (o *Oracle) addEventsToCurrentState(events []any, eventType string) {
	for {
		currentState := o.currentState.Load().(*sidecartypes.OracleState)
		newState := *currentState

		// Add events based on event type
		switch eventType {
		case "Solana ROCK mint", "Solana zenBTC mint":
			newMintEvents := make([]api.SolanaMintEvent, len(currentState.SolanaMintEvents))
			copy(newMintEvents, currentState.SolanaMintEvents)
			for _, event := range events {
				if mintEvent, ok := event.(api.SolanaMintEvent); ok {
					newMintEvents = append(newMintEvents, mintEvent)
				}
			}
			newState.SolanaMintEvents = newMintEvents
		case "Solana zenBTC burn", "Solana ROCK burn":
			newBurnEvents := make([]api.BurnEvent, len(currentState.SolanaBurnEvents))
			copy(newBurnEvents, currentState.SolanaBurnEvents)
			for _, event := range events {
				if burnEvent, ok := event.(api.BurnEvent); ok {
					newBurnEvents = append(newBurnEvents, burnEvent)
				}
			}
			newState.SolanaBurnEvents = newBurnEvents
		}

		if o.currentState.CompareAndSwap(currentState, &newState) {
			break
		}
		// Retry if CAS failed due to concurrent modification
	}
}

// processTransactionByEventType processes a transaction based on its event type
func (o *Oracle) processTransactionByEventType(txResult *solrpc.GetTransactionResult, sig solana.Signature, eventType string) ([]any, error) {
	// Determine program ID and processor function based on event type
	var programID string
	var processor processTransactionFunc

	switch eventType {
	case "Solana ROCK mint":
		programID = sidecartypes.SolRockProgramID[o.Config.Network]
		processor = func(txResult *solrpc.GetTransactionResult, program solana.PublicKey, sig solana.Signature, debugMode bool) ([]any, error) {
			return o.processMintTransaction(txResult, program, sig, debugMode,
				func(tx *solrpc.GetTransactionResult, prog solana.PublicKey) ([]any, error) {
					events, err := rock_spl_token.DecodeEvents(tx, prog)
					if err != nil {
						return nil, err
					}
					var interfaceEvents []any
					for _, event := range events {
						interfaceEvents = append(interfaceEvents, event)
					}
					return interfaceEvents, nil
				},
				func(data any) (solana.PublicKey, uint64, uint64, solana.PublicKey, bool) {
					eventData, ok := data.(*rock_spl_token.TokensMintedWithFeeEventData)
					if !ok {
						return solana.PublicKey{}, 0, 0, solana.PublicKey{}, false
					}
					return eventData.Recipient, eventData.Value, eventData.Fee, eventData.Mint, true
				},
				eventType,
			)
		}
	case "Solana zenBTC mint":
		programID = sidecartypes.ZenBTCSolanaProgramID[o.Config.Network]
		processor = func(txResult *solrpc.GetTransactionResult, program solana.PublicKey, sig solana.Signature, debugMode bool) ([]any, error) {
			return o.processMintTransaction(txResult, program, sig, debugMode,
				func(tx *solrpc.GetTransactionResult, prog solana.PublicKey) ([]any, error) {
					events, err := zenbtc_spl_token.DecodeEvents(tx, prog)
					if err != nil {
						return nil, err
					}
					var interfaceEvents []any
					for _, event := range events {
						interfaceEvents = append(interfaceEvents, event)
					}
					return interfaceEvents, nil
				},
				func(data any) (solana.PublicKey, uint64, uint64, solana.PublicKey, bool) {
					eventData, ok := data.(*zenbtc_spl_token.TokensMintedWithFeeEventData)
					if !ok {
						return solana.PublicKey{}, 0, 0, solana.PublicKey{}, false
					}
					return eventData.Recipient, eventData.Value, eventData.Fee, eventData.Mint, true
				},
				eventType,
			)
		}
	case "Solana zenBTC burn":
		programID = sidecartypes.ZenBTCSolanaProgramID[o.Config.Network]
		processor = func(txResult *solrpc.GetTransactionResult, program solana.PublicKey, sig solana.Signature, debugMode bool) ([]any, error) {
			chainID := sidecartypes.SolanaCAIP2[o.Config.Network]
			return o.processBurnTransaction(txResult, program, sig, debugMode,
				func(tx *solrpc.GetTransactionResult, prog solana.PublicKey) ([]any, error) {
					events, err := zenbtc_spl_token.DecodeEvents(tx, prog)
					if err != nil {
						return nil, err
					}
					var interfaceEvents []any
					for _, event := range events {
						interfaceEvents = append(interfaceEvents, event)
					}
					return interfaceEvents, nil
				},
				func(data any) (destAddr []byte, value uint64, ok bool) {
					eventData, ok := data.(*zenbtc_spl_token.TokenRedemptionEventData)
					if !ok {
						return nil, 0, false
					}
					return eventData.DestAddr[:], eventData.Value, true
				},
				eventType, chainID, true,
			)
		}
	case "Solana ROCK burn":
		programID = sidecartypes.SolRockProgramID[o.Config.Network]
		processor = func(txResult *solrpc.GetTransactionResult, program solana.PublicKey, sig solana.Signature, debugMode bool) ([]any, error) {
			chainID := sidecartypes.SolanaCAIP2[o.Config.Network]
			return o.processBurnTransaction(txResult, program, sig, debugMode,
				func(tx *solrpc.GetTransactionResult, prog solana.PublicKey) ([]any, error) {
					events, err := rock_spl_token.DecodeEvents(tx, prog)
					if err != nil {
						return nil, err
					}
					var interfaceEvents []any
					for _, event := range events {
						interfaceEvents = append(interfaceEvents, event)
					}
					return interfaceEvents, nil
				},
				func(data any) (destAddr []byte, value uint64, ok bool) {
					eventData, ok := data.(*rock_spl_token.TokenRedemptionEventData)
					if !ok {
						return nil, 0, false
					}
					return eventData.DestAddr[:], eventData.Value, true
				},
				eventType, chainID, false,
			)
		}
	default:
		return nil, fmt.Errorf("unknown event type: %s", eventType)
	}

	// Parse program ID
	program, err := solana.PublicKeyFromBase58(programID)
	if err != nil {
		return nil, fmt.Errorf("failed to parse program ID for %s: %w", eventType, err)
	}

	// Process the transaction
	return processor(txResult, program, sig, o.DebugMode)
}

// addEventsToStateUpdate adds processed events to the state update
func (o *Oracle) addEventsToStateUpdate(events []any, eventType string, update *oracleStateUpdate, updateMutex *sync.Mutex) {
	updateMutex.Lock()
	defer updateMutex.Unlock()

	switch eventType {
	case "Solana ROCK mint", "Solana zenBTC mint":
		// Convert to mint events and add to state update
		for _, event := range events {
			if mintEvent, ok := event.(api.SolanaMintEvent); ok {
				update.SolanaMintEvents = append(update.SolanaMintEvents, mintEvent)
			}
		}
	case "Solana zenBTC burn", "Solana ROCK burn":
		// Convert to burn events and add to state update
		for _, event := range events {
			if burnEvent, ok := event.(api.BurnEvent); ok {
				update.solanaBurnEvents = append(update.solanaBurnEvents, burnEvent)
			}
		}
	}
}

// processTransactionFunc defines the function signature for processing a single Solana transaction.
// It returns a slice of events (as any), and an error if processing fails.
type processTransactionFunc func(
	txResult *solrpc.GetTransactionResult,
	program solana.PublicKey,
	sig solana.Signature,
	debugMode bool,
) ([]any, error)

// getSolanaEvents is an optimized generic helper to fetch signatures for a given program, detect and heal
// gaps using the watermark (lastKnownSig), then download and process each transaction using the
// provided `processTransaction` callback. If any part of the transaction processing pipeline fails,
// it returns any partially processed events along with the watermark of the last successfully
// processed transaction. This allows the oracle to make incremental progress.

// PERFORMANCE OPTIMIZATIONS:
// - Rate limiting with semaphore to prevent RPC overload
// - Transaction caching with TTL
// - Parallel batch processing with improved error handling
// - Exponential backoff retry strategy
// - Memory-efficient slice pre-allocation
// processSignatures takes a list of transaction signatures and processes them.
// buildBatchRequests creates RPC batch requests for a set of transaction signatures
func (o *Oracle) buildBatchRequests(currentBatch []*solrpc.TransactionSignature) jsonrpc.RPCRequests {
	batchRequests := make(jsonrpc.RPCRequests, 0, sidecartypes.SolanaEventFetchBatchSize)

	for j, sigInfo := range currentBatch {
		batchRequests = append(batchRequests, &jsonrpc.RPCRequest{
			Method: "getTransaction",
			Params: []any{
				sigInfo.Signature.String(),
				map[string]any{
					"encoding":                       solana.EncodingBase64,
					"commitment":                     solrpc.CommitmentConfirmed,
					"maxSupportedTransactionVersion": &sidecartypes.MaxSupportedSolanaTxVersion,
				},
			},
			ID:      uint64(j),
			JSONRPC: "2.0",
		})
	}

	return batchRequests
}

// executeBatchRequest executes a batch of RPC requests and handles batch-level errors
func (o *Oracle) executeBatchRequest(
	ctx context.Context,
	currentBatch []*solrpc.TransactionSignature,
	eventTypeName string,
	currentBatchSize int,
	minBatchSize int,
) (jsonrpc.RPCResponses, int, error) {
	batchRequests := o.buildBatchRequests(currentBatch)

	// Execute batch request
	batchCtx, batchCancel := context.WithTimeout(ctx, sidecartypes.SolanaBatchTimeout)
	batchResponses, batchErr := o.rpcCallBatchFn(batchCtx, batchRequests)
	batchCancel()

	// Debug logging for batch response
	slog.Debug("Batch RPC call completed",
		"eventType", eventTypeName,
		"batchSize", len(currentBatch),
		"requestCount", len(batchRequests),
		"responseCount", len(batchResponses),
		"batchError", batchErr)

	// Check for errors in the response itself
	if batchErr == nil {
		errorCount := 0
		for i, resp := range batchResponses {
			if resp.Error != nil {
				errorCount++
				slog.Debug("Individual response error",
					"eventType", eventTypeName,
					"responseIndex", i,
					"responseID", resp.ID,
					"error", resp.Error)
				batchErr = fmt.Errorf("response contains errors: %v", resp.Error)
				break
			}
		}
		if errorCount > 0 {
			slog.Debug("Batch response error summary",
				"eventType", eventTypeName,
				"errorCount", errorCount,
				"totalResponses", len(batchResponses))
		}
	}

	// If the batch failed, reduce the batch size for retry
	if batchErr != nil {
		newBatchSize := max(currentBatchSize/2, minBatchSize)
		return nil, newBatchSize, batchErr
	}

	return batchResponses, currentBatchSize, nil
}

// processIndividualTransaction handles the processing of a single transaction within a batch
func (o *Oracle) processIndividualTransaction(
	ctx context.Context,
	sigInfo *solrpc.TransactionSignature,
	resp *jsonrpc.RPCResponse,
	program solana.PublicKey,
	eventTypeName string,
	processTransaction processTransactionFunc,
	failedSignatures []string,
	newestSigProcessed solana.Signature,
	lastSuccessfullyProcessedSig solana.Signature,
	allEvents []any,
	stats *transactionProcessingStats,
) ([]string, solana.Signature, solana.Signature, []any) {
	// Handle nil results from RPC (transaction not found/retrievable)
	if resp.Result == nil {
		stats.totalNilResults++
		slog.Debug("Transaction returned nil result, attempting individual retry",
			"eventType", eventTypeName,
			"signature", sigInfo.Signature,
			"responseID", resp.ID,
			"responseError", resp.Error,
			"nilResultCount", stats.totalNilResults)

		// Retry individual transaction
		if retryResult, err := o.retryIndividualTransaction(ctx, sigInfo.Signature, eventTypeName); err != nil {
			// Add to pending queue instead of stopping
			stats.individualRetryFailures++
			stats.processingErrors++
			failedSignatures, newestSigProcessed = o.handleTransactionFailure(
				failedSignatures, sigInfo.Signature, newestSigProcessed, eventTypeName,
				"Individual transaction retry failed", err)
			return failedSignatures, newestSigProcessed, lastSuccessfullyProcessedSig, allEvents
		} else if retryResult != nil {
			// Process the successfully retried transaction
			events, err := processTransaction(retryResult, program, sigInfo.Signature, o.DebugMode)
			if err != nil {
				stats.processingErrors++
				failedSignatures, newestSigProcessed = o.handleTransactionFailure(
					failedSignatures, sigInfo.Signature, newestSigProcessed, eventTypeName,
					"Failed to process retried transaction", err)
				return failedSignatures, newestSigProcessed, lastSuccessfullyProcessedSig, allEvents
			}

			if len(events) > 0 {
				stats.successfulTransactions++
				stats.successfulWithEvents++
				stats.newTransactionsProcessed++
				slog.Debug("Retried transaction processed with events",
					"eventType", eventTypeName,
					"signature", sigInfo.Signature,
					"eventCount", len(events))
				allEvents = append(allEvents, events...)
			} else {
				stats.emptyTransactions++
				stats.successfulWithoutEvents++
				stats.newTransactionsProcessed++
				slog.Debug("Retried transaction processed but contained no events",
					"eventType", eventTypeName,
					"signature", sigInfo.Signature)
			}
			lastSuccessfullyProcessedSig = sigInfo.Signature
			newestSigProcessed = sigInfo.Signature
			return failedSignatures, newestSigProcessed, lastSuccessfullyProcessedSig, allEvents
		} else {
			// Still nil after retry - add to pending queue
			stats.individualRetryFailures++
			failedSignatures, newestSigProcessed = o.handleTransactionFailure(
				failedSignatures, sigInfo.Signature, newestSigProcessed, eventTypeName,
				"Transaction still nil after retry", nil)
			return failedSignatures, newestSigProcessed, lastSuccessfullyProcessedSig, allEvents
		}
	}

	// Debug logging for response inspection
	if len(resp.Result) == 0 {
		slog.Warn("Response result is empty", "eventType", eventTypeName, "signature", sigInfo.Signature, "responseID", resp.ID)
	} else if len(resp.Result) < 10 {
		slog.Warn("Response result is very short", "eventType", eventTypeName, "signature", sigInfo.Signature, "rawResult", string(resp.Result), "resultLength", len(resp.Result))
	}

	var txRes solrpc.GetTransactionResult
	if err := json.Unmarshal(resp.Result, &txRes); err != nil {
		failedSignatures, newestSigProcessed = o.handleTransactionFailure(
			failedSignatures, sigInfo.Signature, newestSigProcessed, eventTypeName,
			"Unmarshal error", err)
		return failedSignatures, newestSigProcessed, lastSuccessfullyProcessedSig, allEvents
	}

	o.cacheTransactionResult(sigInfo.Signature.String(), &txRes)

	events, err := processTransaction(&txRes, program, sigInfo.Signature, o.DebugMode)
	if err != nil {
		failedSignatures, newestSigProcessed = o.handleTransactionFailure(
			failedSignatures, sigInfo.Signature, newestSigProcessed, eventTypeName,
			"Processing error", err)
		return failedSignatures, newestSigProcessed, lastSuccessfullyProcessedSig, allEvents
	}

	if len(events) > 0 {
		stats.successfulTransactions++
		stats.successfulWithEvents++
		stats.newTransactionsProcessed++
		slog.Debug("Successfully processed transaction",
			"eventType", eventTypeName,
			"signature", sigInfo.Signature,
			"eventCount", len(events))
		allEvents = append(allEvents, events...)
	} else {
		stats.emptyTransactions++
		stats.successfulWithoutEvents++
		stats.newTransactionsProcessed++
		slog.Debug("Transaction processed but contained no events",
			"eventType", eventTypeName,
			"signature", sigInfo.Signature)
	}
	lastSuccessfullyProcessedSig = sigInfo.Signature
	newestSigProcessed = sigInfo.Signature
	return failedSignatures, newestSigProcessed, lastSuccessfullyProcessedSig, allEvents
}

// transactionProcessingStats holds statistics for transaction processing
type transactionProcessingStats struct {
	totalNilResults              int
	individualRetryFailures      int
	successfulTransactions       int
	notFoundTransactions         int
	processingErrors             int
	emptyTransactions            int
	successfulWithEvents         int
	successfulWithoutEvents      int
	pendingTransactionsProcessed int
	newTransactionsProcessed     int
}

// pendingTransactionStats holds statistics for pending transaction processing
type pendingTransactionStats struct {
	totalProcessed int
	successCount   int
	successfulTxs  []string
}

// cryptoPrices holds both BTC and ETH price data
type cryptoPrices struct {
	BTCUSDPrice math.LegacyDec
	ETHUSDPrice math.LegacyDec
}

// burnEventResult holds the result of processing burn events
type burnEventResult struct {
	ethBurnEvents        []api.BurnEvent
	cleanedEthBurnEvents map[string]bool
}

func (o *Oracle) processSignatures(
	ctx context.Context,
	signatures []*solrpc.TransactionSignature,
	program solana.PublicKey,
	eventTypeName string,
	processTransaction processTransactionFunc,
) ([]any, solana.Signature, []string, error) {
	// Create events slice directly
	allEvents := make([]any, 0, sidecartypes.InitialEventsSliceCapacity)
	// Collect failed transaction signatures
	failedSignatures := make([]string, 0)

	var lastSuccessfullyProcessedSig solana.Signature
	var newestSigProcessed solana.Signature
	// Adaptive batching parameters
	currentBatchSize := sidecartypes.SolanaEventFetchBatchSize
	minBatchSize := sidecartypes.SolanaEventFetchMinBatchSize

	// Track processing results for debugging
	stats := &transactionProcessingStats{}

	// Pre-allocate with estimated capacity to reduce allocations
	estimatedEvents := len(signatures) * 2 // Estimate 2 events per signature on average
	if cap(allEvents) < estimatedEvents {
		allEvents = make([]any, 0, estimatedEvents)
	}

	// Process signatures with adaptive batching
	for i := 0; i < len(signatures); {
		if ctx.Err() != nil {
			// Add ALL remaining unprocessed signatures to pending queue for optimistic watermark advancement
			for j := i; j < len(signatures); j++ {
				failedSignatures = append(failedSignatures, signatures[j].Signature.String())
				newestSigProcessed = signatures[j].Signature
			}
			slog.Debug("Context canceled during signature processing, added remaining signatures to pending queue",
				"eventType", eventTypeName,
				"processedSignatures", i,
				"totalSignatures", len(signatures),
				"addedToPending", len(signatures)-i)
			return allEvents, newestSigProcessed, failedSignatures, ctx.Err()
		}

		end := min(i+currentBatchSize, len(signatures))
		currentBatch := signatures[i:end]

		// Execute batch request using helper function
		batchResponses, newBatchSize, batchErr := o.executeBatchRequest(ctx, currentBatch, eventTypeName, currentBatchSize, minBatchSize)

		// If the batch failed, handle retry logic
		if batchErr != nil {
			// Check for context cancellation first - if cancelled, stop immediately
			if errors.Is(batchErr, context.Canceled) || errors.Is(batchErr, context.DeadlineExceeded) || strings.Contains(batchErr.Error(), "context canceled") {
				// Context cancelled - add remaining signatures to pending queue and return
				for j := i; j < len(signatures); j++ {
					failedSignatures = append(failedSignatures, signatures[j].Signature.String())
					newestSigProcessed = signatures[j].Signature
				}
				return allEvents, newestSigProcessed, failedSignatures, ctx.Err()
			}

			if currentBatchSize > minBatchSize {
				slog.Warn("Batch GetTransaction failed, reducing batch size and retrying",
					"eventType", eventTypeName, "error", batchErr, "oldSize", currentBatchSize, "newSize", newBatchSize)
				currentBatchSize = newBatchSize
			} else {
				// If we're already at the minimum batch size, try individual requests as fallback
				slog.Warn("Batch transaction fetch failed at minimum batch size, attempting individual fallback", "eventType", eventTypeName, "size", len(currentBatch))

				// Try individual requests for each transaction in the failed batch
				for idx, sigInfo := range currentBatch {
					// Check for context cancellation before each individual request
					if ctx.Err() != nil {
						// Add ALL remaining unprocessed transactions to failed signatures and return
						for j := idx; j < len(currentBatch); j++ {
							failedSignatures = append(failedSignatures, currentBatch[j].Signature.String())
							newestSigProcessed = currentBatch[j].Signature
						}
						// Return newestSigProcessed to advance watermark to cover failed transactions
						return allEvents, newestSigProcessed, failedSignatures, ctx.Err()
					}

					// Attempt individual retry
					retryResult, err := o.retryIndividualTransaction(ctx, sigInfo.Signature, eventTypeName)
					if err != nil {
						// Individual retry failed - add to pending queue
						stats.individualRetryFailures++
						stats.processingErrors++
						failedSignatures, newestSigProcessed = o.handleTransactionFailure(
							failedSignatures, sigInfo.Signature, newestSigProcessed, eventTypeName,
							"Individual fallback retry failed", err)
						continue
					} else if retryResult != nil {
						// Individual retry succeeded - process the transaction
						events, err := processTransaction(retryResult, program, sigInfo.Signature, o.DebugMode)
						if err != nil {
							stats.processingErrors++
							failedSignatures, newestSigProcessed = o.handleTransactionFailure(
								failedSignatures, sigInfo.Signature, newestSigProcessed, eventTypeName,
								"Failed to process individually retried transaction", err)
							continue
						}

						if len(events) > 0 {
							stats.successfulTransactions++
							slog.Debug("Successfully processed individual fallback transaction",
								"eventType", eventTypeName,
								"signature", sigInfo.Signature,
								"eventCount", len(events))
							allEvents = append(allEvents, events...)
						} else {
							stats.emptyTransactions++
							slog.Debug("Individual fallback transaction processed but contained no events",
								"eventType", eventTypeName,
								"signature", sigInfo.Signature)
						}
						lastSuccessfullyProcessedSig = sigInfo.Signature
						newestSigProcessed = sigInfo.Signature
					} else {
						// Individual retry returned nil - add to pending queue
						stats.individualRetryFailures++
						failedSignatures, newestSigProcessed = o.handleTransactionFailure(
							failedSignatures, sigInfo.Signature, newestSigProcessed, eventTypeName,
							"Individual fallback returned nil", nil)
					}
				}

				// Advance to the next segment since this batch is handled
				i += len(currentBatch)
				// Reset batch size for next attempt
				currentBatchSize = sidecartypes.SolanaEventFetchBatchSize
			}
			time.Sleep(sidecartypes.SolanaEventFetchRetrySleep) // Pause before retrying
			continue                                            // Retry the same segment `i`
		}

		// Success: Process the batch responses
		responseMap := make(map[int]*jsonrpc.RPCResponse, len(batchResponses))
		for _, resp := range batchResponses {
			if idx, ok := parseRPCResponseID(resp, eventTypeName); ok {
				responseMap[idx] = resp
			}
		}

		// Process responses in order
		for idx, sigInfo := range currentBatch {
			resp, exists := responseMap[idx]
			if !exists {
				failedSignatures, newestSigProcessed = o.handleTransactionFailure(
					failedSignatures, sigInfo.Signature, newestSigProcessed, eventTypeName,
					"Missing batch response", nil)
				continue
			}

			failedSignatures, newestSigProcessed, lastSuccessfullyProcessedSig, allEvents = o.processIndividualTransaction(
				ctx, sigInfo, resp, program, eventTypeName, processTransaction,
				failedSignatures, newestSigProcessed, lastSuccessfullyProcessedSig, allEvents, stats)
		}

		// Advance to the next segment
		i += len(currentBatch)

		// Optional: slowly increase batch size on success
		if currentBatchSize < sidecartypes.SolanaEventFetchBatchSize {
			currentBatchSize = min(currentBatchSize+minBatchSize, sidecartypes.SolanaEventFetchBatchSize)
		}
		time.Sleep(sidecartypes.SolanaSleepInterval)
	}

	// Calculate processing statistics
	totalProcessed := len(signatures)
	successRate := float64(stats.successfulTransactions) / float64(totalProcessed) * 100

	// Transaction accounting verification - ensure no transactions are lost
	accountedTransactions := stats.successfulTransactions + stats.emptyTransactions + len(failedSignatures)
	if accountedTransactions != totalProcessed {
		slog.Error("Transaction accounting mismatch - blocking watermark advancement",
			"eventType", eventTypeName,
			"totalSignatures", totalProcessed,
			"successful", stats.successfulTransactions,
			"empty", stats.emptyTransactions,
			"failed", len(failedSignatures),
			"accounted", accountedTransactions,
			"missing", totalProcessed-accountedTransactions)

		// Don't advance watermark - return last known good watermark
		return allEvents, lastSuccessfullyProcessedSig, failedSignatures,
			fmt.Errorf("transaction accounting mismatch: %d processed, %d accounted",
				totalProcessed, accountedTransactions)
	}

	// Summary log with comprehensive batch processing results
	slog.Info("Batch processing summary",
		"eventType", eventTypeName,
		"totalSignatures", totalProcessed,
		"successfulTransactions", stats.successfulTransactions,
		"successfulWithEvents", stats.successfulWithEvents,
		"successfulWithoutEvents", stats.successfulWithoutEvents,
		"nilResults", stats.totalNilResults,
		"notFoundTransactions", stats.notFoundTransactions,
		"processingErrors", stats.processingErrors,
		"individualRetryFailures", stats.individualRetryFailures,
		"successRate", fmt.Sprintf("%.1f%%", successRate),
		"extractedEvents", len(allEvents),
		"newWatermark", newestSigProcessed,
	)

	// Log pending transaction strategy
	if stats.processingErrors > 0 || stats.totalNilResults > 0 {
		slog.Info("Optimistic watermark advancement with pending queue",
			"eventType", eventTypeName,
			"strategy", "continue_with_pending_queue",
			"reason", "prevents_system_stalls",
			"pendingTransactions", "will_retry_failed_transactions")
	}

	// Summary logging for warning-level issues
	if stats.totalNilResults > 0 {
		slog.Warn("Transaction processing summary - Nil results encountered",
			"eventType", eventTypeName,
			"nilResultCount", stats.totalNilResults,
			"totalProcessed", len(signatures),
			"successfulEvents", len(allEvents))
	}

	if stats.individualRetryFailures > 0 {
		slog.Warn("Transaction processing summary - Individual retry failures",
			"eventType", eventTypeName,
			"retryFailureCount", stats.individualRetryFailures,
			"totalProcessed", len(signatures),
			"addedToPendingQueue", stats.individualRetryFailures)
	}

	if len(failedSignatures) > 0 {
		slog.Warn("Transaction processing summary - Failed signatures added to pending queue",
			"eventType", eventTypeName,
			"failedSignatureCount", len(failedSignatures),
			"totalProcessed", len(signatures),
			"willRetryInNextCycle", true)
	}
	if len(allEvents) > 0 {
		slog.Debug("Successfully extracted events from Solana transactions", "eventType", eventTypeName, "extractedEvents", len(allEvents))
	}
	// Return the newest signature processed for watermark advancement
	watermarkSig := newestSigProcessed
	if watermarkSig.IsZero() {
		watermarkSig = lastSuccessfullyProcessedSig
	}

	return allEvents, watermarkSig, failedSignatures, nil
}

// getSolanaEvents is an optimized generic helper to fetch signatures for a given program, detect and heal
// gaps using the watermark (lastKnownSig), then download and process each transaction using the
// provided `processTransaction` callback. If any part of the transaction processing pipeline fails,
// it returns any partially processed events along with the watermark of the last successfully
// processed transaction. This allows the oracle to make incremental progress.

// PERFORMANCE OPTIMIZATIONS:
// - Rate limiting with semaphore to prevent RPC overload
// - Transaction caching with TTL
// - Parallel batch processing with improved error handling
// - Exponential backoff retry strategy
// - Memory-efficient slice pre-allocation
// retryIndividualTransaction attempts to fetch a single transaction that returned nil in batch processing
func (o *Oracle) retryIndividualTransaction(ctx context.Context, sig solana.Signature, eventTypeName string) (*solrpc.GetTransactionResult, error) {
	// Check cache first
	if cached, found := o.getCachedTransactionResult(sig.String()); found {
		slog.Debug("Individual transaction retry found in cache", "eventType", eventTypeName, "signature", sig)
		return cached, nil
	}

	// Rate limiting: acquire semaphore slot
	select {
	case o.solanaRateLimiter <- struct{}{}:
		defer func() { <-o.solanaRateLimiter }()
	case <-ctx.Done():
		return nil, ctx.Err()
	case <-time.After(sidecartypes.SolanaRateLimiterTimeout):
		return nil, fmt.Errorf("rate limiter timeout for individual retry after %v", sidecartypes.SolanaRateLimiterTimeout)
	}

	// Create timeout context for the individual request
	retryCtx, cancel := context.WithTimeout(ctx, sidecartypes.SolanaRPCTimeout)
	defer cancel()

	// Make individual RPC call with detailed error handling
	txResult, err := o.getTransactionFn(retryCtx, sig, &solrpc.GetTransactionOpts{
		Encoding:                       solana.EncodingBase64,
		Commitment:                     solrpc.CommitmentConfirmed,
		MaxSupportedTransactionVersion: &sidecartypes.MaxSupportedSolanaTxVersion,
	})

	if err != nil {
		// Categorize the error for better handling
		errStr := err.Error()
		if strings.Contains(errStr, "not found") {
			slog.Debug("Individual transaction retry confirmed not found", "eventType", eventTypeName, "signature", sig, "error", err)
			return nil, fmt.Errorf("not found: %w", err)
		} else if strings.Contains(errStr, "context canceled") || strings.Contains(errStr, "timeout") {
			slog.Debug("Individual transaction retry timed out", "eventType", eventTypeName, "signature", sig, "error", err)
			return nil, fmt.Errorf("timeout/canceled: %w", err)
		} else {
			slog.Debug("Individual transaction retry failed with RPC error", "eventType", eventTypeName, "signature", sig, "error", err)
			return nil, fmt.Errorf("rpc error: %w", err)
		}
	}

	// Handle nil result (transaction exists but no data returned)
	if txResult == nil {
		slog.Debug("Individual transaction retry returned nil result", "eventType", eventTypeName, "signature", sig)
		return nil, nil
	}

	// Cache the successful result
	o.cacheTransactionResult(sig.String(), txResult)
	slog.Debug("Individual transaction retry successful", "eventType", eventTypeName, "signature", sig)

	return txResult, nil
}

func (o *Oracle) getSolanaEvents(
	ctx context.Context,
	programIDStr string,
	lastKnownSig solana.Signature,
	eventTypeName string,
	processTransaction processTransactionFunc,
	update *oracleStateUpdate,
	updateMutex *sync.Mutex,
) ([]any, solana.Signature, error) {
	limit := sidecartypes.SolanaEventScanTxLimit
	program, err := solana.PublicKeyFromBase58(programIDStr)
	if err != nil {
		return nil, lastKnownSig, fmt.Errorf("failed to obtain program public key for %s: %w", eventTypeName, err)
	}

	// Rate limiting: acquire semaphore slot
	select {
	case o.solanaRateLimiter <- struct{}{}:
		defer func() { <-o.solanaRateLimiter }()
	case <-ctx.Done():
		return nil, lastKnownSig, ctx.Err()
	case <-time.After(sidecartypes.SolanaRateLimiterTimeout):
		return nil, lastKnownSig, fmt.Errorf("rate limiter timeout for %s after %v", eventTypeName, sidecartypes.SolanaRateLimiterTimeout)
	}

	// Fetch initial signatures with timeout context
	fetchCtx, cancel := context.WithTimeout(ctx, sidecartypes.SolanaRPCTimeout)
	defer cancel()

	initialSignatures, err := o.getSignaturesForAddressFn(fetchCtx, program, &solrpc.GetSignaturesForAddressOpts{
		Limit:      &limit,
		Commitment: solrpc.CommitmentConfirmed,
	})
	if err != nil {
		return nil, lastKnownSig, fmt.Errorf("failed to get %s signatures: %w", eventTypeName, err)
	}
	if len(initialSignatures) == 0 {
		slog.Info("Retrieved 0 events (no signatures found)", "eventType", eventTypeName)
		return []any{}, lastKnownSig, nil
	}

	newestSigFromNode := initialSignatures[0].Signature

	newSignatures, err := o.fetchAndFillSignatureGap(ctx, program, lastKnownSig, initialSignatures, limit, eventTypeName)
	if err != nil {
		return nil, lastKnownSig, fmt.Errorf("failed to fill signature gap, aborting to retry next cycle: %w", err)
	}
	if len(newSignatures) == 0 {
		slog.Info("No new signatures found", "eventType", eventTypeName, "watermark", formatWatermarkForLogging(lastKnownSig))
		return []any{}, lastKnownSig, nil
	}

	slog.Info("Found new signatures", "eventType", eventTypeName, "count", len(newSignatures), "watermark", formatWatermarkForLogging(lastKnownSig), "newest", newestSigFromNode)

	events, lastSig, failedSignatures, err := o.processSignatures(ctx, newSignatures, program, eventTypeName, processTransaction)

	// Handle failed signatures by adding them to pending queue
	// Only advance watermark if ALL pending store operations succeed
	var pendingStoreErrors []error
	for _, failedSig := range failedSignatures {
		if pendingErr := o.addPendingTransaction(failedSig, eventTypeName, update, updateMutex); pendingErr != nil {
			pendingStoreErrors = append(pendingStoreErrors, pendingErr)
			slog.Error("Failed to add transaction to pending store",
				"signature", failedSig,
				"eventType", eventTypeName,
				"error", pendingErr)
		}
	}

	// If any pending store operations failed, don't advance watermark
	if len(pendingStoreErrors) > 0 {
		slog.Error("Pending store operations failed - blocking watermark advancement",
			"eventType", eventTypeName,
			"failedOperations", len(pendingStoreErrors),
			"totalFailed", len(failedSignatures))
		return events, lastKnownSig, fmt.Errorf("pending store operations failed: %d errors", len(pendingStoreErrors))
	}

	if err != nil {
		return events, lastSig, err
	}

	return events, lastSig, nil
}

// cacheTransactionResult caches a transaction result with TTL
func (o *Oracle) cacheTransactionResult(sigStr string, txRes *solrpc.GetTransactionResult) {
	o.transactionCacheMutex.Lock()
	defer o.transactionCacheMutex.Unlock()

	// Clean expired entries (simple cleanup)
	now := time.Now()
	for key, cached := range o.transactionCache {
		if now.After(cached.ExpiresAt) {
			delete(o.transactionCache, key)
		}
	}

	// Cache the new result with 5-minute TTL
	o.transactionCache[sigStr] = &CachedTxResult{
		Result:    txRes,
		ExpiresAt: now.Add(sidecartypes.TransactionCacheTTL),
	}
}

// getCachedTransactionResult retrieves a cached transaction result if available and not expired
func (o *Oracle) getCachedTransactionResult(sigStr string) (*solrpc.GetTransactionResult, bool) {
	o.transactionCacheMutex.RLock()
	defer o.transactionCacheMutex.RUnlock()

	cached, exists := o.transactionCache[sigStr]
	if !exists || time.Now().After(cached.ExpiresAt) {
		return nil, false
	}

	return cached.Result, true
}

// fetchAndFillSignatureGap back-pages the Solana signature list until the provided watermark is
// found or `SolanaMaxBackfillPages` is exceeded.
func (o *Oracle) fetchAndFillSignatureGap(
	ctx context.Context,
	program solana.PublicKey,
	lastKnownSig solana.Signature,
	initialSignatures []*solrpc.TransactionSignature,
	limit int,
	eventTypeName string,
) ([]*solrpc.TransactionSignature, error) {
	newSignatures := make([]*solrpc.TransactionSignature, 0)
	found := false
	for _, s := range initialSignatures {
		if !lastKnownSig.IsZero() && s.Signature == lastKnownSig {
			found = true
			break
		}
		newSignatures = append(newSignatures, s)
	}
	if found || lastKnownSig.IsZero() {
		// reverse for chronological order
		for i, j := 0, len(newSignatures)-1; i < j; i, j = i+1, j-1 {
			newSignatures[i], newSignatures[j] = newSignatures[j], newSignatures[i]
		}
		return newSignatures, nil
	}
	slog.Warn("Gap detected – commencing back-fill", "eventType", eventTypeName, "watermark", lastKnownSig)
	for page := 0; page < sidecartypes.SolanaMaxBackfillPages; page++ {
		if len(initialSignatures) == 0 {
			break
		}
		before := initialSignatures[len(initialSignatures)-1].Signature
		pageSigs, err := o.getSignaturesForAddressFn(ctx, program, &solrpc.GetSignaturesForAddressOpts{
			Limit:      &limit,
			Commitment: solrpc.CommitmentConfirmed,
			Before:     before,
		})
		if err != nil {
			return nil, fmt.Errorf("backfill fetch error: %w", err)
		}
		contains := false
		cutoff := len(pageSigs)
		for i, s := range pageSigs {
			if s.Signature == lastKnownSig {
				contains = true
				cutoff = i
				break
			}
		}
		newSignatures = append(pageSigs[:cutoff], newSignatures...)
		if contains {
			slog.Info("Gap successfully filled", "eventType", eventTypeName, "pages", page+1)
			for i, j := 0, len(newSignatures)-1; i < j; i, j = i+1, j-1 {
				newSignatures[i], newSignatures[j] = newSignatures[j], newSignatures[i]
			}
			return newSignatures, nil
		}
		initialSignatures = pageSigs
	}
	slog.Error("Unable to locate starting watermark signature after scanning maximum pages. Proceeding with collected data", "eventType", eventTypeName)
	for i, j := 0, len(newSignatures)-1; i < j; i, j = i+1, j-1 {
		newSignatures[i], newSignatures[j] = newSignatures[j], newSignatures[i]
	}
	return newSignatures, nil
}

// processMintTransaction extracts TokensMintedWithFee events from a tx using the token-specific
// decoder and accessor supplied by callers (ROCK vs zenBTC).
func (o *Oracle) processMintTransaction(
	txResult *solrpc.GetTransactionResult,
	program solana.PublicKey,
	sig solana.Signature,
	debugMode bool,
	decodeEvents func(*solrpc.GetTransactionResult, solana.PublicKey) ([]any, error),
	getEventData func(any) (recipient solana.PublicKey, value, fee uint64, mint solana.PublicKey, ok bool),
	eventTypeName string,
) ([]any, error) {
	events, err := decodeEvents(txResult, program)
	if err != nil {
		return nil, err
	}
	if txResult.Transaction == nil {
		return nil, nil
	}
	solTX, err := txResult.Transaction.GetTransaction()
	if err != nil || solTX == nil {
		return nil, err
	}
	if len(solTX.Signatures) != 2 {
		return nil, nil
	}
	combined := append(solTX.Signatures[0][:], solTX.Signatures[1][:]...)
	sigHash := sha256.Sum256(combined)
	var out []any
	for _, e := range events {
		val := reflect.ValueOf(e)
		if val.Kind() == reflect.Ptr {
			val = val.Elem()
		}
		if val.Kind() != reflect.Struct {
			continue
		}
		nameField := val.FieldByName("Name")
		dataField := val.FieldByName("Data")
		if !nameField.IsValid() || !dataField.IsValid() {
			continue
		}
		if nameField.String() != "TokensMintedWithFee" {
			continue
		}
		recipient, value, fee, mint, ok := getEventData(dataField.Interface())
		if !ok {
			continue
		}
		out = append(out, api.SolanaMintEvent{
			SigHash:   sigHash[:],
			Height:    uint64(txResult.Slot),
			Recipient: recipient.Bytes(),
			Value:     value,
			Fee:       fee,
			Mint:      mint.Bytes(),
			TxSig:     sig.String(),
		})
		if debugMode {
			slog.Info("Mint event", "eventType", eventTypeName, "tx", sig)
		}
	}
	return out, nil
}

// reconcileBurnEventsWithZRChain checks cached burn events against on-chain state and returns the
// subset that still need to be kept along with an updated cleaned-events map.
func (o *Oracle) reconcileBurnEventsWithZRChain(
	ctx context.Context,
	eventsToClean []api.BurnEvent,
	cleanedEvents map[string]bool,
	chainTypeName string,
) ([]api.BurnEvent, map[string]bool) {
	// Use mock function if available (for testing)
	if o.reconcileBurnEventsFn != nil {
		return o.reconcileBurnEventsFn(ctx, eventsToClean, cleanedEvents, chainTypeName)
	}

	remaining := make([]api.BurnEvent, 0, len(eventsToClean))
	updated := make(map[string]bool)
	maps.Copy(updated, cleanedEvents)

	var zenbtcQueryErrors, zentpQueryErrors, bech32EncodingErrors int
	var lastZenbtcError, lastZentpError, lastBech32Error error

	for _, ev := range eventsToClean {
		key := fmt.Sprintf("%s-%s-%d", ev.ChainID, ev.TxID, ev.LogIndex)
		if updated[key] {
			continue
		}
		found := false
		zenbtcResp, err := o.zrChainQueryClient.ZenBTCQueryClient.BurnEvents(ctx, 0, ev.TxID, ev.LogIndex, ev.ChainID)
		if err != nil {
			zenbtcQueryErrors++
			lastZenbtcError = err
		} else if zenbtcResp != nil && len(zenbtcResp.BurnEvents) > 0 {
			found = true
		}

		if !found && chainTypeName == "Solana" {
			if len(ev.DestinationAddr) >= 20 {
				bech32Addr, err := sdkBech32.ConvertAndEncode("zen", ev.DestinationAddr[:20])
				if err != nil {
					bech32EncodingErrors++
					lastBech32Error = err
				} else {
					ztp, err := o.zrChainQueryClient.ZenTPQueryClient.Burns(ctx, bech32Addr, ev.TxID)
					if err != nil {
						zentpQueryErrors++
						lastZentpError = err
					} else if ztp != nil && len(ztp.Burns) > 0 {
						found = true
					}
				}
			}
		}
		if found {
			updated[key] = true
		} else {
			remaining = append(remaining, ev)
		}
	}

	// Log summary of any query errors
	if zenbtcQueryErrors > 0 {
		if !errors.Is(lastZenbtcError, context.Canceled) && !errors.Is(lastZenbtcError, context.DeadlineExceeded) && !strings.Contains(lastZenbtcError.Error(), "context canceled") {
			slog.Error("Failed to query zrChain for zenBTC burn events",
				"failedCount", zenbtcQueryErrors,
				"totalEvents", len(eventsToClean),
				"chainType", chainTypeName,
				"lastError", lastZenbtcError)
		} else {
			slog.Debug("ZrChain zenBTC burn query canceled due to context",
				"failedCount", zenbtcQueryErrors,
				"totalEvents", len(eventsToClean),
				"chainType", chainTypeName)
		}
	}
	if zentpQueryErrors > 0 {
		if !errors.Is(lastZentpError, context.Canceled) && !errors.Is(lastZentpError, context.DeadlineExceeded) && !strings.Contains(lastZentpError.Error(), "context canceled") {
			slog.Error("Failed to query zrChain for zenTP burn events",
				"failedCount", zentpQueryErrors,
				"totalEvents", len(eventsToClean),
				"chainType", chainTypeName,
				"lastError", lastZentpError)
		} else {
			slog.Debug("ZrChain ZenTP burn query canceled due to context",
				"failedCount", zentpQueryErrors,
				"totalEvents", len(eventsToClean),
				"chainType", chainTypeName)
		}
	}

	if bech32EncodingErrors > 0 {
		slog.Error("Failed to encode destination addresses for ZenTP burn checks",
			"failedCount", bech32EncodingErrors,
			"totalEvents", len(eventsToClean),
			"chainType", chainTypeName,
			"lastError", lastBech32Error)
	}

	return remaining, updated
}<|MERGE_RESOLUTION|>--- conflicted
+++ resolved
@@ -225,12 +225,8 @@
 	mainnetEthClient *ethclient.Client,
 	tickTime time.Time,
 ) {
-<<<<<<< HEAD
 	newState, err := o.fetchAndProcessState(tickCtx, serviceManager, zenBTCController, btcPriceFeed, ethPriceFeed, mainnetEthClient)
-=======
-	newState, err := o.fetchAndProcessState(tickCtx, serviceManager, zenBTCControllerHolesky, btcPriceFeed, ethPriceFeed, mainnetEthClient)
-
->>>>>>> 13f0d63a
+
 	if err != nil {
 		if errors.Is(err, context.Canceled) {
 			slog.Info("Data fetch time limit reached. Applying partially gathered state to meet tick deadline.", "tickTime", tickTime.Format(sidecartypes.TimeFormatPrecise))
@@ -478,14 +474,11 @@
 func fetchAndUpdateState[T any](
 	ctx context.Context,
 	wg *sync.WaitGroup,
-<<<<<<< HEAD
 	serviceManager *middleware.ContractZrServiceManager,
-	zenBTCController *zenbtc.ZenBTController,
+	zenBTCControllerHolesky *zenbtc.ZenBTController,
 	targetBlockNumber *big.Int,
 	update *oracleStateUpdate,
 	updateMutex *sync.Mutex,
-=======
->>>>>>> 13f0d63a
 	errChan chan<- error,
 	updateMutex *sync.Mutex,
 	fetchFunc func(ctx context.Context) (T, error),
@@ -531,11 +524,10 @@
 	)
 
 	// Fetches pending zenBTC redemptions from the zenBTC controller contract.
-<<<<<<< HEAD
 	wg.Add(1)
 	go func() {
 		defer wg.Done()
-		redemptions, err := o.getRedemptions(ctx, zenBTCController, targetBlockNumber)
+		redemptions, err := o.getRedemptions(ctx, zenBTCControllerHolesky, targetBlockNumber)
 		if err != nil {
 			sendError(ctx, errChan, fmt.Errorf("failed to get zenBTC contract state: %w", err))
 			return
@@ -544,19 +536,6 @@
 		update.redemptions = redemptions
 		updateMutex.Unlock()
 	}()
-=======
-	fetchAndUpdateState(
-		ctx, wg, errChan, updateMutex,
-		func(ctx context.Context) ([]api.Redemption, error) {
-			return o.getRedemptions(ctx, zenBTCControllerHolesky, targetBlockNumber)
-		},
-		func(result []api.Redemption, update *oracleStateUpdate) {
-			update.redemptions = result
-		},
-		update,
-		"failed to get zenBTC contract state",
-	)
->>>>>>> 13f0d63a
 }
 
 func (o *Oracle) fetchNetworkData(
