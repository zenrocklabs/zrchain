package main

import (
	"context"
	"crypto/sha256"
	"encoding/base64"
	"encoding/json"
	"errors"
	"fmt"
	"log/slog"
	"maps"
	"math/big"
	"net/http"
	"reflect"
	"sort"
	"strings"
	"sync"
	"time"

	"cosmossdk.io/math"
	"github.com/Zenrock-Foundation/zrchain/v6/contracts/solrock/generated/rock_spl_token"
	"github.com/Zenrock-Foundation/zrchain/v6/contracts/solzenbtc/generated/zenbtc_spl_token"
	"github.com/Zenrock-Foundation/zrchain/v6/go-client"
	neutrino "github.com/Zenrock-Foundation/zrchain/v6/sidecar/neutrino"
	"github.com/Zenrock-Foundation/zrchain/v6/sidecar/proto/api"
	sidecartypes "github.com/Zenrock-Foundation/zrchain/v6/sidecar/shared"
	"github.com/beevik/ntp"
	sdkBech32 "github.com/cosmos/cosmos-sdk/types/bech32"
	aggregatorv3 "github.com/smartcontractkit/chainlink/v2/core/gethwrappers/generated/aggregator_v3_interface"

	"github.com/ethereum/go-ethereum"
	"github.com/ethereum/go-ethereum/accounts/abi/bind"
	"github.com/ethereum/go-ethereum/common"
	ethtypes "github.com/ethereum/go-ethereum/core/types"
	"github.com/ethereum/go-ethereum/ethclient"
	zenbtc "github.com/zenrocklabs/zenbtc/bindings"
	zenbtctypes "github.com/zenrocklabs/zenbtc/x/zenbtc/types"
	middleware "github.com/zenrocklabs/zenrock-avs/contracts/bindings/ZrServiceManager"

	validationkeeper "github.com/Zenrock-Foundation/zrchain/v6/x/validation/keeper"
	validationtypes "github.com/Zenrock-Foundation/zrchain/v6/x/validation/types"
	zentptypes "github.com/Zenrock-Foundation/zrchain/v6/x/zentp/types"
	solana "github.com/gagliardetto/solana-go"
	solrpc "github.com/gagliardetto/solana-go/rpc"
	jsonrpc "github.com/gagliardetto/solana-go/rpc/jsonrpc"
	// Added for bin.Marshal
)

// sendError sends an error to the channel if the context is not done.
// This prevents panics from sending on a closed channel.
func sendError(ctx context.Context, errChan chan<- error, err error) {
	select {
	case <-ctx.Done():
		slog.Warn("Context canceled, dropping error", "err", err)
	case errChan <- err:
	}
}

func NewOracle(
	config sidecartypes.Config,
	ethClient *ethclient.Client,
	neutrinoServer *neutrino.NeutrinoServer,
	solanaClient *solrpc.Client,
	zrChainQueryClient *client.QueryClient,
	debugMode bool,
	skipInitialWait bool,
) *Oracle {
	o := &Oracle{
		stateCache:         make([]sidecartypes.OracleState, 0),
		Config:             config,
		EthClient:          ethClient,
		neutrinoServer:     neutrinoServer,
		solanaClient:       solanaClient,
		zrChainQueryClient: zrChainQueryClient,
		DebugMode:          debugMode,
		SkipInitialWait:    skipInitialWait,

		// Initialize performance optimization fields
		solanaRateLimiter: make(chan struct{}, sidecartypes.SolanaMaxConcurrentRPCCalls), // Configurable concurrent Solana RPC calls
		transactionCache:  make(map[string]*CachedTxResult),
	}

	// Load initial state from cache file
	latestDiskState, historicalStates, err := loadStateDataFromFile(o.Config.StateFile)
	if err != nil {
		slog.Warn("Unable to load oracle state cache from disk - starting with clean state", "file", o.Config.StateFile, "error", err)
		o.currentState.Store(&EmptyOracleState)
		o.stateCache = []sidecartypes.OracleState{EmptyOracleState}
		// lastSol*SigStr fields will remain empty strings (zero value)
	} else {
		if latestDiskState != nil {
			o.currentState.Store(latestDiskState)
			o.stateCache = historicalStates
			o.lastSolRockMintSigStr = latestDiskState.LastSolRockMintSig
			o.lastSolZenBTCMintSigStr = latestDiskState.LastSolZenBTCMintSig
			o.lastSolZenBTCBurnSigStr = latestDiskState.LastSolZenBTCBurnSig
			o.lastSolRockBurnSigStr = latestDiskState.LastSolRockBurnSig
			slog.Info("Loaded state from file",
				"rockMintSig", o.lastSolRockMintSigStr,
				"zenBTCMintSig", o.lastSolZenBTCMintSigStr,
				"zenBTCBurnSig", o.lastSolZenBTCBurnSigStr,
				"rockBurnSig", o.lastSolRockBurnSigStr)
		} else {
			// File didn't exist, was empty, or had non-critical parse issues treated as fresh start
			slog.Info("State file not found or empty/invalid, initializing with empty state", "file", o.Config.StateFile)
			o.currentState.Store(&EmptyOracleState)
			o.stateCache = []sidecartypes.OracleState{EmptyOracleState}
			// lastSol*SigStr fields will remain empty strings
		}
	}

	// Initialize the function fields with the real implementations
	o.getSolanaZenBTCBurnEventsFn = func(ctx context.Context, programID string, lastKnownSig solana.Signature) ([]api.BurnEvent, solana.Signature, error) {
		// This function is only used for backward compatibility in places where we don't have access to state update
		// Failed transactions will be lost here, but this is only used in non-critical paths
		dummyUpdate := &oracleStateUpdate{pendingTransactions: make(map[string]sidecartypes.PendingTxInfo)}
		dummyMutex := &sync.Mutex{}
		events, sig, err := o.getSolanaZenBTCBurnEvents(ctx, programID, lastKnownSig, dummyUpdate, dummyMutex)
		if len(dummyUpdate.pendingTransactions) > 0 {
			slog.Warn("Lost failed transactions in backward compatibility function", "count", len(dummyUpdate.pendingTransactions), "eventType", "Solana zenBTC burn")
		}
		return events, sig, err
	}
	o.getSolanaRockBurnEventsFn = func(ctx context.Context, programID string, lastKnownSig solana.Signature) ([]api.BurnEvent, solana.Signature, error) {
		// This function is only used for backward compatibility in places where we don't have access to state update
		// Failed transactions will be lost here, but this is only used in non-critical paths
		dummyUpdate := &oracleStateUpdate{pendingTransactions: make(map[string]sidecartypes.PendingTxInfo)}
		dummyMutex := &sync.Mutex{}
		events, sig, err := o.getSolanaRockBurnEvents(ctx, programID, lastKnownSig, dummyUpdate, dummyMutex)
		if len(dummyUpdate.pendingTransactions) > 0 {
			slog.Warn("Lost failed transactions in backward compatibility function", "count", len(dummyUpdate.pendingTransactions), "eventType", "Solana ROCK burn")
		}
		return events, sig, err
	}

	// Only initialize Solana-related functions if Solana client is available
	if o.solanaClient != nil {
		o.rpcCallBatchFn = o.solanaClient.RPCCallBatch
		o.getTransactionFn = o.solanaClient.GetTransaction
		o.getSignaturesForAddressFn = o.solanaClient.GetSignaturesForAddressWithOpts
	} else {
		// Set dummy functions that return empty results when Solana is disabled
		o.rpcCallBatchFn = func(ctx context.Context, rpcs jsonrpc.RPCRequests) (jsonrpc.RPCResponses, error) {
			return jsonrpc.RPCResponses{}, nil
		}
		o.getTransactionFn = func(ctx context.Context, signature solana.Signature, opts *solrpc.GetTransactionOpts) (*solrpc.GetTransactionResult, error) {
			return nil, fmt.Errorf("solana functionality disabled")
		}
		o.getSignaturesForAddressFn = func(ctx context.Context, account solana.PublicKey, opts *solrpc.GetSignaturesForAddressOpts) ([]*solrpc.TransactionSignature, error) {
			return []*solrpc.TransactionSignature{}, nil
		}
	}

	return o
}

func (o *Oracle) runOracleMainLoop(ctx context.Context) error {
	serviceManager, err := middleware.NewContractZrServiceManager(
		common.HexToAddress(sidecartypes.ServiceManagerAddresses[o.Config.Network]),
		o.EthClient,
	)
	if err != nil {
		return fmt.Errorf("failed to create contract instance: %w", err)
	}
	zenBTCController, err := zenbtc.NewZenBTController(
		common.HexToAddress(sidecartypes.ZenBTCControllerAddresses[o.Config.Network]),
		o.EthClient,
	)
	if err != nil {
		return fmt.Errorf("failed to create contract instance: %w", err)
	}
	mainnetEthClient, btcPriceFeed, ethPriceFeed := o.initPriceFeed()

	mainLoopTickerIntervalDuration := sidecartypes.MainLoopTickerInterval
	var tickCancel context.CancelFunc = func() {}
	defer tickCancel()

	// Align the start time to the nearest MainLoopTickerInterval.
	if !o.SkipInitialWait {
		ntpTime, err := ntp.Time("time.google.com")
		if err != nil {
			slog.Error("Failed to fetch NTP time at startup. Cannot proceed.", "error", err)
			panic(fmt.Sprintf("FATAL: Failed to fetch NTP time at startup: %v. Cannot proceed.", err))
		}
		alignedStart := ntpTime.Truncate(mainLoopTickerIntervalDuration).Add(mainLoopTickerIntervalDuration)
		initialSleep := time.Until(alignedStart)
		if initialSleep > 0 {
			slog.Info("Initial alignment: Sleeping until start ticker.",
				"sleepDuration", initialSleep.Round(time.Millisecond),
				"alignedStart", alignedStart.Format("15:04:05.00"))
			time.Sleep(initialSleep)
		}
	} else {
		slog.Info("Skipping initial alignment wait due to --skip-initial-wait flag. Firing initial tick immediately.")
<<<<<<< HEAD
		go o.processOracleTick(serviceManager, zenBTCController, btcPriceFeed, ethPriceFeed, mainnetEthClient, time.Now(), mainLoopTickerIntervalDuration)
=======
		var initialTickCtx context.Context
		initialTickCtx, tickCancel = context.WithCancel(ctx)
		go o.processOracleTick(initialTickCtx, serviceManager, zenBTCControllerHolesky, btcPriceFeed, ethPriceFeed, mainnetEthClient, time.Now())
>>>>>>> 504546d9
	}

	mainLoopTicker := time.NewTicker(mainLoopTickerIntervalDuration)
	defer mainLoopTicker.Stop()
	o.mainLoopTicker = mainLoopTicker
	slog.Info("Ticker synced, awaiting initial oracle data fetch", "interval", mainLoopTickerIntervalDuration)

	for {
		select {
		case <-ctx.Done():
			return nil
		case tickTime := <-o.mainLoopTicker.C:
<<<<<<< HEAD
			o.processOracleTick(serviceManager, zenBTCController, btcPriceFeed, ethPriceFeed, mainnetEthClient, tickTime, mainLoopTickerIntervalDuration)
=======
			// Cancel the previous tick's processing context. This signals the previous
			// fetchAndProcessState to wrap up and apply its (potentially partial) state.
			tickCancel()

			// Create a new context for the new tick.
			var tickCtx context.Context
			tickCtx, tickCancel = context.WithCancel(ctx)

			// Start the new tick's processing in a goroutine.
			go o.processOracleTick(tickCtx, serviceManager, zenBTCControllerHolesky, btcPriceFeed, ethPriceFeed, mainnetEthClient, tickTime)
>>>>>>> 504546d9
		}
	}
}

func (o *Oracle) processOracleTick(
	tickCtx context.Context,
	serviceManager *middleware.ContractZrServiceManager,
	zenBTCController *zenbtc.ZenBTController,
	btcPriceFeed *aggregatorv3.AggregatorV3Interface,
	ethPriceFeed *aggregatorv3.AggregatorV3Interface,
	mainnetEthClient *ethclient.Client,
	tickTime time.Time,
) {
<<<<<<< HEAD
	newState, err := o.fetchAndProcessState(serviceManager, zenBTCController, btcPriceFeed, ethPriceFeed, mainnetEthClient)
=======
	newState, err := o.fetchAndProcessState(tickCtx, serviceManager, zenBTCControllerHolesky, btcPriceFeed, ethPriceFeed, mainnetEthClient)
>>>>>>> 504546d9
	if err != nil {
		if errors.Is(err, context.Canceled) {
			slog.Info("Data fetch time limit reached. Applying partially gathered state to meet tick deadline.", "tickTime", tickTime.Format("15:04:05.00"))
		} else {
			slog.Error("Error fetching and processing state, applying partial update with fallbacks", "error", err)
		}
		// Continue to apply the partial state rather than aborting entirely
	}

	// Always apply the state update (even if partial) - the individual event fetching functions
	// have their own watermark protection to prevent event loss
	slog.Info("Applying state update for tick", "tickTime", tickTime.Format("15:04:05.00"))
	slog.Info("Received AVS contract state for", "network", sidecartypes.NetworkNames[o.Config.Network], "block", newState.EthBlockHeight)
	slog.Info("Received prices", "ROCK/USD", newState.ROCKUSDPrice, "BTC/USD", newState.BTCUSDPrice, "ETH/USD", newState.ETHUSDPrice)
	o.applyStateUpdate(newState)
}

// applyStateUpdate commits a new state to the oracle. It updates the current in-memory state,
// updates the high-watermark fields on the oracle object itself, and persists the new state to disk.
// This is the single, atomic point of truth for state transitions.
func (o *Oracle) applyStateUpdate(newState sidecartypes.OracleState) {
	// Log watermark changes for debugging
	oldRockMint := o.lastSolRockMintSigStr
	oldZenBTCMint := o.lastSolZenBTCMintSigStr
	oldZenBTCBurn := o.lastSolZenBTCBurnSigStr
	oldRockBurn := o.lastSolRockBurnSigStr

	o.currentState.Store(&newState)

	// Log event counts in each state field every tick
	slog.Info("State event counts per tick",
		"ethBurnEvents", len(newState.EthBurnEvents),
		"cleanedEthBurnEvents", len(newState.CleanedEthBurnEvents),
		"solanaBurnEvents", len(newState.SolanaBurnEvents),
		"cleanedSolanaBurnEvents", len(newState.CleanedSolanaBurnEvents),
		"solanaMintEvents", len(newState.SolanaMintEvents),
		"cleanedSolanaMintEvents", len(newState.CleanedSolanaMintEvents),
		"redemptions", len(newState.Redemptions))

	// Update the oracle's high-watermark fields from the newly applied state.
	// These are used as the starting point for the next fetch cycle.
	o.lastSolRockMintSigStr = newState.LastSolRockMintSig
	o.lastSolZenBTCMintSigStr = newState.LastSolZenBTCMintSig
	o.lastSolZenBTCBurnSigStr = newState.LastSolZenBTCBurnSig
	o.lastSolRockBurnSigStr = newState.LastSolRockBurnSig

	// Log any watermark changes
	watermarkChanged := false
	if oldRockMint != o.lastSolRockMintSigStr {
		slog.Info("Updated ROCK mint watermark", "old", oldRockMint, "new", o.lastSolRockMintSigStr)
		watermarkChanged = true
	}
	if oldZenBTCMint != o.lastSolZenBTCMintSigStr {
		slog.Info("Updated zenBTC mint watermark", "old", oldZenBTCMint, "new", o.lastSolZenBTCMintSigStr)
		watermarkChanged = true
	}
	if oldZenBTCBurn != o.lastSolZenBTCBurnSigStr {
		slog.Info("Updated zenBTC burn watermark", "old", oldZenBTCBurn, "new", o.lastSolZenBTCBurnSigStr)
		watermarkChanged = true
	}
	if oldRockBurn != o.lastSolRockBurnSigStr {
		slog.Info("Updated ROCK burn watermark", "old", oldRockBurn, "new", o.lastSolRockBurnSigStr)
		watermarkChanged = true
	}

	// Only log the comprehensive watermark summary if any watermarks actually changed
	if watermarkChanged {
		slog.Info("Applied new state and updated watermarks",
			"rockMint", o.lastSolRockMintSigStr,
			"zenBTCMint", o.lastSolZenBTCMintSigStr,
			"zenBTCBurn", o.lastSolZenBTCBurnSigStr,
			"rockBurn", o.lastSolRockBurnSigStr)
	}

	o.CacheState()
}

func (o *Oracle) fetchAndProcessState(
	tickCtx context.Context,
	serviceManager *middleware.ContractZrServiceManager,
	zenBTCController *zenbtc.ZenBTController,
	btcPriceFeed *aggregatorv3.AggregatorV3Interface,
	ethPriceFeed *aggregatorv3.AggregatorV3Interface,
	tempEthClient *ethclient.Client,
) (sidecartypes.OracleState, error) {
	var wg sync.WaitGroup

	slog.Info("Retrieving latest header", "network", sidecartypes.NetworkNames[o.Config.Network], "time", time.Now().Format("15:04:05.00"))
	latestHeader, err := o.EthClient.HeaderByNumber(tickCtx, nil)
	if err != nil {
		return sidecartypes.OracleState{}, fmt.Errorf("failed to fetch latest block: %w", err)
	}
	slog.Info("Retrieved latest header", "network", sidecartypes.NetworkNames[o.Config.Network], "block", latestHeader.Number.Uint64(), "time", time.Now().Format("15:04:05.00"))
	targetBlockNumber := new(big.Int).Sub(latestHeader.Number, big.NewInt(sidecartypes.EthBlocksBeforeFinality))

	// Check base fee availability
	if latestHeader.BaseFee == nil {
		return sidecartypes.OracleState{}, fmt.Errorf("base fee not available (pre-London fork?)")
	}

	update := o.initializeStateUpdate()
	var updateMutex sync.Mutex
	errChan := make(chan error, 16)

	// Use a separate context for the goroutines that can be canceled
	// if the main tick context is canceled.
	routinesCtx, cancelRoutines := context.WithCancel(tickCtx)
	defer cancelRoutines()

	// Process pending transactions first (retry failed transactions from previous cycles)
	if o.solanaClient != nil {
		o.processPendingTransactions(routinesCtx, update, &updateMutex)
	}

	// Fetch Ethereum contract data (AVS delegations and redemptions on EigenLayer)
<<<<<<< HEAD
	o.fetchEthereumContractData(&wg, serviceManager, zenBTCController, targetBlockNumber, update, &updateMutex, errChan)
=======
	o.fetchEthereumContractData(routinesCtx, &wg, serviceManager, zenBTCControllerHolesky, targetBlockNumber, update, &updateMutex, errChan)
>>>>>>> 504546d9

	// Fetch network data (gas estimates, tips, Solana fees)
	o.fetchNetworkData(routinesCtx, &wg, update, &updateMutex, errChan)

	// Fetch price data (ROCK, BTC, ETH)
	o.fetchPriceData(routinesCtx, &wg, btcPriceFeed, ethPriceFeed, tempEthClient, update, &updateMutex, errChan)

	// Fetch zenBTC burn events from Ethereum
	o.fetchEthereumBurnEvents(routinesCtx, &wg, latestHeader, update, &updateMutex, errChan)

	// Fetch Solana mint events for zenBTC (only if Solana is enabled)
	if o.solanaClient != nil {
		o.processSolanaMintEvents(routinesCtx, &wg, update, &updateMutex, errChan)
	}

	// Fetch Solana burn events for zenBTC and ROCK (only if Solana is enabled)
	if o.solanaClient != nil {
		o.fetchSolanaBurnEvents(routinesCtx, &wg, update, &updateMutex, errChan)
	}

	// Fetch and populate backfill requests from zrChain
	o.processBackfillRequests(routinesCtx, &wg, update, &updateMutex)

	// Wait for all goroutines to complete, or for the tick to be canceled.
	waitChan := make(chan struct{})
	go func() {
		wg.Wait()
		close(waitChan)
	}()

	select {
	case <-waitChan:
		// All tasks completed normally.
	case <-tickCtx.Done():
		// Tick was canceled. The goroutines have been notified via cancelRoutines().
		slog.Warn("Oracle tick deadline approached. Applying state updates with partial data to maintain synchronization timing.")
		// We must wait for the goroutines to finish before closing the error channel.
		<-waitChan
	}

	close(errChan)

	// Collect all errors but don't fail - log them and continue with partial state
	var collectedErrors []error
	for err := range errChan {
		if err != nil {
			collectedErrors = append(collectedErrors, err)
			// Don't log an error if it's just a context cancellation, as this is expected when the tick times out.
			if !errors.Is(err, context.Canceled) && !errors.Is(err, context.DeadlineExceeded) {
				slog.Warn("Component error during state fetch (continuing with partial state)", "error", err)
			}
		}
	}

	// Build final state with fallbacks for any failed components
	finalState, err := o.buildFinalState(update, latestHeader, targetBlockNumber)
	if err != nil {
		return sidecartypes.OracleState{}, fmt.Errorf("failed to build final state: %w", err)
	}

	// Return the state even if some components failed - watermark safety is handled
	// by individual event fetching functions
	if len(collectedErrors) > 0 {
		return finalState, fmt.Errorf("partial state update due to %d component failures", len(collectedErrors))
	}

	// If the original tick context was canceled, return that error so the caller knows.
	if tickCtx.Err() != nil {
		return finalState, tickCtx.Err()
	}

	return finalState, nil
}

func (o *Oracle) fetchEthereumContractData(
	ctx context.Context,
	wg *sync.WaitGroup,
	serviceManager *middleware.ContractZrServiceManager,
	zenBTCController *zenbtc.ZenBTController,
	targetBlockNumber *big.Int,
	update *oracleStateUpdate,
	updateMutex *sync.Mutex,
	errChan chan<- error,
) {
	// Fetches the state of AVS delegations from the service manager contract.
	wg.Add(1)
	go func() {
		defer wg.Done()
		delegations, err := o.getServiceManagerState(ctx, serviceManager, targetBlockNumber)
		if err != nil {
			sendError(ctx, errChan, fmt.Errorf("failed to get contract state: %w", err))
			return
		}
		updateMutex.Lock()
		update.eigenDelegations = delegations
		updateMutex.Unlock()
	}()

	// Fetches pending zenBTC redemptions from the zenBTC controller contract.
	wg.Add(1)
	go func() {
		defer wg.Done()
<<<<<<< HEAD
		redemptions, err := o.getRedemptions(zenBTCController, targetBlockNumber)
=======
		redemptions, err := o.getRedemptions(ctx, zenBTCControllerHolesky, targetBlockNumber)
>>>>>>> 504546d9
		if err != nil {
			sendError(ctx, errChan, fmt.Errorf("failed to get zenBTC contract state: %w", err))
			return
		}
		updateMutex.Lock()
		update.redemptions = redemptions
		updateMutex.Unlock()
	}()
}

func (o *Oracle) fetchNetworkData(
	ctx context.Context,
	wg *sync.WaitGroup,
	update *oracleStateUpdate,
	updateMutex *sync.Mutex,
	errChan chan<- error,
) {
	// Fetches the suggested gas tip cap (priority fee) for Ethereum transactions.
	wg.Add(1)
	go func() {
		defer wg.Done()
		suggestedTip, err := o.EthClient.SuggestGasTipCap(ctx)
		if err != nil {
			sendError(ctx, errChan, fmt.Errorf("failed to get suggested priority fee: %w", err))
			return
		}
		updateMutex.Lock()
		update.suggestedTip = suggestedTip
		updateMutex.Unlock()
	}()

	// Estimates the gas required for a zenBTC stake call on Ethereum.
	wg.Add(1)
	go func() {
		defer wg.Done()
		stakeCallData, err := validationkeeper.EncodeStakeCallData(big.NewInt(1000000000))
		if err != nil {
			sendError(ctx, errChan, fmt.Errorf("failed to encode stake call data: %w", err))
			return
		}
		addr := common.HexToAddress(sidecartypes.ZenBTCControllerAddresses[o.Config.Network])
		estimatedGas, err := o.EthClient.EstimateGas(context.Background(), ethereum.CallMsg{
			From: common.HexToAddress(sidecartypes.WhitelistedRoleAddresses[o.Config.Network]),
			To:   &addr,
			Data: stakeCallData,
		})
		if err != nil {
			sendError(ctx, errChan, fmt.Errorf("failed to estimate gas for stake call: %w", err))
			return
		}
		updateMutex.Lock()
		update.estimatedGas = (estimatedGas * sidecartypes.GasEstimationBuffer) / 100
		updateMutex.Unlock()
	}()
}

func (o *Oracle) fetchPriceData(
	ctx context.Context,
	wg *sync.WaitGroup,
	btcPriceFeed *aggregatorv3.AggregatorV3Interface,
	ethPriceFeed *aggregatorv3.AggregatorV3Interface,
	tempEthClient *ethclient.Client,
	update *oracleStateUpdate,
	updateMutex *sync.Mutex,
	errChan chan<- error,
) {
	httpTimeout := sidecartypes.DefaultHTTPTimeout

	// Fetches the latest ROCK/USD price from the specified public endpoint.
	wg.Add(1)
	go func() {
		defer wg.Done()
		client := &http.Client{
			Timeout: httpTimeout,
		}
		resp, err := client.Get(sidecartypes.ROCKUSDPriceURL)
		if err != nil {
			sendError(ctx, errChan, fmt.Errorf("failed to retrieve ROCK price data: %w", err))
			return
		}
		defer resp.Body.Close()

		var priceData []PriceData
		if err := json.NewDecoder(resp.Body).Decode(&priceData); err != nil || len(priceData) == 0 {
			sendError(ctx, errChan, fmt.Errorf("failed to decode ROCK price data or empty data: %w", err))
			return
		}
		priceDec, err := math.LegacyNewDecFromStr(priceData[0].Last)
		if err != nil {
			sendError(ctx, errChan, fmt.Errorf("failed to parse ROCK price data: %w", err))
			return
		}
		updateMutex.Lock()
		update.ROCKUSDPrice = priceDec
		updateMutex.Unlock()
	}()

	// Fetches the latest BTC/USD and ETH/USD prices from Chainlink price feeds on Ethereum mainnet.
	wg.Add(1)
	go func() {
		defer wg.Done()
		mainnetLatestHeader, err := tempEthClient.HeaderByNumber(ctx, nil)
		if err != nil {
			sendError(ctx, errChan, fmt.Errorf("failed to fetch latest mainnet block: %w", err))
			return
		}
		targetBlockNumberMainnet := new(big.Int).Sub(mainnetLatestHeader.Number, big.NewInt(sidecartypes.EthBlocksBeforeFinality))

		if btcPriceFeed == nil || ethPriceFeed == nil {
			sendError(ctx, errChan, fmt.Errorf("BTC or ETH price feed not initialized"))
			return
		}

		btcPrice, err := o.fetchPrice(btcPriceFeed, targetBlockNumberMainnet)
		if err != nil {
			sendError(ctx, errChan, fmt.Errorf("failed to fetch BTC price: %w", err))
			return
		}

		ethPrice, err := o.fetchPrice(ethPriceFeed, targetBlockNumberMainnet)
		if err != nil {
			sendError(ctx, errChan, fmt.Errorf("failed to fetch ETH price: %w", err))
			return
		}

		updateMutex.Lock()
		update.BTCUSDPrice = btcPrice
		update.ETHUSDPrice = ethPrice
		updateMutex.Unlock()
	}()
}

func (o *Oracle) fetchEthereumBurnEvents(
	ctx context.Context,
	wg *sync.WaitGroup,
	latestHeader *ethtypes.Header,
	update *oracleStateUpdate,
	updateMutex *sync.Mutex,
	errChan chan<- error,
) {
	// Fetches and processes recent zenBTC burn events from Ethereum within a defined block range.
	wg.Add(1)
	go func() {
		defer wg.Done()
		currentState := o.currentState.Load().(*sidecartypes.OracleState)

		fromBlock := new(big.Int).Sub(latestHeader.Number, big.NewInt(int64(sidecartypes.EthBurnEventsBlockRange)))
		toBlock := latestHeader.Number
		newEvents, err := o.getEthBurnEvents(ctx, fromBlock, toBlock)
		if err != nil {
			sendError(ctx, errChan, fmt.Errorf("failed to get Ethereum burn events, proceeding with reconciliation only: %w", err))
			newEvents = []api.BurnEvent{} // Ensure slice is not nil
		}

		// Reconcile and merge
		remainingEvents, cleanedEvents := o.reconcileBurnEventsWithZRChain(ctx, currentState.EthBurnEvents, currentState.CleanedEthBurnEvents, "Ethereum")
		mergedEvents := mergeNewBurnEvents(remainingEvents, cleanedEvents, newEvents, "Ethereum")

		updateMutex.Lock()
		update.ethBurnEvents = mergedEvents
		update.cleanedEthBurnEvents = cleanedEvents
		updateMutex.Unlock()
	}()
}

func (o *Oracle) processSolanaMintEvents(
	ctx context.Context,
	wg *sync.WaitGroup,
	update *oracleStateUpdate,
	updateMutex *sync.Mutex,
	errChan chan<- error,
) {
	// Fetches new ROCK and zenBTC mint events from Solana in parallel since the last processed signature,
	// and merges them with the existing cached events.
	wg.Add(1)
	go func() {
		defer wg.Done()
		currentState := o.currentState.Load().(*sidecartypes.OracleState)

		// Parallel fetch of ROCK and zenBTC mint events
		var rockEvents, zenbtcEvents []api.SolanaMintEvent
		var newRockSig, newZenBTCSig solana.Signature
		var rockErr, zenbtcErr error
		var mintWg sync.WaitGroup

		// Fetch ROCK mint events in parallel
		mintWg.Add(1)
		go func() {
			defer mintWg.Done()
			lastKnownRockSig := o.GetLastProcessedSolSignature(sidecartypes.SolRockMint)
			rockEvents, newRockSig, rockErr = o.getSolROCKMints(ctx, sidecartypes.SolRockProgramID[o.Config.Network], lastKnownRockSig, update, updateMutex)
		}()

		// Fetch zenBTC mint events in parallel
		mintWg.Add(1)
		go func() {
			defer mintWg.Done()
			lastKnownZenBTCSig := o.GetLastProcessedSolSignature(sidecartypes.SolZenBTCMint)
			zenbtcEvents, newZenBTCSig, zenbtcErr = o.getSolZenBTCMints(ctx, sidecartypes.ZenBTCSolanaProgramID[o.Config.Network], lastKnownZenBTCSig, update, updateMutex)
		}()

		mintWg.Wait()

		// Handle errors after parallel execution
		if rockErr != nil {
			sendError(ctx, errChan, fmt.Errorf("failed to get Solana ROCK mint events, applying partial results: %w", rockErr))
		}
		if zenbtcErr != nil {
			sendError(ctx, errChan, fmt.Errorf("failed to get Solana zenBTC mint events, applying partial results: %w", zenbtcErr))
		}

		allNewEvents := append(rockEvents, zenbtcEvents...)

		// Reconcile and merge
		slog.Info("Before reconciliation",
			"pendingMintEvents", len(currentState.SolanaMintEvents),
			"cleanedMintEventsMap", len(currentState.CleanedSolanaMintEvents))
		remainingEvents, cleanedEvents, reconcileErr := o.reconcileMintEventsWithZRChain(ctx, currentState.SolanaMintEvents, currentState.CleanedSolanaMintEvents)

		// Only log reconciliation results if there was activity or errors
		if reconcileErr != nil || len(remainingEvents) != len(currentState.SolanaMintEvents) || len(cleanedEvents) != len(currentState.CleanedSolanaMintEvents) {
			slog.Info("After reconciliation",
				"remainingEvents", len(remainingEvents),
				"cleanedEventsMap", len(cleanedEvents),
				"reconcileErr", reconcileErr)
		}

		if reconcileErr != nil {
			// Reconciliation failed, so 'remainingEvents' contains all the previously pending events.
			slog.Warn("Failed to reconcile Solana mint events with zrchain - retaining unconfirmed Solana mint events for next cycle", "error", reconcileErr)
		}

		// `remainingEvents` now contains all events that are still pending (either all of them if reconcile failed, or a subset if it succeeded).
		// Merge the newly fetched events (`allNewEvents`) into this list.
		// This call will produce a non-confusing log because `remainingEvents` is passed as the existing set.
		mergedMintEvents := mergeNewMintEvents(remainingEvents, cleanedEvents, allNewEvents, "Solana mint")

		updateMutex.Lock()

		initialUpdateCount := len(update.SolanaMintEvents)

		// Check if there are any existing events from pending transactions
		existingPendingEvents := make(map[string]api.SolanaMintEvent)
		for _, event := range update.SolanaMintEvents {
			existingPendingEvents[event.TxSig] = event
		}

		// Merge new events with existing pending events, avoiding duplicates
		// Use hash map for O(1) lookup instead of O(n²) linear search
		newEventSigs := make(map[string]bool, len(mergedMintEvents))
		finalEvents := make([]api.SolanaMintEvent, 0, len(mergedMintEvents)+len(existingPendingEvents))

		// First add all new events and build lookup map
		for _, event := range mergedMintEvents {
			finalEvents = append(finalEvents, event)
			newEventSigs[event.TxSig] = true
		}

		// Then add any pending events that weren't already included (O(1) lookup)
		for sig, event := range existingPendingEvents {
			if !newEventSigs[sig] {
				finalEvents = append(finalEvents, event)
			}
		}

		update.SolanaMintEvents = finalEvents
		update.cleanedSolanaMintEvents = cleanedEvents

		// Only log if there were actual changes in the final merge
		if len(update.SolanaMintEvents) != initialUpdateCount || len(mergedMintEvents) > 0 {
			// Calculate deduplication statistics only when logging
			pendingEventsPreserved := len(finalEvents) - len(mergedMintEvents)
			duplicatesRemoved := len(existingPendingEvents) - pendingEventsPreserved

			slog.Info("Final merge and state update completed",
				"finalMintEvents", len(update.SolanaMintEvents),
				"finalCleanedEvents", len(update.cleanedSolanaMintEvents),
				"addedToUpdate", len(update.SolanaMintEvents)-initialUpdateCount,
				"newEvents", len(mergedMintEvents),
				"existingPendingEvents", len(existingPendingEvents),
				"pendingEventsPreserved", pendingEventsPreserved,
				"duplicatesRemoved", duplicatesRemoved)
		}
		if !newRockSig.IsZero() {
			update.latestSolanaSigs[sidecartypes.SolRockMint] = newRockSig
		}
		if !newZenBTCSig.IsZero() {
			update.latestSolanaSigs[sidecartypes.SolZenBTCMint] = newZenBTCSig
		}
		updateMutex.Unlock()
	}()
}

func (o *Oracle) fetchSolanaBurnEvents(
	ctx context.Context,
	wg *sync.WaitGroup,
	update *oracleStateUpdate,
	updateMutex *sync.Mutex,
	errChan chan<- error,
) {
	// Fetch zenBTC and ROCK burn events from Solana in parallel
	wg.Add(1)
	go func() {
		defer wg.Done()

		var zenBtcEvents, rockEvents []api.BurnEvent
		var zenBtcErr, rockErr error
		var burnWg sync.WaitGroup

		// Fetches new zenBTC burn events from Solana in parallel
		burnWg.Add(1)
		go func() {
			defer burnWg.Done()
			lastKnownSig := o.GetLastProcessedSolSignature(sidecartypes.SolZenBTCBurn)
			var newestSig solana.Signature
			zenBtcEvents, newestSig, zenBtcErr = o.getSolanaZenBTCBurnEvents(ctx, sidecartypes.ZenBTCSolanaProgramID[o.Config.Network], lastKnownSig, update, updateMutex)
			if !newestSig.IsZero() {
				updateMutex.Lock()
				update.latestSolanaSigs[sidecartypes.SolZenBTCBurn] = newestSig
				updateMutex.Unlock()
			}
		}()

		// Fetches new ROCK burn events from Solana in parallel
		burnWg.Add(1)
		go func() {
			defer burnWg.Done()
			lastKnownSig := o.GetLastProcessedSolSignature(sidecartypes.SolRockBurn)
			var newestSig solana.Signature
			rockEvents, newestSig, rockErr = o.getSolanaRockBurnEvents(ctx, sidecartypes.SolRockProgramID[o.Config.Network], lastKnownSig, update, updateMutex)
			if !newestSig.IsZero() {
				updateMutex.Lock()
				update.latestSolanaSigs[sidecartypes.SolRockBurn] = newestSig
				updateMutex.Unlock()
			}
		}()

		burnWg.Wait() // Wait for both parallel burn fetches to complete

		if zenBtcErr != nil {
			sendError(ctx, errChan, fmt.Errorf("failed to process Solana zenBTC burn events, applying partial results: %w", zenBtcErr))
		}
		if rockErr != nil {
			sendError(ctx, errChan, fmt.Errorf("failed to process Solana ROCK burn events, applying partial results: %w", rockErr))
		}

		// Merge and sort all new events (which will be empty if fetches failed)
		allNewSolanaBurnEvents := append(zenBtcEvents, rockEvents...)
		sort.Slice(allNewSolanaBurnEvents, func(i, j int) bool {
			if allNewSolanaBurnEvents[i].Height != allNewSolanaBurnEvents[j].Height {
				return allNewSolanaBurnEvents[i].Height < allNewSolanaBurnEvents[j].Height
			}
			return allNewSolanaBurnEvents[i].LogIndex < allNewSolanaBurnEvents[j].LogIndex
		})

		// Get current state to merge with new burn events
		currentState := o.currentState.Load().(*sidecartypes.OracleState)

		// Reconcile with zrChain to see which of the pending events have been processed.
		remainingEvents, cleanedEvents := o.reconcileBurnEventsWithZRChain(ctx, currentState.SolanaBurnEvents, currentState.CleanedSolanaBurnEvents, "Solana")

		updateMutex.Lock()
		defer updateMutex.Unlock()

		// A map is used to efficiently de-duplicate events by their transaction ID.
		combinedEventsMap := make(map[string]api.BurnEvent)

		// First, preserve any existing pending events that were already added to the state update
		existingPendingEvents := make(map[string]api.BurnEvent)
		for _, event := range update.solanaBurnEvents {
			existingPendingEvents[event.TxID] = event
			combinedEventsMap[event.TxID] = event
		}

		// Add the remaining unreconciled events from the previous state.
		for _, event := range remainingEvents {
			combinedEventsMap[event.TxID] = event
		}

		// Convert the map back to a slice. The order is not important here as the final state is sorted later.
		baseEvents := make([]api.BurnEvent, 0, len(combinedEventsMap))
		for _, event := range combinedEventsMap {
			baseEvents = append(baseEvents, event)
		}

		// Merge the newly fetched Solana burn events with existing events
		mergedEvents := mergeNewBurnEvents(baseEvents, cleanedEvents, allNewSolanaBurnEvents, "Solana")

		// Ensure pending events are preserved in the final result
		// Use hash map for O(1) lookup instead of O(n²) linear search
		mergedEventTxIDs := make(map[string]bool, len(mergedEvents))
		finalEvents := make([]api.BurnEvent, 0, len(mergedEvents)+len(existingPendingEvents))

		// First add all merged events and build lookup map
		for _, event := range mergedEvents {
			finalEvents = append(finalEvents, event)
			mergedEventTxIDs[event.TxID] = true
		}

		// Then add any pending events that weren't already included (O(1) lookup)
		for txID, event := range existingPendingEvents {
			if !mergedEventTxIDs[txID] {
				finalEvents = append(finalEvents, event)
			}
		}

		update.solanaBurnEvents = finalEvents
		update.cleanedSolanaBurnEvents = cleanedEvents

		// Log deduplication results
		if len(existingPendingEvents) > 0 || len(mergedEvents) > 0 {
			// Calculate deduplication statistics only when logging
			pendingEventsPreserved := len(finalEvents) - len(mergedEvents)
			duplicatesRemoved := len(existingPendingEvents) - pendingEventsPreserved

			slog.Info("Burn events merge completed",
				"finalBurnEvents", len(update.solanaBurnEvents),
				"mergedEvents", len(mergedEvents),
				"existingPendingEvents", len(existingPendingEvents),
				"pendingEventsPreserved", pendingEventsPreserved,
				"duplicatesRemoved", duplicatesRemoved)
		}
	}()
}

func (o *Oracle) buildFinalState(
	update *oracleStateUpdate,
	latestHeader *ethtypes.Header,
	targetBlockNumber *big.Int,
) (sidecartypes.OracleState, error) {
	// Start with the current watermarks and update them if new signatures were found.
	lastSolRockMintSig := o.lastSolRockMintSigStr
	lastSolZenBTCMintSig := o.lastSolZenBTCMintSigStr
	lastSolZenBTCBurnSig := o.lastSolZenBTCBurnSigStr
	lastSolRockBurnSig := o.lastSolRockBurnSigStr

	if sig, ok := update.latestSolanaSigs[sidecartypes.SolRockMint]; ok && !sig.IsZero() {
		lastSolRockMintSig = sig.String()
	}
	if sig, ok := update.latestSolanaSigs[sidecartypes.SolZenBTCMint]; ok && !sig.IsZero() {
		lastSolZenBTCMintSig = sig.String()
	}
	if sig, ok := update.latestSolanaSigs[sidecartypes.SolZenBTCBurn]; ok && !sig.IsZero() {
		lastSolZenBTCBurnSig = sig.String()
	}
	if sig, ok := update.latestSolanaSigs[sidecartypes.SolRockBurn]; ok && !sig.IsZero() {
		lastSolRockBurnSig = sig.String()
	}

	currentState := o.currentState.Load().(*sidecartypes.OracleState)

	// Apply fallbacks for nil values
	o.applyFallbacks(update, currentState)

	// EigenDelegations map keys are deterministically ordered by encoding/json, so no manual sorting needed.

	// Sort all event slices to ensure deterministic order
	sort.Slice(update.ethBurnEvents, func(i, j int) bool {
		if update.ethBurnEvents[i].Height != update.ethBurnEvents[j].Height {
			return update.ethBurnEvents[i].Height < update.ethBurnEvents[j].Height
		}
		return update.ethBurnEvents[i].LogIndex < update.ethBurnEvents[j].LogIndex
	})
	sort.Slice(update.solanaBurnEvents, func(i, j int) bool {
		if update.solanaBurnEvents[i].Height != update.solanaBurnEvents[j].Height {
			return update.solanaBurnEvents[i].Height < update.solanaBurnEvents[j].Height
		}
		return update.solanaBurnEvents[i].LogIndex < update.solanaBurnEvents[j].LogIndex
	})
	sort.Slice(update.redemptions, func(i, j int) bool {
		return update.redemptions[i].Id < update.redemptions[j].Id
	})
	sort.Slice(update.SolanaMintEvents, func(i, j int) bool {
		if update.SolanaMintEvents[i].Height != update.SolanaMintEvents[j].Height {
			return update.SolanaMintEvents[i].Height < update.SolanaMintEvents[j].Height
		}
		// Use TxSig as a secondary sort key for determinism if heights are identical
		return update.SolanaMintEvents[i].TxSig < update.SolanaMintEvents[j].TxSig
	})

	newState := sidecartypes.OracleState{
		EigenDelegations:        update.eigenDelegations,
		EthBlockHeight:          targetBlockNumber.Uint64(),
		EthGasLimit:             update.estimatedGas,
		EthBaseFee:              latestHeader.BaseFee.Uint64(),
		EthTipCap:               update.suggestedTip.Uint64(),
		EthBurnEvents:           update.ethBurnEvents,
		CleanedEthBurnEvents:    update.cleanedEthBurnEvents,
		SolanaBurnEvents:        update.solanaBurnEvents,
		CleanedSolanaBurnEvents: update.cleanedSolanaBurnEvents,
		Redemptions:             update.redemptions,
		SolanaMintEvents:        update.SolanaMintEvents,
		CleanedSolanaMintEvents: update.cleanedSolanaMintEvents,
		ROCKUSDPrice:            update.ROCKUSDPrice,
		BTCUSDPrice:             update.BTCUSDPrice,
		ETHUSDPrice:             update.ETHUSDPrice,
		LastSolRockMintSig:      lastSolRockMintSig,
		LastSolZenBTCMintSig:    lastSolZenBTCMintSig,
		LastSolZenBTCBurnSig:    lastSolZenBTCBurnSig,
		LastSolRockBurnSig:      lastSolRockBurnSig,
		PendingSolanaTxs:        update.pendingTransactions,
	}

	if o.DebugMode {
		jsonData, err := json.MarshalIndent(newState, "", "  ")
		if err != nil {
			slog.Error("Error marshalling state to JSON for logging", "error", err)
			slog.Info("State fetched (pre-update send - fallback)", "state", newState)
		} else {
			slog.Info("State fetched (pre-update send)", "state", string(jsonData))
		}
	}

	return newState, nil
}

func (o *Oracle) applyFallbacks(update *oracleStateUpdate, currentState *sidecartypes.OracleState) {
	// Ensure update fields that might not have been populated are not nil
	if update.suggestedTip == nil {
		update.suggestedTip = big.NewInt(0)
		slog.Warn("suggestedTip was nil, using 0")
	}
	if update.ROCKUSDPrice.IsNil() {
		update.ROCKUSDPrice = currentState.ROCKUSDPrice
		slog.Warn("ROCKUSDPrice was nil, using last known state value")
	}
	if update.BTCUSDPrice.IsNil() {
		update.BTCUSDPrice = currentState.BTCUSDPrice
		slog.Warn("BTCUSDPrice was nil, using last known state value")
	}
	if update.ETHUSDPrice.IsNil() {
		update.ETHUSDPrice = currentState.ETHUSDPrice
		slog.Warn("ETHUSDPrice was nil, using last known state value")
	}
	if update.estimatedGas == 0 {
		update.estimatedGas = currentState.EthGasLimit
		slog.Warn("estimatedGas was 0, using last known state value")
	}
}

func (o *Oracle) getServiceManagerState(ctx context.Context, contractInstance *middleware.ContractZrServiceManager, height *big.Int) (map[string]map[string]*big.Int, error) {
	delegations := make(map[string]map[string]*big.Int)

	callOpts := &bind.CallOpts{
		BlockNumber: height,
		Context:     ctx,
	}

	// Retrieve all validators from the contract
	allValidators, err := contractInstance.GetAllValidator(callOpts)
	if err != nil {
		return nil, fmt.Errorf("failed to get all validators: %w", err)
	}

	quorumNumber := sidecartypes.EigenLayerQuorumNumber

	// Iterate over all validators
	for _, validator := range allValidators {
		validatorAddr := validator.ValidatorAddr
		operators := validator.Operators

		// Initialize the map for this validator if not already
		if delegations[validatorAddr] == nil {
			delegations[validatorAddr] = make(map[string]*big.Int)
		}

		// Iterate over operators associated with the validator
		for _, operator := range operators {
			// TODO: remove this optimisation when we support multiple EigenLayer operators
			if operator != common.HexToAddress("0x4B2D2fE4DFa633C8a43FcECC05eAE4f4A84EF9f7") {
				continue
			}
			// Get the stake amount for the operator
			amount, err := contractInstance.GetEigenStake(callOpts, operator, quorumNumber)
			if err != nil {
				slog.Error("Failed to get stake for operator", "operator", operator.Hex(), "error", err)
				continue
			}

			// Only consider positive stake amounts
			if amount.Cmp(big.NewInt(0)) > 0 {
				operatorAddr := operator.Hex()
				// Sum up the stake if operator already exists under this validator
				if existingAmount, exists := delegations[validatorAddr][operatorAddr]; exists {
					delegations[validatorAddr][operatorAddr] = new(big.Int).Add(existingAmount, amount)
				} else {
					delegations[validatorAddr][operatorAddr] = amount
				}
			}
		}
	}

	return delegations, nil
}

func (o *Oracle) getEthBurnEvents(ctx context.Context, fromBlock, toBlock *big.Int) ([]api.BurnEvent, error) {
	tokenAddress := common.HexToAddress(sidecartypes.ZenBTCTokenAddresses.Ethereum[o.Config.Network])

	// Create a new instance of the ZenBTC token contract
	zenBTCInstance, err := zenbtc.NewZenBTCFilterer(tokenAddress, o.EthClient)
	if err != nil {
		return nil, fmt.Errorf("failed to create ZenBTC token contract filterer: %w", err)
	}

	// Set up the filter options
	endBlock := toBlock.Uint64()
	filterOpts := &bind.FilterOpts{
		Start:   fromBlock.Uint64(),
		End:     &endBlock,
		Context: ctx,
	}

	// Use the generated FilterTokenRedemption method
	iterator, err := zenBTCInstance.FilterTokenRedemption(filterOpts, nil) // nil means no filter on redeemer address
	if err != nil {
		return nil, fmt.Errorf("failed to filter token redemption events: %w", err)
	}
	defer iterator.Close()

	chainID, err := o.EthClient.ChainID(ctx)
	if err != nil {
		return nil, fmt.Errorf("failed to get chain ID: %w", err)
	}

	var burnEvents []api.BurnEvent
	for iterator.Next() {
		event := iterator.Event
		if event == nil {
			continue
		}

		// Use block number as deterministic ordering key
		height := uint64(event.Raw.BlockNumber)

		burnEvents = append(burnEvents, api.BurnEvent{
			TxID:            event.Raw.TxHash.Hex(),
			LogIndex:        uint64(event.Raw.Index),
			ChainID:         fmt.Sprintf("eip155:%s", chainID.String()),
			DestinationAddr: event.DestAddr,
			Amount:          event.Value,
			IsZenBTC:        true,
			Height:          height,
		})
	}

	if err := iterator.Error(); err != nil {
		return nil, fmt.Errorf("error iterating through token redemption events: %w", err)
	}

	return burnEvents, nil
}

func (o *Oracle) getRedemptions(ctx context.Context, contractInstance *zenbtc.ZenBTController, height *big.Int) ([]api.Redemption, error) {
	callOpts := &bind.CallOpts{
		BlockNumber: height,
		Context:     ctx,
	}

	redemptionData, err := contractInstance.GetReadyForComplete(callOpts)
	if err != nil {
		return nil, fmt.Errorf("failed to get recent redemptions: %w", err)
	}

	redemptions := make([]api.Redemption, 0)
	for _, redemption := range redemptionData {
		redemptions = append(redemptions, api.Redemption{
			Id:                 redemption.Nonce.Uint64(),
			DestinationAddress: redemption.DestinationAddress,
			Amount:             redemption.ZenBTCValue.Uint64(),
		})
	}

	return redemptions, nil
}

func (o *Oracle) reconcileMintEventsWithZRChain(
	ctx context.Context,
	eventsToClean []api.SolanaMintEvent,
	cleanedEvents map[string]bool,
) ([]api.SolanaMintEvent, map[string]bool, error) {
	remainingEvents := make([]api.SolanaMintEvent, 0)
	updatedCleanedEvents := make(map[string]bool)
	maps.Copy(updatedCleanedEvents, cleanedEvents)

	var zenbtcQueryErrors, zentpQueryErrors int
	var lastZenbtcError, lastZentpError error

	for _, event := range eventsToClean {
		key := base64.StdEncoding.EncodeToString(event.SigHash)
		if _, alreadyCleaned := updatedCleanedEvents[key]; alreadyCleaned {
			continue
		}

		var foundOnChain bool

		// Check ZenBTC keeper
		zenbtcResp, err := o.zrChainQueryClient.ZenBTCQueryClient.PendingMintTransaction(ctx, event.TxSig)
		if err != nil {
			zenbtcQueryErrors++
			lastZenbtcError = err
			// If we fail to query zrChain for this specific event, we keep it in the cache
			// to retry later, but continue processing other events
			remainingEvents = append(remainingEvents, event)
			continue
		}

		if zenbtcResp != nil && zenbtcResp.PendingMintTransaction != nil &&
			zenbtcResp.PendingMintTransaction.Status == zenbtctypes.MintTransactionStatus_MINT_TRANSACTION_STATUS_MINTED {
			foundOnChain = true
		}

		// If not found, check ZenTP keeper as well
		if !foundOnChain {
			zentpResp, err := o.zrChainQueryClient.ZenTPQueryClient.Mints(ctx, "", event.TxSig, zentptypes.BridgeStatus_BRIDGE_STATUS_COMPLETED)
			if err != nil {
				zentpQueryErrors++
				lastZentpError = err
				// If we fail to query ZenTP for this specific event, keep it in cache to retry later
				remainingEvents = append(remainingEvents, event)
				continue
			}
			if zentpResp != nil && len(zentpResp.Mints) > 0 {
				foundOnChain = true
			}
		}

		if !foundOnChain {
			remainingEvents = append(remainingEvents, event)
		} else {
			updatedCleanedEvents[key] = true
			slog.Info("Removing Solana mint event from cache as it's now on chain", "txSig", event.TxSig, "sigHash", key)
		}
	}

	// Log summary of any query errors
	if zenbtcQueryErrors > 0 {
		slog.Warn("Failed to query zrChain ZenBTC for mint events, keeping in cache",
			"failedCount", zenbtcQueryErrors,
			"totalEvents", len(eventsToClean),
			"lastError", lastZenbtcError)
	}
	if zentpQueryErrors > 0 {
		slog.Warn("Failed to query zrChain ZenTP for mint events, keeping in cache",
			"failedCount", zentpQueryErrors,
			"totalEvents", len(eventsToClean),
			"lastError", lastZentpError)
	}

	return remainingEvents, updatedCleanedEvents, nil
}

func (o *Oracle) getSolROCKMints(ctx context.Context, programID string, lastKnownSig solana.Signature, update *oracleStateUpdate, updateMutex *sync.Mutex) ([]api.SolanaMintEvent, solana.Signature, error) {
	eventTypeName := "Solana ROCK mint"
	// processor defines how to extract ROCK mint events from a single Solana transaction.
	// It's passed to the generic getSolanaEvents function to handle the specific logic for this token type.
	processor := func(txResult *solrpc.GetTransactionResult, program solana.PublicKey, sig solana.Signature, debugMode bool) ([]any, error) {
		return o.processMintTransaction(txResult, program, sig, debugMode,
			// Decode all events for the ROCK SPL token from the given transaction.
			func(tx *solrpc.GetTransactionResult, prog solana.PublicKey) ([]any, error) {
				events, err := rock_spl_token.DecodeEvents(tx, prog)
				if err != nil {
					return nil, err
				}
				var interfaceEvents []any
				for _, event := range events {
					interfaceEvents = append(interfaceEvents, event)
				}
				return interfaceEvents, nil
			},
			// Extract the relevant details (recipient, value, fee, mint) from a specific
			// TokensMintedWithFee event for the ROCK SPL token.
			func(data any) (solana.PublicKey, uint64, uint64, solana.PublicKey, bool) {
				eventData, ok := data.(*rock_spl_token.TokensMintedWithFeeEventData)
				if !ok {
					return solana.PublicKey{}, 0, 0, solana.PublicKey{}, false
				}
				return eventData.Recipient, eventData.Value, eventData.Fee, eventData.Mint, true
			},
			eventTypeName,
		)
	}

	untypedEvents, newWatermark, err := o.getSolanaEvents(ctx, programID, lastKnownSig, eventTypeName, processor, update, updateMutex)

	// Always process partial results, even if an error occurred.
	mintEvents := make([]api.SolanaMintEvent, len(untypedEvents))
	for i, untypedEvent := range untypedEvents {
		mintEvents[i] = untypedEvent.(api.SolanaMintEvent)
	}

	// Return the (potentially partial) events and the updated watermark along with the error.
	return mintEvents, newWatermark, err
}

func (o *Oracle) getSolZenBTCMints(ctx context.Context, programID string, lastKnownSig solana.Signature, update *oracleStateUpdate, updateMutex *sync.Mutex) ([]api.SolanaMintEvent, solana.Signature, error) {
	eventTypeName := "Solana zenBTC mint"
	// processor defines how to extract zenBTC mint events from a single Solana transaction.
	// It's passed to the generic getSolanaEvents function to handle the specific logic for this token type.
	processor := func(txResult *solrpc.GetTransactionResult, program solana.PublicKey, sig solana.Signature, debugMode bool) ([]any, error) {
		return o.processMintTransaction(txResult, program, sig, debugMode,
			// Decode all events for the zenBTC SPL token from the given transaction.
			func(tx *solrpc.GetTransactionResult, prog solana.PublicKey) ([]any, error) {
				events, err := zenbtc_spl_token.DecodeEvents(tx, prog)
				if err != nil {
					return nil, err
				}
				var interfaceEvents []any
				for _, event := range events {
					interfaceEvents = append(interfaceEvents, event)
				}
				return interfaceEvents, nil
			},
			// Extract the relevant details (recipient, value, fee, mint) from a specific
			// TokensMintedWithFee event for the zenBTC SPL token.
			func(data any) (solana.PublicKey, uint64, uint64, solana.PublicKey, bool) {
				eventData, ok := data.(*zenbtc_spl_token.TokensMintedWithFeeEventData)
				if !ok {
					return solana.PublicKey{}, 0, 0, solana.PublicKey{}, false
				}
				return eventData.Recipient, eventData.Value, eventData.Fee, eventData.Mint, true
			},
			eventTypeName,
		)
	}

	untypedEvents, newWatermark, err := o.getSolanaEvents(ctx, programID, lastKnownSig, eventTypeName, processor, update, updateMutex)

	// Always process partial results, even if an error occurred.
	mintEvents := make([]api.SolanaMintEvent, len(untypedEvents))
	for i, untypedEvent := range untypedEvents {
		mintEvents[i] = untypedEvent.(api.SolanaMintEvent)
	}

	// Return the (potentially partial) events and the updated watermark along with the error.
	return mintEvents, newWatermark, err
}

// processBurnTransaction is a generic helper that processes a single Solana transaction to extract burn events.
// It is reusable for different SPL tokens by accepting functions that handle token-specific logic.
func (o *Oracle) processBurnTransaction(
	txResult *solrpc.GetTransactionResult,
	program solana.PublicKey,
	sig solana.Signature,
	debugMode bool,
	// decodeEvents is a function that knows how to decode all events for a specific SPL token program.
	decodeEvents func(*solrpc.GetTransactionResult, solana.PublicKey) ([]any, error),
	// getEventData is a function that knows how to extract burn details from a specific "TokenRedemption" event type.
	getEventData func(any) (destAddr []byte, value uint64, ok bool),
	eventTypeName string,
	chainID string,
	isZenBTC bool,
) ([]any, error) {
	decodedEvents, err := decodeEvents(txResult, program)
	if err != nil {
		return nil, err // The caller will log this as a "likely unrelated type"
	}

	if debugMode {
		slog.Info("Processing tx: found events", "eventType", eventTypeName, "tx", sig, "eventCount", len(decodedEvents))
		for i, event := range decodedEvents {
			// Use reflection to see event details for debugging
			eventValue := reflect.ValueOf(event)
			if eventValue.Kind() == reflect.Ptr {
				eventValue = eventValue.Elem()
			}

			if eventValue.Kind() != reflect.Struct {
				continue // Should not happen with current implementation
			}

			eventNameField := eventValue.FieldByName("Name")
			if eventNameField.IsValid() {
				slog.Info("Event details", "eventIndex", i, "eventName", eventNameField.String(), "eventType", fmt.Sprintf("%T", event))
			}
		}
	}

	var burnEvents []any
	for logIndex, event := range decodedEvents {
		// Use reflection to access fields of the event, which could be of type
		// *rock_spl_token.Event or *zenbtc_spl_token.Event.
		eventValue := reflect.ValueOf(event)
		if eventValue.Kind() == reflect.Ptr {
			eventValue = eventValue.Elem()
		}

		if eventValue.Kind() != reflect.Struct {
			continue // Should not happen
		}

		eventNameField := eventValue.FieldByName("Name")
		eventDataField := eventValue.FieldByName("Data")

		if !eventNameField.IsValid() || !eventDataField.IsValid() {
			continue // Should not happen
		}

		if eventNameField.String() == "TokenRedemption" {
			destAddr, value, ok := getEventData(eventDataField.Interface())
			if !ok {
				slog.Warn("Type assertion failed for TokenRedemptionEventData", "eventType", eventTypeName, "tx", sig)
				continue
			}
			burnEvent := api.BurnEvent{
				TxID:            sig.String(),
				LogIndex:        uint64(logIndex),
				ChainID:         chainID,
				DestinationAddr: destAddr,
				Amount:          value,
				IsZenBTC:        isZenBTC,
				Height:          uint64(txResult.Slot),
			}
			burnEvents = append(burnEvents, burnEvent)
			if debugMode {
				slog.Info("Burn Event",
					"eventType", eventTypeName,
					"txID", burnEvent.TxID,
					"logIndex", burnEvent.LogIndex,
					"chainID", burnEvent.ChainID,
					"destinationAddr", fmt.Sprintf("%x", burnEvent.DestinationAddr),
					"amount", burnEvent.Amount)
			}
		}
	}
	return burnEvents, nil
}

// getSolanaZenBTCBurnEvents retrieves ZenBTC burn events from Solana.
func (o *Oracle) getSolanaZenBTCBurnEvents(ctx context.Context, programID string, lastKnownSig solana.Signature, update *oracleStateUpdate, updateMutex *sync.Mutex) ([]api.BurnEvent, solana.Signature, error) {
	eventTypeName := "Solana zenBTC burn"
	chainID := sidecartypes.SolanaCAIP2[o.Config.Network]

	// processor defines how to extract zenBTC burn events from a single Solana transaction.
	// It's passed to the generic getSolanaEvents function to handle the specific logic for this token type.
	processor := func(txResult *solrpc.GetTransactionResult, program solana.PublicKey, sig solana.Signature, debugMode bool) ([]any, error) {
		return o.processBurnTransaction(txResult, program, sig, debugMode,
			// Decode all events for the zenBTC SPL token from the given transaction.
			func(tx *solrpc.GetTransactionResult, prog solana.PublicKey) ([]any, error) {
				events, err := zenbtc_spl_token.DecodeEvents(tx, prog)
				if err != nil {
					return nil, err
				}
				var interfaceEvents []any
				for _, event := range events {
					interfaceEvents = append(interfaceEvents, event)
				}
				return interfaceEvents, nil
			},
			// Extract the relevant details (destination address, value) from a specific
			// TokenRedemption event for the zenBTC SPL token.
			func(data any) (destAddr []byte, value uint64, ok bool) {
				eventData, ok := data.(*zenbtc_spl_token.TokenRedemptionEventData)
				if !ok {
					return nil, 0, false
				}
				return eventData.DestAddr, eventData.Value, true
			},
			eventTypeName, chainID, true,
		)
	}

	untypedEvents, newWatermark, err := o.getSolanaEvents(ctx, programID, lastKnownSig, eventTypeName, processor, update, updateMutex)

	// Always process partial results, even if an error occurred.
	burnEvents := make([]api.BurnEvent, len(untypedEvents))
	for i, untypedEvent := range untypedEvents {
		burnEvents[i] = untypedEvent.(api.BurnEvent)
	}

	// Return the (potentially partial) events and the updated watermark along with the error.
	return burnEvents, newWatermark, err
}

// getSolanaRockBurnEvents retrieves Rock burn events from Solana.
func (o *Oracle) getSolanaRockBurnEvents(ctx context.Context, programID string, lastKnownSig solana.Signature, update *oracleStateUpdate, updateMutex *sync.Mutex) ([]api.BurnEvent, solana.Signature, error) {
	eventTypeName := "Solana ROCK burn"
	chainID := sidecartypes.SolanaCAIP2[o.Config.Network]

	// processor defines how to extract ROCK burn events from a single Solana transaction.
	// It's passed to the generic getSolanaEvents function to handle the specific logic for this token type.
	processor := func(txResult *solrpc.GetTransactionResult, program solana.PublicKey, sig solana.Signature, debugMode bool) ([]any, error) {
		return o.processBurnTransaction(txResult, program, sig, debugMode,
			// Decode all events for the ROCK SPL token from the given transaction.
			func(tx *solrpc.GetTransactionResult, prog solana.PublicKey) ([]any, error) {
				events, err := rock_spl_token.DecodeEvents(tx, prog)
				if err != nil {
					return nil, err
				}
				var interfaceEvents []any
				for _, event := range events {
					interfaceEvents = append(interfaceEvents, event)
				}
				return interfaceEvents, nil
			},
			// Extract the relevant details (destination address, value) from a specific
			// TokenRedemption event for the ROCK SPL token.
			func(data any) (destAddr []byte, value uint64, ok bool) {
				eventData, ok := data.(*rock_spl_token.TokenRedemptionEventData)
				if !ok {
					return nil, 0, false
				}
				return eventData.DestAddr[:], eventData.Value, true
			},
			eventTypeName, chainID, false,
		)
	}

	untypedEvents, newWatermark, err := o.getSolanaEvents(ctx, programID, lastKnownSig, eventTypeName, processor, update, updateMutex)

	// Always process partial results, even if an error occurred.
	burnEvents := make([]api.BurnEvent, len(untypedEvents))
	for i, untypedEvent := range untypedEvents {
		burnEvents[i] = untypedEvent.(api.BurnEvent)
	}

	// Return the (potentially partial) events and the updated watermark along with the error.
	return burnEvents, newWatermark, err
}

// getSolanaBurnEventFromSig fetches and decodes burn events from a single Solana transaction signature.
func (o *Oracle) getSolanaBurnEventFromSig(ctx context.Context, sigStr string, programID string) (*api.BurnEvent, error) {
	program, err := solana.PublicKeyFromBase58(programID)
	if err != nil {
		return nil, fmt.Errorf("failed to obtain program public key for burn event backfill: %w", err)
	}

	sig, err := solana.SignatureFromBase58(sigStr)
	if err != nil {
		return nil, fmt.Errorf("invalid signature string for backfill: %w", err)
	}

	if o.solanaClient == nil {
		return nil, fmt.Errorf("solana functionality is disabled")
	}

	txResult, err := o.solanaClient.GetTransaction(
		ctx,
		sig,
		&solrpc.GetTransactionOpts{
			Encoding:                       solana.EncodingBase64,
			Commitment:                     solrpc.CommitmentConfirmed,
			MaxSupportedTransactionVersion: &sidecartypes.MaxSupportedSolanaTxVersion,
		},
	)
	if err != nil {
		return nil, fmt.Errorf("failed to get transaction for backfill sig %s: %w", sig, err)
	}
	if txResult == nil {
		return nil, fmt.Errorf("nil transaction result for backfill sig %s", sig)
	}

	chainID := sidecartypes.SolanaCAIP2[o.Config.Network]

	// This is for zentp (ROCK) burns for now.
	events, err := rock_spl_token.DecodeEvents(txResult, program)
	if err != nil {
		slog.Warn("Failed to decode Solana ROCK burn events for backfill tx. Event is likely of an unrelated type.", "tx", sig, "error", err)
		return nil, err
	}

	for logIndex, event := range events {
		if event.Name == "TokenRedemption" {
			eventData, ok := event.Data.(*rock_spl_token.TokenRedemptionEventData)
			if !ok {
				slog.Warn("Type assertion failed for Solana ROCK TokenRedemptionEventData on backfill tx", "tx", sig)
				continue
			}
			burnEvent := &api.BurnEvent{
				TxID:            sig.String(),
				LogIndex:        uint64(logIndex),
				ChainID:         chainID,
				DestinationAddr: eventData.DestAddr[:],
				Amount:          eventData.Value,
				IsZenBTC:        false, // This is a ROCK burn
				Height:          uint64(txResult.Slot),
			}
			if o.DebugMode {
				slog.Info("Backfilled Solana ROCK Burn Event",
					"txID", burnEvent.TxID,
					"logIndex", burnEvent.LogIndex,
					"chainID", burnEvent.ChainID,
					"destinationAddr", fmt.Sprintf("%x", burnEvent.DestinationAddr),
					"amount", burnEvent.Amount)
			}
			// Return the first matching event found.
			return burnEvent, nil
		}
	}

	// No matching event was found in the transaction.
	return nil, nil
}

// processBackfillRequests polls for backfill requests and processes them.
func (o *Oracle) processBackfillRequests(
	ctx context.Context,
	wg *sync.WaitGroup,
	update *oracleStateUpdate,
	updateMutex *sync.Mutex,
) {
	wg.Add(1)
	go func() {
		defer wg.Done()
		backfillResp, err := o.zrChainQueryClient.ValidationQueryClient.BackfillRequests(ctx)
		if err != nil {
			// Don't push to errChan, as this is not a critical failure. Just log it.
			slog.Error("Failed to query backfill requests", "error", err)
			return
		}

		if backfillResp == nil || backfillResp.BackfillRequests == nil || len(backfillResp.BackfillRequests.Requests) == 0 {
			return // No backfill requests
		}
		slog.Info("Found backfill requests to process", "count", len(backfillResp.BackfillRequests.Requests))
		o.handleBackfillRequests(ctx, backfillResp.BackfillRequests.Requests, update, updateMutex)
	}()
}

// handleBackfillRequests processes a slice of backfill requests.
func (o *Oracle) handleBackfillRequests(ctx context.Context, requests []*validationtypes.MsgTriggerEventBackfill, update *oracleStateUpdate, updateMutex *sync.Mutex) {
	if len(requests) == 0 {
		return
	}

	var newBurnEvents []api.BurnEvent

	for i, req := range requests {
		// For now, only handle ZenTP burn events.
		if req.EventType == validationtypes.EventType_EVENT_TYPE_ZENTP_BURN {
			slog.Info("Processing zentp burn backfill request", "txHash", req.TxHash)
			programID := sidecartypes.SolRockProgramID[o.Config.Network]
			event, err := o.getSolanaBurnEventFromSig(ctx, req.TxHash, programID)
			if err != nil {
				slog.Error("Error processing backfill request", "txHash", req.TxHash, "error", err)
				continue
			}
			if event != nil {
				newBurnEvents = append(newBurnEvents, *event)
			}

			// Pause between requests to avoid rate-limiting, but not after the final one.
			if i < len(requests)-1 {
				timer := time.NewTimer(sidecartypes.SolanaFallbackSleepInterval)
				select {
				case <-timer.C:
				case <-ctx.Done():
					timer.Stop()
					return // Stop processing if the context is canceled
				}
			}
		}
	}

	if len(newBurnEvents) == 0 {
		return
	}

	updateMutex.Lock()
	defer updateMutex.Unlock()

	// Get cleaned events from the persisted state to check against duplicates
	currentState := o.currentState.Load().(*sidecartypes.OracleState)

	// Use helper function to merge backfilled events with existing ones
	update.solanaBurnEvents = mergeNewBurnEvents(update.solanaBurnEvents, currentState.CleanedSolanaBurnEvents, newBurnEvents, "backfilled Solana")
}

// Helper to get typed last processed Solana signature
func (o *Oracle) GetLastProcessedSolSignature(eventType sidecartypes.SolanaEventType) solana.Signature {
	var sigStr string
	switch eventType {
	case sidecartypes.SolRockMint:
		sigStr = o.lastSolRockMintSigStr
	case sidecartypes.SolZenBTCMint:
		sigStr = o.lastSolZenBTCMintSigStr
	case sidecartypes.SolZenBTCBurn:
		sigStr = o.lastSolZenBTCBurnSigStr
	case sidecartypes.SolRockBurn:
		sigStr = o.lastSolRockBurnSigStr
	default:
		slog.Warn("Unknown Solana event type for GetLastProcessedSolSignature", "eventType", eventType)
		return solana.Signature{} // Return zero signature for unknown types
	}

	if sigStr == "" {
		slog.Info("No watermark signature stored yet", "eventType", eventType)
		return solana.Signature{} // No signature stored yet, so zero value
	}
	sig, err := solana.SignatureFromBase58(sigStr)
	if err != nil {
		// Log the error but return a zero signature to proceed as if no prior sig exists
		slog.Warn("Could not parse stored signature string for event type. Treating as no prior signature.", "sigString", sigStr, "eventType", eventType, "error", err)
		return solana.Signature{}
	}

	slog.Info("Retrieved watermark signature", "eventType", eventType, "sig", sigStr)
	return sig
}

// formatWatermarkForLogging returns a user-friendly representation of a watermark signature
func formatWatermarkForLogging(sig solana.Signature) string {
	if sig.IsZero() {
		return "none"
	}
	return sig.String()
}

// addPendingTransaction adds a failed transaction to the pending queue in the state update
func (o *Oracle) addPendingTransaction(signature string, eventType string, update *oracleStateUpdate, updateMutex *sync.Mutex) {
	updateMutex.Lock()
	defer updateMutex.Unlock()

	if update.pendingTransactions == nil {
		update.pendingTransactions = make(map[string]sidecartypes.PendingTxInfo)
	}

	now := time.Now()
	if existing, exists := update.pendingTransactions[signature]; exists {

		updated := sidecartypes.PendingTxInfo{
			Signature:    existing.Signature,
			EventType:    existing.EventType,
			RetryCount:   existing.RetryCount + 1,
			FirstAttempt: existing.FirstAttempt,
			LastAttempt:  now,
		}
		update.pendingTransactions[signature] = updated
		slog.Debug("Updated pending transaction retry count",
			"signature", signature,
			"eventType", eventType,
			"retryCount", updated.RetryCount)
	} else {
		// Add new pending transaction
		update.pendingTransactions[signature] = sidecartypes.PendingTxInfo{
			Signature:    signature,
			EventType:    eventType,
			RetryCount:   1,
			FirstAttempt: now,
			LastAttempt:  now,
		}
		slog.Debug("Added new pending transaction",
			"signature", signature,
			"eventType", eventType)
	}
}

// removePendingTransaction removes a successfully processed transaction from the pending queue in the state update
func (o *Oracle) removePendingTransaction(signature string, update *oracleStateUpdate, updateMutex *sync.Mutex) {
	updateMutex.Lock()
	defer updateMutex.Unlock()

	if update.pendingTransactions != nil {
		if _, exists := update.pendingTransactions[signature]; exists {
			delete(update.pendingTransactions, signature)
			slog.Debug("Removed pending transaction after successful processing",
				"signature", signature)
		}
	}
}

// shouldRetryTransaction checks if a pending transaction should be retried
func (o *Oracle) shouldRetryTransaction(info sidecartypes.PendingTxInfo) bool {
	// Basic retry limit (can be made configurable later)
	maxRetries := 100
	if info.RetryCount >= maxRetries {
		return false
	}

	// Simple time-based retry interval (can be made exponential later)
	retryInterval := 5 * time.Minute
	return time.Since(info.LastAttempt) >= retryInterval
}

// processPendingTransactions attempts to retry all pending transactions
func (o *Oracle) processPendingTransactions(ctx context.Context, update *oracleStateUpdate, updateMutex *sync.Mutex) {
	// Get current pending transactions from the update (which was copied from current state)
	if update.pendingTransactions == nil || len(update.pendingTransactions) == 0 {
		return
	}

	slog.Info("Processing pending transactions", "count", len(update.pendingTransactions))

	// Create a copy to iterate over to avoid modifying map while iterating
	pendingCopy := make(map[string]sidecartypes.PendingTxInfo)
	updateMutex.Lock()
	for k, v := range update.pendingTransactions {
		pendingCopy[k] = v
	}
	updateMutex.Unlock()

	for signature := range pendingCopy {
		// Use live data for retry decision instead of stale snapshot
		updateMutex.Lock()
		current, exists := update.pendingTransactions[signature]
		if !exists {
			updateMutex.Unlock()
			continue
		}

		if !o.shouldRetryTransaction(current) {
			// Check if we should remove transactions that exceeded max retries
			if current.RetryCount >= 100 {
				delete(update.pendingTransactions, signature)
				slog.Info("Removed pending transaction after max retries",
					"signature", signature,
					"eventType", current.EventType,
					"retryCount", current.RetryCount)
			}
			updateMutex.Unlock()
			continue
		}
		updateMutex.Unlock()

		// Attempt to retry the transaction
		sig, err := solana.SignatureFromBase58(signature)
		if err != nil {
			slog.Warn("Invalid signature in pending transactions", "signature", signature, "error", err)

			updateMutex.Lock()
			delete(update.pendingTransactions, signature)
			updateMutex.Unlock()
			continue
		}

		// Try to get and process the transaction
		txResult, err := o.retryIndividualTransaction(ctx, sig, current.EventType)
		if err != nil {
			updateMutex.Lock()
			if existing, exists := update.pendingTransactions[signature]; exists {
				updated := sidecartypes.PendingTxInfo{
					Signature:    existing.Signature,
					EventType:    existing.EventType,
					RetryCount:   existing.RetryCount + 1,
					FirstAttempt: existing.FirstAttempt,
					LastAttempt:  time.Now(),
				}
				update.pendingTransactions[signature] = updated
			}
			updateMutex.Unlock()
			slog.Debug("Pending transaction retry failed",
				"signature", signature,
				"eventType", current.EventType,
				"error", err)
			continue
		}

		if txResult != nil {
			// Transaction retrieved successfully, now try to process it
			events, err := o.processTransactionByEventType(txResult, sig, current.EventType)
			if err != nil {
				updateMutex.Lock()
				if existing, exists := update.pendingTransactions[signature]; exists {
					updated := sidecartypes.PendingTxInfo{
						Signature:    existing.Signature,
						EventType:    existing.EventType,
						RetryCount:   existing.RetryCount + 1,
						FirstAttempt: existing.FirstAttempt,
						LastAttempt:  time.Now(),
					}
					update.pendingTransactions[signature] = updated
				}
				updateMutex.Unlock()
				slog.Debug("Pending transaction processing failed",
					"signature", signature,
					"eventType", current.EventType,
					"error", err)
				continue
			}

			// Successfully processed - add events to the state update and remove from pending queue atomically
			updateMutex.Lock()
			if len(events) > 0 {
				// Add events to state update
				switch current.EventType {
				case "Solana ROCK mint", "Solana zenBTC mint":
					for _, event := range events {
						if mintEvent, ok := event.(api.SolanaMintEvent); ok {
							update.SolanaMintEvents = append(update.SolanaMintEvents, mintEvent)
						}
					}
				case "Solana zenBTC burn", "Solana ROCK burn":
					for _, event := range events {
						if burnEvent, ok := event.(api.BurnEvent); ok {
							update.solanaBurnEvents = append(update.solanaBurnEvents, burnEvent)
						}
					}
				}
				slog.Info("Successfully processed pending transaction",
					"signature", signature,
					"eventType", current.EventType,
					"eventCount", len(events))
			}
			// Remove from pending queue in same atomic operation
			if update.pendingTransactions != nil {
				if _, exists := update.pendingTransactions[signature]; exists {
					delete(update.pendingTransactions, signature)
					slog.Debug("Removed pending transaction after successful processing",
						"signature", signature)
				}
			}
			updateMutex.Unlock()
		} else {
			updateMutex.Lock()
			if existing, exists := update.pendingTransactions[signature]; exists {
				updated := sidecartypes.PendingTxInfo{
					Signature:    existing.Signature,
					EventType:    existing.EventType,
					RetryCount:   existing.RetryCount + 1,
					FirstAttempt: existing.FirstAttempt,
					LastAttempt:  time.Now(),
				}
				update.pendingTransactions[signature] = updated
			}
			updateMutex.Unlock()
		}
	}
}

// processTransactionByEventType processes a transaction based on its event type
func (o *Oracle) processTransactionByEventType(txResult *solrpc.GetTransactionResult, sig solana.Signature, eventType string) ([]any, error) {
	// Determine program ID and processor function based on event type
	var programID string
	var processor processTransactionFunc

	switch eventType {
	case "Solana ROCK mint":
		programID = sidecartypes.SolRockProgramID[o.Config.Network]
		processor = func(txResult *solrpc.GetTransactionResult, program solana.PublicKey, sig solana.Signature, debugMode bool) ([]any, error) {
			return o.processMintTransaction(txResult, program, sig, debugMode,
				func(tx *solrpc.GetTransactionResult, prog solana.PublicKey) ([]any, error) {
					events, err := rock_spl_token.DecodeEvents(tx, prog)
					if err != nil {
						return nil, err
					}
					var interfaceEvents []any
					for _, event := range events {
						interfaceEvents = append(interfaceEvents, event)
					}
					return interfaceEvents, nil
				},
				func(data any) (solana.PublicKey, uint64, uint64, solana.PublicKey, bool) {
					eventData, ok := data.(*rock_spl_token.TokensMintedWithFeeEventData)
					if !ok {
						return solana.PublicKey{}, 0, 0, solana.PublicKey{}, false
					}
					return eventData.Recipient, eventData.Value, eventData.Fee, eventData.Mint, true
				},
				eventType,
			)
		}
	case "Solana zenBTC mint":
		programID = sidecartypes.ZenBTCSolanaProgramID[o.Config.Network]
		processor = func(txResult *solrpc.GetTransactionResult, program solana.PublicKey, sig solana.Signature, debugMode bool) ([]any, error) {
			return o.processMintTransaction(txResult, program, sig, debugMode,
				func(tx *solrpc.GetTransactionResult, prog solana.PublicKey) ([]any, error) {
					events, err := zenbtc_spl_token.DecodeEvents(tx, prog)
					if err != nil {
						return nil, err
					}
					var interfaceEvents []any
					for _, event := range events {
						interfaceEvents = append(interfaceEvents, event)
					}
					return interfaceEvents, nil
				},
				func(data any) (solana.PublicKey, uint64, uint64, solana.PublicKey, bool) {
					eventData, ok := data.(*zenbtc_spl_token.TokensMintedWithFeeEventData)
					if !ok {
						return solana.PublicKey{}, 0, 0, solana.PublicKey{}, false
					}
					return eventData.Recipient, eventData.Value, eventData.Fee, eventData.Mint, true
				},
				eventType,
			)
		}
	case "Solana zenBTC burn":
		programID = sidecartypes.ZenBTCSolanaProgramID[o.Config.Network]
		processor = func(txResult *solrpc.GetTransactionResult, program solana.PublicKey, sig solana.Signature, debugMode bool) ([]any, error) {
			chainID := sidecartypes.SolanaCAIP2[o.Config.Network]
			return o.processBurnTransaction(txResult, program, sig, debugMode,
				func(tx *solrpc.GetTransactionResult, prog solana.PublicKey) ([]any, error) {
					events, err := zenbtc_spl_token.DecodeEvents(tx, prog)
					if err != nil {
						return nil, err
					}
					var interfaceEvents []any
					for _, event := range events {
						interfaceEvents = append(interfaceEvents, event)
					}
					return interfaceEvents, nil
				},
				func(data any) (destAddr []byte, value uint64, ok bool) {
					eventData, ok := data.(*zenbtc_spl_token.TokenRedemptionEventData)
					if !ok {
						return nil, 0, false
					}
					return eventData.DestAddr[:], eventData.Value, true
				},
				eventType, chainID, true,
			)
		}
	case "Solana ROCK burn":
		programID = sidecartypes.SolRockProgramID[o.Config.Network]
		processor = func(txResult *solrpc.GetTransactionResult, program solana.PublicKey, sig solana.Signature, debugMode bool) ([]any, error) {
			chainID := sidecartypes.SolanaCAIP2[o.Config.Network]
			return o.processBurnTransaction(txResult, program, sig, debugMode,
				func(tx *solrpc.GetTransactionResult, prog solana.PublicKey) ([]any, error) {
					events, err := rock_spl_token.DecodeEvents(tx, prog)
					if err != nil {
						return nil, err
					}
					var interfaceEvents []any
					for _, event := range events {
						interfaceEvents = append(interfaceEvents, event)
					}
					return interfaceEvents, nil
				},
				func(data any) (destAddr []byte, value uint64, ok bool) {
					eventData, ok := data.(*rock_spl_token.TokenRedemptionEventData)
					if !ok {
						return nil, 0, false
					}
					return eventData.DestAddr[:], eventData.Value, true
				},
				eventType, chainID, false,
			)
		}
	default:
		return nil, fmt.Errorf("unknown event type: %s", eventType)
	}

	// Parse program ID
	program, err := solana.PublicKeyFromBase58(programID)
	if err != nil {
		return nil, fmt.Errorf("failed to parse program ID for %s: %w", eventType, err)
	}

	// Process the transaction
	return processor(txResult, program, sig, o.DebugMode)
}

// addEventsToStateUpdate adds processed events to the state update
func (o *Oracle) addEventsToStateUpdate(events []any, eventType string, update *oracleStateUpdate, updateMutex *sync.Mutex) {
	updateMutex.Lock()
	defer updateMutex.Unlock()

	switch eventType {
	case "Solana ROCK mint", "Solana zenBTC mint":
		// Convert to mint events and add to state update
		for _, event := range events {
			if mintEvent, ok := event.(api.SolanaMintEvent); ok {
				update.SolanaMintEvents = append(update.SolanaMintEvents, mintEvent)
			}
		}
	case "Solana zenBTC burn", "Solana ROCK burn":
		// Convert to burn events and add to state update
		for _, event := range events {
			if burnEvent, ok := event.(api.BurnEvent); ok {
				update.solanaBurnEvents = append(update.solanaBurnEvents, burnEvent)
			}
		}
	}
}

// processTransactionFunc defines the function signature for processing a single Solana transaction.
// It returns a slice of events (as any), and an error if processing fails.
type processTransactionFunc func(
	txResult *solrpc.GetTransactionResult,
	program solana.PublicKey,
	sig solana.Signature,
	debugMode bool,
) ([]any, error)

// getSolanaEvents is an optimized generic helper to fetch signatures for a given program, detect and heal
// gaps using the watermark (lastKnownSig), then download and process each transaction using the
// provided `processTransaction` callback. If any part of the transaction processing pipeline fails,
// it returns any partially processed events along with the watermark of the last successfully
// processed transaction. This allows the oracle to make incremental progress.

// PERFORMANCE OPTIMIZATIONS:
// - Rate limiting with semaphore to prevent RPC overload
// - Transaction caching with TTL
// - Parallel batch processing with improved error handling
// - Exponential backoff retry strategy
// - Memory-efficient slice pre-allocation
// processSignatures takes a list of transaction signatures and processes them.
func (o *Oracle) processSignatures(
	ctx context.Context,
	signatures []*solrpc.TransactionSignature,
	program solana.PublicKey,
	eventTypeName string,
	processTransaction processTransactionFunc,
) ([]any, solana.Signature, []string, error) {
	// Create events slice directly
	allEvents := make([]any, 0, 100)
	// Collect failed transaction signatures
	failedSignatures := make([]string, 0)

	var lastSuccessfullyProcessedSig solana.Signature
	var newestSigProcessed solana.Signature
	// Adaptive batching parameters
	currentBatchSize := sidecartypes.SolanaEventFetchBatchSize
	minBatchSize := sidecartypes.SolanaEventFetchMinBatchSize

	// Track processing results for debugging
	totalNilResults := 0
	individualRetryFailures := 0
	successfulTransactions := 0
	notFoundTransactions := 0
	processingErrors := 0
	emptyTransactions := 0

	// Pre-allocate with estimated capacity to reduce allocations
	estimatedEvents := len(signatures) * 2 // Estimate 2 events per signature on average
	if cap(allEvents) < estimatedEvents {
		allEvents = make([]any, 0, estimatedEvents)
	}

	// Process signatures with adaptive batching
	for i := 0; i < len(signatures); {
		if ctx.Err() != nil {
			return allEvents, lastSuccessfullyProcessedSig, failedSignatures, ctx.Err()
		}

		end := min(i+currentBatchSize, len(signatures))
		currentBatch := signatures[i:end]

		// Create batch request slice directly
		batchRequests := make(jsonrpc.RPCRequests, 0, sidecartypes.SolanaEventFetchBatchSize)

		// Build batch requests
		for j, sigInfo := range currentBatch {
			batchRequests = append(batchRequests, &jsonrpc.RPCRequest{
				Method: "getTransaction",
				Params: []any{
					sigInfo.Signature.String(),
					map[string]any{
						"encoding":                       solana.EncodingBase64,
						"commitment":                     solrpc.CommitmentConfirmed,
						"maxSupportedTransactionVersion": &sidecartypes.MaxSupportedSolanaTxVersion,
					},
				},
				ID:      uint64(j),
				JSONRPC: "2.0",
			})
		}

		// Execute batch request
		batchCtx, batchCancel := context.WithTimeout(ctx, sidecartypes.SolanaBatchTimeout)
		batchResponses, batchErr := o.rpcCallBatchFn(batchCtx, batchRequests)
		batchCancel()

		// Debug logging for batch response
		slog.Debug("Batch RPC call completed",
			"eventType", eventTypeName,
			"batchSize", len(currentBatch),
			"requestCount", len(batchRequests),
			"responseCount", len(batchResponses),
			"batchError", batchErr)

		// Check for errors in the response itself
		if batchErr == nil {
			errorCount := 0
			for i, resp := range batchResponses {
				if resp.Error != nil {
					errorCount++
					slog.Debug("Individual response error",
						"eventType", eventTypeName,
						"responseIndex", i,
						"responseID", resp.ID,
						"error", resp.Error)
					batchErr = fmt.Errorf("response contains errors: %v", resp.Error)
					break
				}
			}
			if errorCount > 0 {
				slog.Debug("Batch response error summary",
					"eventType", eventTypeName,
					"errorCount", errorCount,
					"totalResponses", len(batchResponses))
			}
		}

		// If the batch failed, reduce the batch size and retry the same segment.
		if batchErr != nil {
			newBatchSize := max(currentBatchSize/2, minBatchSize)
			if currentBatchSize > minBatchSize {
				slog.Warn("Batch GetTransaction failed, reducing batch size and retrying",
					"eventType", eventTypeName, "error", batchErr, "oldSize", currentBatchSize, "newSize", newBatchSize)
				currentBatchSize = newBatchSize
			} else {
				// If we're already at the minimum batch size, add all transactions to failed signatures
				slog.Warn("Batch transaction fetch failed at minimum batch size, adding to failed signatures", "eventType", eventTypeName, "size", len(currentBatch))
				for _, sigInfo := range currentBatch {
					failedSignatures = append(failedSignatures, sigInfo.Signature.String())
				}
				// Update newest signature processed for watermark advancement
				if len(currentBatch) > 0 {
					newestSigProcessed = currentBatch[len(currentBatch)-1].Signature
				}
				i += len(currentBatch) // Advance past the batch
			}
			time.Sleep(sidecartypes.SolanaEventFetchRetrySleep) // Pause before retrying
			continue                                            // Retry the same segment `i`
		}

		// Success: Process the batch responses
		responseMap := make(map[int]*jsonrpc.RPCResponse, len(batchResponses))
		for _, resp := range batchResponses {
			if idx, ok := parseRPCResponseID(resp, eventTypeName); ok {
				responseMap[idx] = resp
			}
		}

		// Process responses in order
		for idx, sigInfo := range currentBatch {
			resp, exists := responseMap[idx]
			if !exists {
				slog.Warn("Missing batch response, adding to failed signatures", "eventType", eventTypeName, "signature", sigInfo.Signature)
				failedSignatures = append(failedSignatures, sigInfo.Signature.String())
				newestSigProcessed = sigInfo.Signature
				continue
			}

			// Handle nil results from RPC (transaction not found/retrievable)
			if resp.Result == nil {
				totalNilResults++
				slog.Debug("Transaction returned nil result, attempting individual retry",
					"eventType", eventTypeName,
					"signature", sigInfo.Signature,
					"responseID", resp.ID,
					"responseError", resp.Error,
					"nilResultCount", totalNilResults)

				// Retry individual transaction
				if retryResult, err := o.retryIndividualTransaction(ctx, sigInfo.Signature, eventTypeName); err != nil {
					// Add to pending queue instead of stopping
					individualRetryFailures++
					processingErrors++
					slog.Debug("Individual transaction retry failed, adding to failed signatures",
						"eventType", eventTypeName,
						"signature", sigInfo.Signature,
						"error", err)
					failedSignatures = append(failedSignatures, sigInfo.Signature.String())
					newestSigProcessed = sigInfo.Signature
					continue
				} else if retryResult != nil {
					// Process the successfully retried transaction
					events, err := processTransaction(retryResult, program, sigInfo.Signature, o.DebugMode)
					if err != nil {
						processingErrors++
						slog.Warn("Failed to process retried transaction, adding to failed signatures",
							"eventType", eventTypeName,
							"signature", sigInfo.Signature,
							"error", err)
						failedSignatures = append(failedSignatures, sigInfo.Signature.String())
						newestSigProcessed = sigInfo.Signature
						continue
					}

					if len(events) > 0 {
						successfulTransactions++
						slog.Debug("Successfully processed retried transaction",
							"eventType", eventTypeName,
							"signature", sigInfo.Signature,
							"eventCount", len(events))
						allEvents = append(allEvents, events...)
					} else {
						emptyTransactions++
						slog.Debug("Retried transaction processed but contained no events",
							"eventType", eventTypeName,
							"signature", sigInfo.Signature)
					}
					lastSuccessfullyProcessedSig = sigInfo.Signature
					newestSigProcessed = sigInfo.Signature
					continue
				} else {
					// Still nil after retry - add to pending queue
					individualRetryFailures++
					slog.Warn("Transaction still nil after retry, adding to failed signatures",
						"eventType", eventTypeName,
						"signature", sigInfo.Signature)
					failedSignatures = append(failedSignatures, sigInfo.Signature.String())
					newestSigProcessed = sigInfo.Signature
					continue
				}
			}

			// Debug logging for response inspection
			if len(resp.Result) == 0 {
				slog.Warn("Response result is empty", "eventType", eventTypeName, "signature", sigInfo.Signature, "responseID", resp.ID)
			} else if len(resp.Result) < 10 {
				slog.Warn("Response result is very short", "eventType", eventTypeName, "signature", sigInfo.Signature, "rawResult", string(resp.Result), "resultLength", len(resp.Result))
			}

			var txRes solrpc.GetTransactionResult
			if err := json.Unmarshal(resp.Result, &txRes); err != nil {
				slog.Warn("Unmarshal error, adding to failed signatures",
					"eventType", eventTypeName,
					"signature", sigInfo.Signature,
					"error", err)
				failedSignatures = append(failedSignatures, sigInfo.Signature.String())
				newestSigProcessed = sigInfo.Signature
				continue
			}

			o.cacheTransactionResult(sigInfo.Signature.String(), &txRes)

			events, err := processTransaction(&txRes, program, sigInfo.Signature, o.DebugMode)
			if err != nil {
				slog.Warn("Processing error, adding to failed signatures",
					"eventType", eventTypeName,
					"signature", sigInfo.Signature,
					"error", err)
				failedSignatures = append(failedSignatures, sigInfo.Signature.String())
				newestSigProcessed = sigInfo.Signature
				continue
			}

			if len(events) > 0 {
				successfulTransactions++
				slog.Debug("Successfully processed transaction",
					"eventType", eventTypeName,
					"signature", sigInfo.Signature,
					"eventCount", len(events))
				allEvents = append(allEvents, events...)
			} else {
				emptyTransactions++
				slog.Debug("Transaction processed but contained no events",
					"eventType", eventTypeName,
					"signature", sigInfo.Signature)
			}
			lastSuccessfullyProcessedSig = sigInfo.Signature
			newestSigProcessed = sigInfo.Signature
		}

		// Advance to the next segment
		i += len(currentBatch)

		// Optional: slowly increase batch size on success
		if currentBatchSize < sidecartypes.SolanaEventFetchBatchSize {
			currentBatchSize = min(currentBatchSize+minBatchSize, sidecartypes.SolanaEventFetchBatchSize)
		}
		time.Sleep(sidecartypes.SolanaSleepInterval)
	}

	// Calculate processing statistics
	totalProcessed := len(signatures)
	successRate := float64(successfulTransactions) / float64(totalProcessed) * 100

	// Summary log with comprehensive batch processing results
	slog.Info("Batch processing summary",
		"eventType", eventTypeName,
		"totalSignatures", totalProcessed,
		"successfulTransactions", successfulTransactions,
		"emptyTransactions", emptyTransactions,
		"nilResults", totalNilResults,
		"notFoundTransactions", notFoundTransactions,
		"processingErrors", processingErrors,
		"successRate", fmt.Sprintf("%.1f%%", successRate),
		"extractedEvents", len(allEvents),
		"newWatermark", newestSigProcessed,
	)

	// Log pending transaction strategy
	if processingErrors > 0 || totalNilResults > 0 {
		slog.Info("Optimistic watermark advancement with pending queue",
			"eventType", eventTypeName,
			"strategy", "continue_with_pending_queue",
			"reason", "prevents_system_stalls",
			"pendingTransactions", "will_retry_failed_transactions")
	}

	// Summary logging for warning-level issues
	if totalNilResults > 0 {
		slog.Warn("Transaction processing summary - Nil results encountered",
			"eventType", eventTypeName,
			"nilResultCount", totalNilResults,
			"totalProcessed", len(signatures),
			"successfulEvents", len(allEvents))
	}

	if individualRetryFailures > 0 {
		slog.Warn("Transaction processing summary - Individual retry failures",
			"eventType", eventTypeName,
			"retryFailureCount", individualRetryFailures,
			"totalProcessed", len(signatures),
			"addedToPendingQueue", individualRetryFailures)
	}

	if len(failedSignatures) > 0 {
		slog.Warn("Transaction processing summary - Failed signatures added to pending queue",
			"eventType", eventTypeName,
			"failedSignatureCount", len(failedSignatures),
			"totalProcessed", len(signatures),
			"willRetryInNextCycle", true)
	}
	if len(allEvents) > 0 {
		slog.Debug("Successfully extracted events from Solana transactions", "eventType", eventTypeName, "extractedEvents", len(allEvents))
	}
	// Return the newest signature processed for optimistic watermark advancement
	watermarkSig := newestSigProcessed
	if watermarkSig.IsZero() {
		watermarkSig = lastSuccessfullyProcessedSig
	}
	return allEvents, watermarkSig, failedSignatures, nil
}

// getSolanaEvents is an optimized generic helper to fetch signatures for a given program, detect and heal
// gaps using the watermark (lastKnownSig), then download and process each transaction using the
// provided `processTransaction` callback. If any part of the transaction processing pipeline fails,
// it returns any partially processed events along with the watermark of the last successfully
// processed transaction. This allows the oracle to make incremental progress.

// PERFORMANCE OPTIMIZATIONS:
// - Rate limiting with semaphore to prevent RPC overload
// - Transaction caching with TTL
// - Parallel batch processing with improved error handling
// - Exponential backoff retry strategy
// - Memory-efficient slice pre-allocation
// retryIndividualTransaction attempts to fetch a single transaction that returned nil in batch processing
func (o *Oracle) retryIndividualTransaction(ctx context.Context, sig solana.Signature, eventTypeName string) (*solrpc.GetTransactionResult, error) {
	// Check cache first
	if cached, found := o.getCachedTransactionResult(sig.String()); found {
		slog.Debug("Individual transaction retry found in cache", "eventType", eventTypeName, "signature", sig)
		return cached, nil
	}

	// Rate limiting: acquire semaphore slot
	select {
	case o.solanaRateLimiter <- struct{}{}:
		defer func() { <-o.solanaRateLimiter }()
	case <-ctx.Done():
		return nil, ctx.Err()
	case <-time.After(sidecartypes.SolanaRateLimiterTimeout):
		return nil, fmt.Errorf("rate limiter timeout for individual retry after %v", sidecartypes.SolanaRateLimiterTimeout)
	}

	// Create timeout context for the individual request
	retryCtx, cancel := context.WithTimeout(ctx, sidecartypes.SolanaRPCTimeout)
	defer cancel()

	// Make individual RPC call with detailed error handling
	txResult, err := o.getTransactionFn(retryCtx, sig, &solrpc.GetTransactionOpts{
		Encoding:                       solana.EncodingBase64,
		Commitment:                     solrpc.CommitmentConfirmed,
		MaxSupportedTransactionVersion: &sidecartypes.MaxSupportedSolanaTxVersion,
	})

	if err != nil {
		// Categorize the error for better handling
		errStr := err.Error()
		if strings.Contains(errStr, "not found") {
			slog.Debug("Individual transaction retry confirmed not found", "eventType", eventTypeName, "signature", sig, "error", err)
			return nil, fmt.Errorf("not found: %w", err)
		} else if strings.Contains(errStr, "context canceled") || strings.Contains(errStr, "timeout") {
			slog.Debug("Individual transaction retry timed out", "eventType", eventTypeName, "signature", sig, "error", err)
			return nil, fmt.Errorf("timeout/canceled: %w", err)
		} else {
			slog.Debug("Individual transaction retry failed with RPC error", "eventType", eventTypeName, "signature", sig, "error", err)
			return nil, fmt.Errorf("rpc error: %w", err)
		}
	}

	// Handle nil result (transaction exists but no data returned)
	if txResult == nil {
		slog.Debug("Individual transaction retry returned nil result", "eventType", eventTypeName, "signature", sig)
		return nil, nil
	}

	// Cache the successful result
	o.cacheTransactionResult(sig.String(), txResult)
	slog.Debug("Individual transaction retry successful", "eventType", eventTypeName, "signature", sig)

	return txResult, nil
}

func (o *Oracle) getSolanaEvents(
	ctx context.Context,
	programIDStr string,
	lastKnownSig solana.Signature,
	eventTypeName string,
	processTransaction processTransactionFunc,
	update *oracleStateUpdate,
	updateMutex *sync.Mutex,
) ([]any, solana.Signature, error) {
	limit := sidecartypes.SolanaEventScanTxLimit
	program, err := solana.PublicKeyFromBase58(programIDStr)
	if err != nil {
		return nil, lastKnownSig, fmt.Errorf("failed to obtain program public key for %s: %w", eventTypeName, err)
	}

	// Rate limiting: acquire semaphore slot
	select {
	case o.solanaRateLimiter <- struct{}{}:
		defer func() { <-o.solanaRateLimiter }()
	case <-ctx.Done():
		return nil, lastKnownSig, ctx.Err()
	case <-time.After(sidecartypes.SolanaRateLimiterTimeout):
		return nil, lastKnownSig, fmt.Errorf("rate limiter timeout for %s after %v", eventTypeName, sidecartypes.SolanaRateLimiterTimeout)
	}

	// Fetch initial signatures with timeout context
	fetchCtx, cancel := context.WithTimeout(ctx, sidecartypes.SolanaRPCTimeout)
	defer cancel()

	initialSignatures, err := o.getSignaturesForAddressFn(fetchCtx, program, &solrpc.GetSignaturesForAddressOpts{
		Limit:      &limit,
		Commitment: solrpc.CommitmentConfirmed,
	})
	if err != nil {
		return nil, lastKnownSig, fmt.Errorf("failed to get %s signatures: %w", eventTypeName, err)
	}
	if len(initialSignatures) == 0 {
		slog.Info("Retrieved 0 events (no signatures found)", "eventType", eventTypeName)
		return []any{}, lastKnownSig, nil
	}

	newestSigFromNode := initialSignatures[0].Signature

	newSignatures, err := o.fetchAndFillSignatureGap(ctx, program, lastKnownSig, initialSignatures, limit, eventTypeName)
	if err != nil {
		return nil, lastKnownSig, fmt.Errorf("failed to fill signature gap, aborting to retry next cycle: %w", err)
	}
	if len(newSignatures) == 0 {
		slog.Info("No new signatures found", "eventType", eventTypeName, "watermark", formatWatermarkForLogging(lastKnownSig))
		return []any{}, newestSigFromNode, nil
	}

	slog.Info("Found new signatures", "eventType", eventTypeName, "count", len(newSignatures), "watermark", formatWatermarkForLogging(lastKnownSig), "newest", newestSigFromNode)

	events, lastSig, failedSignatures, err := o.processSignatures(ctx, newSignatures, program, eventTypeName, processTransaction)

	// Handle failed signatures by adding them to pending queue
	for _, failedSig := range failedSignatures {
		o.addPendingTransaction(failedSig, eventTypeName, update, updateMutex)
	}

	if err != nil {
		return events, lastSig, err
	}

	return events, newestSigFromNode, nil
}

// cacheTransactionResult caches a transaction result with TTL
func (o *Oracle) cacheTransactionResult(sigStr string, txRes *solrpc.GetTransactionResult) {
	o.transactionCacheMutex.Lock()
	defer o.transactionCacheMutex.Unlock()

	// Clean expired entries (simple cleanup)
	now := time.Now()
	for key, cached := range o.transactionCache {
		if now.After(cached.ExpiresAt) {
			delete(o.transactionCache, key)
		}
	}

	// Cache the new result with 5-minute TTL
	o.transactionCache[sigStr] = &CachedTxResult{
		Result:    txRes,
		ExpiresAt: now.Add(5 * time.Minute),
	}
}

// getCachedTransactionResult retrieves a cached transaction result if available and not expired
func (o *Oracle) getCachedTransactionResult(sigStr string) (*solrpc.GetTransactionResult, bool) {
	o.transactionCacheMutex.RLock()
	defer o.transactionCacheMutex.RUnlock()

	cached, exists := o.transactionCache[sigStr]
	if !exists || time.Now().After(cached.ExpiresAt) {
		return nil, false
	}

	return cached.Result, true
}

// processFallbackTransactionsWithCaching handles individual transaction fetching with caching when batch processing fails
func (o *Oracle) processFallbackTransactionsWithCaching(
	ctx context.Context,
	currentBatch []*solrpc.TransactionSignature,
	program solana.PublicKey,
	allEvents *[]any,
	lastSuccessfullyProcessedSig *solana.Signature,
	eventTypeName string,
	processTransaction processTransactionFunc,
) error {
	for _, sigInfo := range currentBatch {
		sigStr := sigInfo.Signature.String()

		// Check cache first
		var txRes *solrpc.GetTransactionResult
		if cached, found := o.getCachedTransactionResult(sigStr); found {
			txRes = cached
		} else {
			// Fetch from network with retry
			var txErr error
			retryDelay := sidecartypes.SolanaEventFetchRetrySleep

			for retry := 0; retry < sidecartypes.SolanaFallbackMaxRetries; retry++ {
				fallbackCtx, fallbackCancel := context.WithTimeout(ctx, sidecartypes.SolanaRPCTimeout)
				txRes, txErr = o.getTransactionFn(fallbackCtx, sigInfo.Signature, &solrpc.GetTransactionOpts{
					Encoding:                       solana.EncodingBase64,
					Commitment:                     solrpc.CommitmentConfirmed,
					MaxSupportedTransactionVersion: &sidecartypes.MaxSupportedSolanaTxVersion,
				})
				fallbackCancel()

				if txErr == nil && txRes != nil {
					// Cache the successful result
					o.cacheTransactionResult(sigStr, txRes)
					break
				}
				if retry < sidecartypes.SolanaFallbackMaxRetries-1 {
					time.Sleep(retryDelay)
					retryDelay = min(retryDelay*2, time.Second) // Exponential backoff for fallback
				}
			}
			if txErr != nil || txRes == nil {
				err := fmt.Errorf("unrecoverable tx fetch error: %w", txErr)
				slog.Error("Failed to fetch transaction after exhausting all retry attempts", "eventType", eventTypeName, "tx", sigInfo.Signature, "reason", err)
				return err
			}
		}

		events, err := processTransaction(txRes, program, sigInfo.Signature, o.DebugMode)
		if err != nil {
			slog.Error("Unrecoverable processing error in fallback", "eventType", eventTypeName, "tx", sigInfo.Signature, "error", err)
			return err
		}

		if len(events) > 0 {
			*allEvents = append(*allEvents, events...)
		}
		*lastSuccessfullyProcessedSig = sigInfo.Signature
		time.Sleep(sidecartypes.SolanaFallbackSleepInterval)
	}
	return nil
}

// fetchAndFillSignatureGap back-pages the Solana signature list until the provided watermark is
// found or `SolanaMaxBackfillPages` is exceeded.
func (o *Oracle) fetchAndFillSignatureGap(
	ctx context.Context,
	program solana.PublicKey,
	lastKnownSig solana.Signature,
	initialSignatures []*solrpc.TransactionSignature,
	limit int,
	eventTypeName string,
) ([]*solrpc.TransactionSignature, error) {
	newSignatures := make([]*solrpc.TransactionSignature, 0)
	found := false
	for _, s := range initialSignatures {
		if !lastKnownSig.IsZero() && s.Signature == lastKnownSig {
			found = true
			break
		}
		newSignatures = append(newSignatures, s)
	}
	if found || lastKnownSig.IsZero() {
		// reverse for chronological order
		for i, j := 0, len(newSignatures)-1; i < j; i, j = i+1, j-1 {
			newSignatures[i], newSignatures[j] = newSignatures[j], newSignatures[i]
		}
		return newSignatures, nil
	}
	slog.Warn("Gap detected – commencing back-fill", "eventType", eventTypeName, "watermark", lastKnownSig)
	for page := 0; page < sidecartypes.SolanaMaxBackfillPages; page++ {
		if len(initialSignatures) == 0 {
			break
		}
		before := initialSignatures[len(initialSignatures)-1].Signature
		pageSigs, err := o.getSignaturesForAddressFn(ctx, program, &solrpc.GetSignaturesForAddressOpts{
			Limit:      &limit,
			Commitment: solrpc.CommitmentConfirmed,
			Before:     before,
		})
		if err != nil {
			return nil, fmt.Errorf("backfill fetch error: %w", err)
		}
		contains := false
		cutoff := len(pageSigs)
		for i, s := range pageSigs {
			if s.Signature == lastKnownSig {
				contains = true
				cutoff = i
				break
			}
		}
		newSignatures = append(pageSigs[:cutoff], newSignatures...)
		if contains {
			slog.Info("Gap successfully filled", "eventType", eventTypeName, "pages", page+1)
			for i, j := 0, len(newSignatures)-1; i < j; i, j = i+1, j-1 {
				newSignatures[i], newSignatures[j] = newSignatures[j], newSignatures[i]
			}
			return newSignatures, nil
		}
		initialSignatures = pageSigs
	}
	slog.Error("Unable to locate starting watermark signature after scanning maximum pages. Proceeding with collected data", "eventType", eventTypeName)
	for i, j := 0, len(newSignatures)-1; i < j; i, j = i+1, j-1 {
		newSignatures[i], newSignatures[j] = newSignatures[j], newSignatures[i]
	}
	return newSignatures, nil
}

// processMintTransaction extracts TokensMintedWithFee events from a tx using the token-specific
// decoder and accessor supplied by callers (ROCK vs zenBTC).
func (o *Oracle) processMintTransaction(
	txResult *solrpc.GetTransactionResult,
	program solana.PublicKey,
	sig solana.Signature,
	debugMode bool,
	decodeEvents func(*solrpc.GetTransactionResult, solana.PublicKey) ([]any, error),
	getEventData func(any) (recipient solana.PublicKey, value, fee uint64, mint solana.PublicKey, ok bool),
	eventTypeName string,
) ([]any, error) {
	events, err := decodeEvents(txResult, program)
	if err != nil {
		return nil, err
	}
	if txResult.Transaction == nil {
		return nil, nil
	}
	solTX, err := txResult.Transaction.GetTransaction()
	if err != nil || solTX == nil {
		return nil, err
	}
	if len(solTX.Signatures) != 2 {
		return nil, nil
	}
	combined := append(solTX.Signatures[0][:], solTX.Signatures[1][:]...)
	sigHash := sha256.Sum256(combined)
	var out []any
	for _, e := range events {
		val := reflect.ValueOf(e)
		if val.Kind() == reflect.Ptr {
			val = val.Elem()
		}
		if val.Kind() != reflect.Struct {
			continue
		}
		nameField := val.FieldByName("Name")
		dataField := val.FieldByName("Data")
		if !nameField.IsValid() || !dataField.IsValid() {
			continue
		}
		if nameField.String() != "TokensMintedWithFee" {
			continue
		}
		recipient, value, fee, mint, ok := getEventData(dataField.Interface())
		if !ok {
			continue
		}
		out = append(out, api.SolanaMintEvent{
			SigHash:   sigHash[:],
			Height:    uint64(txResult.Slot),
			Recipient: recipient.Bytes(),
			Value:     value,
			Fee:       fee,
			Mint:      mint.Bytes(),
			TxSig:     sig.String(),
		})
		if debugMode {
			slog.Info("Mint event", "eventType", eventTypeName, "tx", sig)
		}
	}
	return out, nil
}

// reconcileBurnEventsWithZRChain checks cached burn events against on-chain state and returns the
// subset that still need to be kept along with an updated cleaned-events map.
func (o *Oracle) reconcileBurnEventsWithZRChain(
	ctx context.Context,
	eventsToClean []api.BurnEvent,
	cleanedEvents map[string]bool,
	chainTypeName string,
) ([]api.BurnEvent, map[string]bool) {
	// Use mock function if available (for testing)
	if o.reconcileBurnEventsFn != nil {
		return o.reconcileBurnEventsFn(ctx, eventsToClean, cleanedEvents, chainTypeName)
	}

	remaining := make([]api.BurnEvent, 0, len(eventsToClean))
	updated := make(map[string]bool)
	maps.Copy(updated, cleanedEvents)

	var zenbtcQueryErrors, zentpQueryErrors, bech32EncodingErrors int
	var lastZenbtcError, lastZentpError, lastBech32Error error

	for _, ev := range eventsToClean {
		key := fmt.Sprintf("%s-%s-%d", ev.ChainID, ev.TxID, ev.LogIndex)
		if updated[key] {
			continue
		}
		found := false
		zenbtcResp, err := o.zrChainQueryClient.ZenBTCQueryClient.BurnEvents(ctx, 0, ev.TxID, ev.LogIndex, ev.ChainID)
		if err != nil {
			zenbtcQueryErrors++
			lastZenbtcError = err
		} else if zenbtcResp != nil && len(zenbtcResp.BurnEvents) > 0 {
			found = true
		}

		if !found && chainTypeName == "Solana" {
			if len(ev.DestinationAddr) >= 20 {
				bech32Addr, err := sdkBech32.ConvertAndEncode("zen", ev.DestinationAddr[:20])
				if err != nil {
					bech32EncodingErrors++
					lastBech32Error = err
				} else {
					ztp, err := o.zrChainQueryClient.ZenTPQueryClient.Burns(ctx, bech32Addr, ev.TxID)
					if err != nil {
						zentpQueryErrors++
						lastZentpError = err
					} else if ztp != nil && len(ztp.Burns) > 0 {
						found = true
					}
				}
			}
		}
		if found {
			updated[key] = true
		} else {
			remaining = append(remaining, ev)
		}
	}

	// Log summary of any query errors
	if zenbtcQueryErrors > 0 {
		slog.Error("Failed to query zrChain for zenBTC burn events",
			"failedCount", zenbtcQueryErrors,
			"totalEvents", len(eventsToClean),
			"chainType", chainTypeName,
			"lastError", lastZenbtcError)
	}

	if zentpQueryErrors > 0 {
		slog.Error("Failed to query zrChain for ZenTP burn events",
			"failedCount", zentpQueryErrors,
			"totalEvents", len(eventsToClean),
			"chainType", chainTypeName,
			"lastError", lastZentpError)
	}

	if bech32EncodingErrors > 0 {
		slog.Error("Failed to encode destination addresses for ZenTP burn checks",
			"failedCount", bech32EncodingErrors,
			"totalEvents", len(eventsToClean),
			"chainType", chainTypeName,
			"lastError", lastBech32Error)
	}

	return remaining, updated
}<|MERGE_RESOLUTION|>--- conflicted
+++ resolved
@@ -192,13 +192,9 @@
 		}
 	} else {
 		slog.Info("Skipping initial alignment wait due to --skip-initial-wait flag. Firing initial tick immediately.")
-<<<<<<< HEAD
-		go o.processOracleTick(serviceManager, zenBTCController, btcPriceFeed, ethPriceFeed, mainnetEthClient, time.Now(), mainLoopTickerIntervalDuration)
-=======
 		var initialTickCtx context.Context
 		initialTickCtx, tickCancel = context.WithCancel(ctx)
-		go o.processOracleTick(initialTickCtx, serviceManager, zenBTCControllerHolesky, btcPriceFeed, ethPriceFeed, mainnetEthClient, time.Now())
->>>>>>> 504546d9
+		go o.processOracleTick(initialTickCtx, serviceManager, zenBTCController, btcPriceFeed, ethPriceFeed, mainnetEthClient, time.Now())
 	}
 
 	mainLoopTicker := time.NewTicker(mainLoopTickerIntervalDuration)
@@ -211,9 +207,6 @@
 		case <-ctx.Done():
 			return nil
 		case tickTime := <-o.mainLoopTicker.C:
-<<<<<<< HEAD
-			o.processOracleTick(serviceManager, zenBTCController, btcPriceFeed, ethPriceFeed, mainnetEthClient, tickTime, mainLoopTickerIntervalDuration)
-=======
 			// Cancel the previous tick's processing context. This signals the previous
 			// fetchAndProcessState to wrap up and apply its (potentially partial) state.
 			tickCancel()
@@ -223,8 +216,7 @@
 			tickCtx, tickCancel = context.WithCancel(ctx)
 
 			// Start the new tick's processing in a goroutine.
-			go o.processOracleTick(tickCtx, serviceManager, zenBTCControllerHolesky, btcPriceFeed, ethPriceFeed, mainnetEthClient, tickTime)
->>>>>>> 504546d9
+			go o.processOracleTick(tickCtx, serviceManager, zenBTCController, btcPriceFeed, ethPriceFeed, mainnetEthClient, tickTime)
 		}
 	}
 }
@@ -238,11 +230,7 @@
 	mainnetEthClient *ethclient.Client,
 	tickTime time.Time,
 ) {
-<<<<<<< HEAD
-	newState, err := o.fetchAndProcessState(serviceManager, zenBTCController, btcPriceFeed, ethPriceFeed, mainnetEthClient)
-=======
-	newState, err := o.fetchAndProcessState(tickCtx, serviceManager, zenBTCControllerHolesky, btcPriceFeed, ethPriceFeed, mainnetEthClient)
->>>>>>> 504546d9
+	newState, err := o.fetchAndProcessState(tickCtx, serviceManager, zenBTCController, btcPriceFeed, ethPriceFeed, mainnetEthClient)
 	if err != nil {
 		if errors.Is(err, context.Canceled) {
 			slog.Info("Data fetch time limit reached. Applying partially gathered state to meet tick deadline.", "tickTime", tickTime.Format("15:04:05.00"))
@@ -358,11 +346,7 @@
 	}
 
 	// Fetch Ethereum contract data (AVS delegations and redemptions on EigenLayer)
-<<<<<<< HEAD
-	o.fetchEthereumContractData(&wg, serviceManager, zenBTCController, targetBlockNumber, update, &updateMutex, errChan)
-=======
-	o.fetchEthereumContractData(routinesCtx, &wg, serviceManager, zenBTCControllerHolesky, targetBlockNumber, update, &updateMutex, errChan)
->>>>>>> 504546d9
+	o.fetchEthereumContractData(routinesCtx, &wg, serviceManager, zenBTCController, targetBlockNumber, update, &updateMutex, errChan)
 
 	// Fetch network data (gas estimates, tips, Solana fees)
 	o.fetchNetworkData(routinesCtx, &wg, update, &updateMutex, errChan)
@@ -465,11 +449,7 @@
 	wg.Add(1)
 	go func() {
 		defer wg.Done()
-<<<<<<< HEAD
-		redemptions, err := o.getRedemptions(zenBTCController, targetBlockNumber)
-=======
-		redemptions, err := o.getRedemptions(ctx, zenBTCControllerHolesky, targetBlockNumber)
->>>>>>> 504546d9
+		redemptions, err := o.getRedemptions(ctx, zenBTCController, targetBlockNumber)
 		if err != nil {
 			sendError(ctx, errChan, fmt.Errorf("failed to get zenBTC contract state: %w", err))
 			return
