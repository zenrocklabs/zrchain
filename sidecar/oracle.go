package main

import (
	"context"
	"crypto/sha256"
	"encoding/json"
	"fmt"
	"log"
	"math/big"
	"net/http"
	"sync"
	"time"

	"cosmossdk.io/math"
	"github.com/Zenrock-Foundation/zrchain/v6/contracts/solrock/generated/rock_spl_token"
	"github.com/Zenrock-Foundation/zrchain/v6/contracts/solzenbtc/generated/zenbtc_spl_token"
	"github.com/Zenrock-Foundation/zrchain/v6/go-client"
	neutrino "github.com/Zenrock-Foundation/zrchain/v6/sidecar/neutrino"
	"github.com/Zenrock-Foundation/zrchain/v6/sidecar/proto/api"
	sidecartypes "github.com/Zenrock-Foundation/zrchain/v6/sidecar/shared"
	aggregatorv3 "github.com/smartcontractkit/chainlink/v2/core/gethwrappers/generated/aggregator_v3_interface"

	"github.com/ethereum/go-ethereum"
	"github.com/ethereum/go-ethereum/accounts/abi/bind"
	"github.com/ethereum/go-ethereum/common"
	ethtypes "github.com/ethereum/go-ethereum/core/types"
	"github.com/ethereum/go-ethereum/ethclient"
	zenbtc "github.com/zenrocklabs/zenbtc/bindings"
	middleware "github.com/zenrocklabs/zenrock-avs/contracts/bindings/ZrServiceManager"

	validationkeeper "github.com/Zenrock-Foundation/zrchain/v6/x/validation/keeper"
	solana "github.com/gagliardetto/solana-go"
	solrpc "github.com/gagliardetto/solana-go/rpc"
)

func NewOracle(
	config sidecartypes.Config,
	ethClient *ethclient.Client,
	neutrinoServer *neutrino.NeutrinoServer,
	solanaClient *solrpc.Client,
	zrChainQueryClient *client.QueryClient,
	ticker *time.Ticker,
) *Oracle {
	o := &Oracle{
		stateCache:         make([]sidecartypes.OracleState, 0),
		Config:             config,
		EthClient:          ethClient,
		neutrinoServer:     neutrinoServer,
		solanaClient:       solanaClient,
		zrChainQueryClient: zrChainQueryClient,
		updateChan:         make(chan sidecartypes.OracleState, 32),
		mainLoopTicker:     ticker,
	}
	o.currentState.Store(&EmptyOracleState)

	// Load initial state from cache file
	if err := o.LoadFromFile(o.Config.StateFile); err != nil {
		log.Printf("Error loading state from file: %v", err)
	}

	return o
}

func (o *Oracle) runAVSContractOracleLoop(ctx context.Context) error {
	serviceManager, err := middleware.NewContractZrServiceManager(
		common.HexToAddress(sidecartypes.ServiceManagerAddresses[o.Config.Network]),
		o.EthClient,
	)
	if err != nil {
		return fmt.Errorf("failed to create contract instance: %w", err)
	}
	zenBTCControllerHolesky, err := zenbtc.NewZenBTController(
		common.HexToAddress(sidecartypes.ZenBTCControllerAddresses[o.Config.Network]),
		o.EthClient,
	)
	if err != nil {
		return fmt.Errorf("failed to create contract instance: %w", err)
	}
	mainnetEthClient, btcPriceFeed, ethPriceFeed := o.initPriceFeed()

	for {
		select {
		case <-ctx.Done():
			return nil
		case <-o.mainLoopTicker.C:
			if err := o.fetchAndProcessState(serviceManager, zenBTCControllerHolesky, btcPriceFeed, ethPriceFeed, mainnetEthClient); err != nil {
				log.Printf("Error fetching and processing state: %v", err)
			}
			o.cleanUpBurnEvents()
		}
	}
}

func (o *Oracle) fetchAndProcessState(
	serviceManager *middleware.ContractZrServiceManager,
	zenBTCControllerHolesky *zenbtc.ZenBTController,
	btcPriceFeed *aggregatorv3.AggregatorV3Interface,
	ethPriceFeed *aggregatorv3.AggregatorV3Interface,
	tempEthClient *ethclient.Client,
) error {
	const httpTimeout = 10 * time.Second

	ctx := context.Background()
	var wg sync.WaitGroup

	latestHeader, err := o.EthClient.HeaderByNumber(ctx, nil)
	if err != nil {
		return fmt.Errorf("failed to fetch latest block: %w", err)
	}

	targetBlockNumber := new(big.Int).Sub(latestHeader.Number, big.NewInt(sidecartypes.EthBlocksBeforeFinality))

	// Check base fee availability
	if latestHeader.BaseFee == nil {
		return fmt.Errorf("base fee not available (pre-London fork?)")
	}

	type oracleStateUpdate struct {
		eigenDelegations           map[string]map[string]*big.Int
		redemptions                []api.Redemption
		suggestedTip               *big.Int
		estimatedGas               uint64
		ethBurnEvents              []api.BurnEvent
		solanaBurnEvents           []api.BurnEvent
		ROCKUSDPrice               math.LegacyDec
		BTCUSDPrice                math.LegacyDec
		ETHUSDPrice                math.LegacyDec
		solanaLamportsPerSignature uint64
		SolanaROCKMintEvents       []api.SolanaMintEvent
		SolanaZenBTCMintEvents     []api.SolanaMintEvent
	}

	update := &oracleStateUpdate{}
	var updateMutex sync.Mutex
	errChan := make(chan error, 16) // needs to be larger than the number of goroutines we're spawning

	// Fetch eigen delegations
	wg.Add(1)
	go func() {
		defer wg.Done()
		delegations, err := o.getServiceManagerState(serviceManager, targetBlockNumber)
		if err != nil {
			errChan <- fmt.Errorf("failed to get contract state: %w", err)
			return
		}
		updateMutex.Lock()
		update.eigenDelegations = delegations
		updateMutex.Unlock()
	}()

	// Fetch redemptions
	wg.Add(1)
	go func() {
		defer wg.Done()
		redemptions, err := o.getRedemptions(zenBTCControllerHolesky, targetBlockNumber)
		if err != nil {
			errChan <- fmt.Errorf("failed to get zenBTC contract state: %w", err)
			return
		}
		updateMutex.Lock()
		update.redemptions = redemptions
		updateMutex.Unlock()
	}()

	// Get suggested priority fee
	wg.Add(1)
	go func() {
		defer wg.Done()
		suggestedTip, err := o.EthClient.SuggestGasTipCap(ctx)
		if err != nil {
			errChan <- fmt.Errorf("failed to get suggested priority fee: %w", err)
			return
		}
		updateMutex.Lock()
		update.suggestedTip = suggestedTip
		updateMutex.Unlock()
	}()

	// Fetch Solana lamports per signature
	wg.Add(1)
	go func() {
		defer wg.Done()
		lamportsPerSignature, err := o.getSolanaLamportsPerSignature(ctx)
		if err != nil {
			errChan <- fmt.Errorf("failed to get Solana lamports per signature: %w", err)
			return
		}
		updateMutex.Lock()
		update.solanaLamportsPerSignature = lamportsPerSignature
		updateMutex.Unlock()
	}()

	// Estimate gas for stake call
	wg.Add(1)
	go func() {
		defer wg.Done()
		stakeCallData, err := validationkeeper.EncodeStakeCallData(big.NewInt(1000000000))
		if err != nil {
			errChan <- fmt.Errorf("failed to encode stake call data: %w", err)
			return
		}
		addr := common.HexToAddress(sidecartypes.ZenBTCControllerAddresses[o.Config.Network])
		estimatedGas, err := o.EthClient.EstimateGas(context.Background(), ethereum.CallMsg{
			From: common.HexToAddress(sidecartypes.WhitelistedRoleAddresses[o.Config.Network]),
			To:   &addr,
			Data: stakeCallData,
		})
		if err != nil {
			errChan <- fmt.Errorf("failed to estimate gas for stake call: %w", err)
			return
		}
		updateMutex.Lock()
		update.estimatedGas = (estimatedGas * 110) / 100
		updateMutex.Unlock()
	}()

	// Fetch ROCK price
	wg.Add(1)
	go func() {
		defer wg.Done()
		client := &http.Client{
			Timeout: httpTimeout,
		}
		resp, err := client.Get(sidecartypes.ROCKUSDPriceURL)
		if err != nil {
			errChan <- fmt.Errorf("failed to retrieve ROCK price data: %w", err)
			return
		}
		defer resp.Body.Close()

		var priceData []PriceData
		if err := json.NewDecoder(resp.Body).Decode(&priceData); err != nil {
			errChan <- fmt.Errorf("failed to decode ROCK price data: %w", err)
			return
		}
		priceDec, err := math.LegacyNewDecFromStr(priceData[0].Last)

		if err != nil {
			errChan <- fmt.Errorf("failed to parse ROCK price data: %w", err)
			return
		}
		updateMutex.Lock()
		update.ROCKUSDPrice = priceDec
		updateMutex.Unlock()
	}()

	// Fetch BTC and ETH prices
	wg.Add(1)
	go func() {
		defer wg.Done()
		mainnetLatestHeader, err := tempEthClient.HeaderByNumber(ctx, nil)
		if err != nil {
			errChan <- fmt.Errorf("failed to fetch latest block: %w", err)
			return
		}
		targetBlockNumberMainnet := new(big.Int).Sub(mainnetLatestHeader.Number, big.NewInt(sidecartypes.EthBlocksBeforeFinality))

		// Fetch BTC price
		btcPrice, err := o.fetchPrice(btcPriceFeed, targetBlockNumberMainnet)
		if err != nil {
			errChan <- fmt.Errorf("failed to fetch BTC price: %w", err)
			return
		}

		// Fetch ETH price
		ethPrice, err := o.fetchPrice(ethPriceFeed, targetBlockNumberMainnet)
		if err != nil {
			errChan <- fmt.Errorf("failed to fetch ETH price: %w", err)
			return
		}

		updateMutex.Lock()
		update.BTCUSDPrice = btcPrice
		update.ETHUSDPrice = ethPrice
		updateMutex.Unlock()
	}()

	// Process ETH burn events
	wg.Add(1)
	go func() {
		defer wg.Done()
		events, err := o.processEthBurnEvents(latestHeader)
		if err != nil {
			errChan <- fmt.Errorf("failed to process Ethereum burn events: %w", err)
			return
		}
		updateMutex.Lock()
		update.ethBurnEvents = events
		updateMutex.Unlock()
	}()

	// Fetch SolROCK Mints
	wg.Add(1)
	go func() {
		defer wg.Done()
<<<<<<< HEAD
		// TODO: put id in config
		events, err := o.getSolROCKMints(sidecartypes.SolanaROCKProgramAddress[o.Config.Network])
=======
		events, err := o.getSolROCKMints(sidecartypes.SolRockProgramID[o.Config.Network])
>>>>>>> 049f0ccf
		if err != nil {
			errChan <- fmt.Errorf("failed to process SolROCK mint events: %w", err)
			return
		}
		updateMutex.Lock()
		update.SolanaROCKMintEvents = events
		updateMutex.Unlock()
	}()

	// Fetch SolZenBTC Mints
	wg.Add(1)
	go func() {
		defer wg.Done()
		// TODO: put id in config
		events, err := o.getSolZenBTCMints(sidecartypes.SolanaZenBTCProgramAddress[o.Config.Network])
		if err != nil {
			errChan <- fmt.Errorf("failed to process SolROCK mint events: %w", err)
			return
		}
		updateMutex.Lock()
		update.SolanaZenBTCMintEvents = events
		updateMutex.Unlock()
	}()

	// Fetch Solana burn events
	wg.Add(1)
	go func() {
		defer wg.Done()
		solanaProgramID := sidecartypes.ZenBTCSolanaProgramID[o.Config.Network]
		events, err := o.getSolanaBurnEvents(solanaProgramID)
		if err != nil {
			errChan <- fmt.Errorf("failed to process Solana burn events: %w", err)
			return
		}
		updateMutex.Lock()
		update.solanaBurnEvents = events
		updateMutex.Unlock()
	}()

	// Wait for all goroutines to complete
	wg.Wait()
	close(errChan)

	// Check for any errors
	for err := range errChan {
		if err != nil {
			return err
		}
	}

	// Get current state to preserve cleaned events
	currentState := o.currentState.Load().(*sidecartypes.OracleState)

	newState := sidecartypes.OracleState{
		EigenDelegations:           update.eigenDelegations,
		EthBlockHeight:             targetBlockNumber.Uint64(),
		EthGasLimit:                update.estimatedGas,
		EthBaseFee:                 latestHeader.BaseFee.Uint64(),
		EthTipCap:                  update.suggestedTip.Uint64(),
		SolanaLamportsPerSignature: update.solanaLamportsPerSignature,
		EthBurnEvents:              update.ethBurnEvents,
		CleanedEthBurnEvents:       currentState.CleanedEthBurnEvents,
		SolanaBurnEvents:           update.solanaBurnEvents,
		CleanedSolanaBurnEvents:    currentState.CleanedSolanaBurnEvents,
		Redemptions:                update.redemptions,
		SolanaRockMintEvents:       update.SolRockMintEvents,
		ROCKUSDPrice:               update.ROCKUSDPrice,
		BTCUSDPrice:                update.BTCUSDPrice,
		ETHUSDPrice:                update.ETHUSDPrice,
<<<<<<< HEAD
		SolanaROCKMintEvents:       update.SolanaROCKMintEvents,
		SolanaZenBTCMintEvents:     update.SolanaZenBTCMintEvents,
=======
>>>>>>> 049f0ccf
	}

	log.Printf("\nState update: %+v\n", newState)

	o.updateChan <- newState

	return nil
}

func (o *Oracle) getServiceManagerState(contractInstance *middleware.ContractZrServiceManager, height *big.Int) (map[string]map[string]*big.Int, error) {
	delegations := make(map[string]map[string]*big.Int)

	callOpts := &bind.CallOpts{
		BlockNumber: height,
	}

	// Retrieve all validators from the contract
	allValidators, err := contractInstance.GetAllValidator(callOpts)
	if err != nil {
		return nil, fmt.Errorf("failed to get all validators: %w", err)
	}

	quorumNumber := uint8(0)

	// Iterate over all validators
	for _, validator := range allValidators {
		validatorAddr := validator.ValidatorAddr
		operators := validator.Operators

		// Initialize the map for this validator if not already
		if delegations[validatorAddr] == nil {
			delegations[validatorAddr] = make(map[string]*big.Int)
		}

		// Iterate over operators associated with the validator
		for _, operator := range operators {
			// Get the stake amount for the operator
			amount, err := contractInstance.GetEigenStake(callOpts, operator, quorumNumber)
			if err != nil {
				log.Printf("Failed to get stake for operator %s: %v", operator.Hex(), err)
				continue
			}

			// Only consider positive stake amounts
			if amount.Cmp(big.NewInt(0)) > 0 {
				operatorAddr := operator.Hex()
				// Sum up the stake if operator already exists under this validator
				if existingAmount, exists := delegations[validatorAddr][operatorAddr]; exists {
					delegations[validatorAddr][operatorAddr] = new(big.Int).Add(existingAmount, amount)
				} else {
					delegations[validatorAddr][operatorAddr] = amount
				}
			}
		}
	}

	return delegations, nil
}

func (o *Oracle) processEthBurnEvents(latestHeader *ethtypes.Header) ([]api.BurnEvent, error) {
	fromBlock := new(big.Int).Sub(latestHeader.Number, big.NewInt(int64(sidecartypes.EthBurnEventsBlockRange)))
	toBlock := latestHeader.Number
	newEthBurnEvents, err := o.getEthBurnEvents(fromBlock, toBlock)
	if err != nil {
		return nil, fmt.Errorf("failed to get Ethereum burn events: %w", err)
	}

	// Get current state to merge with new burn events
	currentState := o.currentState.Load().(*sidecartypes.OracleState)

	// Create a map of existing events for quick lookup
	existingEthBurnEvents := make(map[string]bool)
	for _, event := range currentState.EthBurnEvents {
		key := fmt.Sprintf("%s-%s-%d", event.ChainID, event.TxID, event.LogIndex)
		existingEthBurnEvents[key] = true
	}

	// Only add new events that aren't already in our cache and haven't been cleaned up
	mergedEthBurnEvents := make([]api.BurnEvent, len(currentState.EthBurnEvents))
	copy(mergedEthBurnEvents, currentState.EthBurnEvents)
	for _, event := range newEthBurnEvents {
		key := fmt.Sprintf("%s-%s-%d", event.ChainID, event.TxID, event.LogIndex)
		if !existingEthBurnEvents[key] && !currentState.CleanedEthBurnEvents[key] {
			mergedEthBurnEvents = append(mergedEthBurnEvents, event)
		}
	}

	return mergedEthBurnEvents, nil
}

// reconcileBurnEventsWithChain checks a list of burn events against the chain and returns the events
// that should remain in the cache and an updated map of cleaned events.
func (o *Oracle) reconcileBurnEventsWithZRChain(
	ctx context.Context,
	eventsToClean []api.BurnEvent,
	cleanedEvents map[string]bool,
	chainTypeName string, // For logging purposes (e.g., "Ethereum", "Solana")
) ([]api.BurnEvent, map[string]bool) { // Removed error return for simplicity now

	remainingEvents := make([]api.BurnEvent, 0)
	updatedCleanedEvents := make(map[string]bool)
	if cleanedEvents != nil {
		// Copy existing cleaned events map to avoid modifying the original directly in this loop
		for k, v := range cleanedEvents {
			updatedCleanedEvents[k] = v
		}
	} // No need for else, make initializes an empty map

	for _, event := range eventsToClean {
		// Check if this specific event was already cleaned in a previous run but is still in the eventsToClean list for some reason
		key := fmt.Sprintf("%s-%s-%d", event.ChainID, event.TxID, event.LogIndex)
		if _, alreadyCleaned := updatedCleanedEvents[key]; alreadyCleaned {
			log.Printf("Skipping already cleaned %s burn event (txID: %s, logIndex: %d, chainID: %s)", chainTypeName, event.TxID, event.LogIndex, event.ChainID)
			continue // Skip to next event if already marked as cleaned
		}

		resp, err := o.zrChainQueryClient.ZenBTCQueryClient.BurnEvents(ctx, 0, event.TxID, event.LogIndex, event.ChainID)
		if err != nil {
			// Log the specific chain type in the error
			log.Printf("Error querying %s burn event (txID: %s, logIndex: %d, chainID: %s): %v", chainTypeName, event.TxID, event.LogIndex, event.ChainID, err)
			// Keep events that we failed to query, they might succeed next time
			remainingEvents = append(remainingEvents, event)
			continue // Continue checking other events even if one query fails
		}

		// If the event is not found on chain, keep it in our cache
		if len(resp.BurnEvents) == 0 {
			remainingEvents = append(remainingEvents, event)
		} else {
			// Event found on chain, mark it as cleaned by adding to the map
			updatedCleanedEvents[key] = true
			log.Printf("Removing %s burn event from cache as it's now on chain (txID: %s, logIndex: %d, chainID: %s)", chainTypeName, event.TxID, event.LogIndex, event.ChainID)
			// Do *not* add to remainingEvents
		}
	}

	return remainingEvents, updatedCleanedEvents
}

func (o *Oracle) cleanUpBurnEvents() {
	currentState := o.currentState.Load().(*sidecartypes.OracleState)

	// Check if there are any events to clean up at all
	initialEthCount := len(currentState.EthBurnEvents)
	initialSolCount := len(currentState.SolanaBurnEvents)
	if initialEthCount == 0 && initialSolCount == 0 {
		return // Nothing to clean
	}

	ctx := context.Background()
	stateChanged := false

	// Clean up Ethereum events
	remainingEthEvents, updatedCleanedEthEvents := o.reconcileBurnEventsWithZRChain(ctx, currentState.EthBurnEvents, currentState.CleanedEthBurnEvents, "Ethereum")
	if len(remainingEthEvents) != initialEthCount {
		log.Printf("Removed %d Ethereum burn events from cache", initialEthCount-len(remainingEthEvents))
		stateChanged = true
	}

	// Clean up Solana events
	remainingSolEvents, updatedCleanedSolEvents := o.reconcileBurnEventsWithZRChain(ctx, currentState.SolanaBurnEvents, currentState.CleanedSolanaBurnEvents, "Solana")
	if len(remainingSolEvents) != initialSolCount {
		log.Printf("Removed %d Solana burn events from cache", initialSolCount-len(remainingSolEvents))
		stateChanged = true
	}

	// Update the current state only if changes were made to either list
	if stateChanged {
		newState := *currentState // Copy existing state
		newState.EthBurnEvents = remainingEthEvents
		newState.CleanedEthBurnEvents = updatedCleanedEthEvents
		newState.SolanaBurnEvents = remainingSolEvents
		newState.CleanedSolanaBurnEvents = updatedCleanedSolEvents

		o.currentState.Store(&newState)
		o.CacheState() // Persist the updated state
		log.Println("Burn event cache state updated and saved.")
	} else {
		log.Println("No burn events removed from cache during cleanup.")
	}
}

// getEthBurnEvents retrieves all ZenBTCTokenRedemption (burn) events from the specified block range,
// converts them into []api.BurnEvent with correctly populated fields, and formats the chainID in CAIP-2 format.
func (o *Oracle) getEthBurnEvents(fromBlock, toBlock *big.Int) ([]api.BurnEvent, error) {
	ctx := context.Background()
	tokenAddress := common.HexToAddress(sidecartypes.ZenBTCTokenAddresses.Ethereum[o.Config.Network])

	// Create a new instance of the ZenBTC token contract
	zenBTCInstance, err := zenbtc.NewZenBTCFilterer(tokenAddress, o.EthClient)
	if err != nil {
		return nil, fmt.Errorf("failed to create ZenBTC token contract filterer: %w", err)
	}

	// Set up the filter options
	endBlock := toBlock.Uint64()
	filterOpts := &bind.FilterOpts{
		Start:   fromBlock.Uint64(),
		End:     &endBlock,
		Context: ctx,
	}

	// Use the generated FilterTokenRedemption method
	iterator, err := zenBTCInstance.FilterTokenRedemption(filterOpts, nil) // nil means no filter on redeemer address
	if err != nil {
		return nil, fmt.Errorf("failed to filter token redemption events: %w", err)
	}
	defer iterator.Close()

	chainID, err := o.EthClient.ChainID(ctx)
	if err != nil {
		return nil, fmt.Errorf("failed to get chain ID: %w", err)
	}

	var burnEvents []api.BurnEvent
	for iterator.Next() {
		event := iterator.Event
		if event == nil {
			continue
		}

		burnEvents = append(burnEvents, api.BurnEvent{
			TxID:            event.Raw.TxHash.Hex(),
			LogIndex:        uint64(event.Raw.Index),
			ChainID:         fmt.Sprintf("eip155:%s", chainID.String()),
			DestinationAddr: event.DestAddr,
			Amount:          event.Value,
		})
	}

	if err := iterator.Error(); err != nil {
		return nil, fmt.Errorf("error iterating through token redemption events: %w", err)
	}

	return burnEvents, nil
}

func (o *Oracle) getRedemptions(contractInstance *zenbtc.ZenBTController, height *big.Int) ([]api.Redemption, error) {
	callOpts := &bind.CallOpts{
		BlockNumber: height,
	}

	redemptionData, err := contractInstance.GetReadyForComplete(callOpts)
	if err != nil {
		return nil, fmt.Errorf("failed to get recent redemptions: %w", err)
	}

	redemptions := make([]api.Redemption, 0)
	for _, redemption := range redemptionData {
		redemptions = append(redemptions, api.Redemption{
			Id:                 redemption.Nonce.Uint64(),
			DestinationAddress: redemption.DestinationAddress,
			Amount:             redemption.ZenBTCValue.Uint64(),
		})
	}

	return redemptions, nil
}

<<<<<<< HEAD
func (o *Oracle) getSolROCKMints(programID string) ([]api.SolanaMintEvent, error) {
	limit := 1000
=======
func (o *Oracle) getSolROCKMints(programID string) ([]api.SolanaRockMintEvent, error) {
	limit := sidecartypes.SolanaEventScanTxLimit
>>>>>>> 049f0ccf

	program, err := solana.PublicKeyFromBase58(programID)
	if err != nil {
		return nil, fmt.Errorf("failed to obtain program public key: %w", err)
	}
	signatures, err := o.solanaClient.GetSignaturesForAddressWithOpts(context.Background(), program, &solrpc.GetSignaturesForAddressOpts{
		Limit:      &limit,
		Commitment: solrpc.CommitmentConfirmed,
	})
	if err != nil {
		return nil, fmt.Errorf("failed to get SolROCK redemptions: %w", err)
	}

	var mintEvents []api.SolanaMintEvent

	for _, signature := range signatures {
		tx, err := o.solanaClient.GetTransaction(context.Background(), signature.Signature, &solrpc.GetTransactionOpts{
			Commitment: solrpc.CommitmentConfirmed,
		})
		if err != nil {
			return nil, fmt.Errorf("failed to get SolROCK redemption transaction: %w", err)
		}

		events, err := rock_spl_token.DecodeEvents(tx, program)
		if err != nil {
			return nil, fmt.Errorf("failed to decode SolROCK redemption events: %w", err)
		}

		solTX, err := tx.Transaction.GetTransaction()
		if len(solTX.Signatures) != 2 {
			continue
		}
		combined := append(solTX.Signatures[0][:], solTX.Signatures[1][:]...)
		sigHash := sha256.Sum256(combined)
		for _, event := range events {
			if event.Name == "TokensMintedWithFee" {
				e := event.Data.(*rock_spl_token.TokensMintedWithFeeEventData)
				mintEvents = append(mintEvents, api.SolanaMintEvent{
					SigHash:   sigHash[:],
					Date:      tx.BlockTime.Time().Unix(),
					Recipient: e.Recipient.Bytes(),
					Value:     e.Value,
					Fee:       e.Fee,
					Mint:      e.Mint.Bytes(),
				})
			}

		}
	}
	return mintEvents, nil
}

func (o *Oracle) getSolZenBTCMints(programID string) ([]api.SolanaMintEvent, error) {
	limit := 1000

	program, err := solana.PublicKeyFromBase58(programID)
	if err != nil {
		return nil, fmt.Errorf("failed to obtain program public key: %w", err)
	}
	signatures, err := o.solanaClient.GetSignaturesForAddressWithOpts(context.Background(), program, &solrpc.GetSignaturesForAddressOpts{
		Limit:      &limit,
		Commitment: solrpc.CommitmentConfirmed,
	})
	if err != nil {
		return nil, fmt.Errorf("failed to get SolROCK redemptions: %w", err)
	}

	var mintEvents []api.SolanaMintEvent

	for _, signature := range signatures {
		tx, err := o.solanaClient.GetTransaction(context.Background(), signature.Signature, &solrpc.GetTransactionOpts{
			Commitment: solrpc.CommitmentConfirmed,
		})
		if err != nil {
			return nil, fmt.Errorf("failed to get SolROCK redemption transaction: %w", err)
		}

		events, err := zenbtc_spl_token.DecodeEvents(tx, program)
		if err != nil {
			return nil, fmt.Errorf("failed to decode SolROCK redemption events: %w", err)
		}

		solTX, err := tx.Transaction.GetTransaction()
		if len(solTX.Signatures) != 2 {
			continue
		}
		combined := append(solTX.Signatures[0][:], solTX.Signatures[1][:]...)
		sigHash := sha256.Sum256(combined)
		for _, event := range events {
			if event.Name == "TokensMintedWithFee" {
				e := event.Data.(*zenbtc_spl_token.TokensMintedWithFeeEventData)
				mintEvents = append(mintEvents, api.SolanaMintEvent{
					SigHash:   sigHash[:],
					Date:      tx.BlockTime.Time().Unix(),
					Recipient: e.Recipient.Bytes(),
					Value:     e.Value,
					Fee:       e.Fee,
					Mint:      e.Mint.Bytes(),
				})
			}

		}
	}
	return mintEvents, nil
}

// getSolanaRecentBlockhashWithSlot fetches a recent Solana blockhash from the block with height divisible by SolanaSlotRoundingFactor
// (i.e., a block height that's a multiple of the rounding factor) and returns both the blockhash and slot
func (o *Oracle) getSolanaRecentBlockhash(ctx context.Context) (string, uint64, error) {
	blockhash, slot, _, err := o.getSolanaBlockInfoAtRoundedSlot(ctx)
	if err != nil {
		return "", 0, err
	}
	return blockhash, slot, nil
}

// getSolanaLamportsPerSignature fetches the current lamports per signature from the Solana network
// Uses the same slot rounding logic as getSolanaRecentBlockhash for consistency
func (o *Oracle) getSolanaLamportsPerSignature(ctx context.Context) (uint64, error) {
	_, _, feeCalculator, err := o.getSolanaBlockInfoAtRoundedSlot(ctx)
	if err != nil {
		return 0, err
	}
	return feeCalculator, nil
}

// getSolanaBurnEvents retrieves ZenBTC burn events from Solana.
func (o *Oracle) getSolanaBurnEvents(programID string) ([]api.BurnEvent, error) {
	limit := sidecartypes.SolanaEventScanTxLimit

	program, err := solana.PublicKeyFromBase58(programID)
	if err != nil {
		return nil, fmt.Errorf("failed to obtain program public key: %w", err)
	}
	signatures, err := o.solanaClient.GetSignaturesForAddressWithOpts(context.Background(), program, &solrpc.GetSignaturesForAddressOpts{
		Limit:      &limit,
		Commitment: solrpc.CommitmentConfirmed,
	})
	if err != nil {
		return nil, fmt.Errorf("failed to get Solana ZenBTC burn signatures: %w", err)
	}

	var burnEvents []api.BurnEvent

	for _, signature := range signatures {
		tx, err := o.solanaClient.GetTransaction(context.Background(), signature.Signature, &solrpc.GetTransactionOpts{
			Commitment: solrpc.CommitmentConfirmed,
		})
		if err != nil {
			// Log error and continue to next signature
			log.Printf("Failed to get Solana ZenBTC burn transaction %s: %v", signature.Signature, err)
			continue
		}

		events, err := zenbtc_spl_token.DecodeEvents(tx, program)
		if err != nil {
			// Log error and continue to next signature
			log.Printf("Failed to decode Solana ZenBTC burn events for tx %s: %v", signature.Signature, err)
			continue
		}

		// Solana CAIP-2 Identifier
		chainID := sidecartypes.SolanaCAIP2[o.Config.Network]

		for logIndex, event := range events {
			if event.Name == "TokenRedemption" {
				e := event.Data.(*zenbtc_spl_token.TokenRedemptionEventData)

				burnEvents = append(burnEvents, api.BurnEvent{
					TxID:            signature.Signature.String(), // Use transaction signature as TxID
					LogIndex:        uint64(logIndex),             // Use log index within the transaction
					ChainID:         chainID,
					DestinationAddr: e.DestAddr[:],
					Amount:          e.Value,
				})
			}
		}
	}
	return burnEvents, nil
}

// getSolanaBlockInfoAtRoundedSlot gets Solana block information from a slot divisible by SolanaSlotRoundingFactor
// Returns blockhash string, slot number, and lamports per signature
func (o *Oracle) getSolanaBlockInfoAtRoundedSlot(ctx context.Context) (string, uint64, uint64, error) {
	//// Get the latest block height
	//resp, err := o.solanaClient.GetLatestBlockhash(ctx, solrpc.CommitmentFinalized)
	//if err != nil {
	//	return "", 0, 0, fmt.Errorf("failed to GetLatestBlockhash: %w", err)
	//}
	//
	//dummySender := solana.MustPublicKeyFromBase58("11111111111111111111111111111111") // System Program ID (valid placeholder)
	//dummyReceiver := solana.MustPublicKeyFromBase58("11111111111111111111111111111111")
	//recentBlockhash := resp.Value.Blockhash
	//// Create a transaction
	//tx := solana.NewTransactionBuilder()
	//
	//// Add a transfer instruction
	//transferIx := solprogram.Transfer{
	//	FromPubkey: fromPubKey,
	//	ToPubkey:   toPubKey,
	//	Lamports:   1000, // Transfer 1000 lamports
	//}
	//
	//tx.AddInstruction(transferIx)
	//
	//respFee, err := o.solanaClient.GetFeeForMessage(ctx, serialized, solrpc.CommitmentFinalized)
	//if err != nil {
	//	return "", 0, 0, fmt.Errorf("failed to GetFeeForMessage: %w", err)
	//}
	//// Default values from the recent block
	//lamportsPerSignature := *respFee.Value
	//
	//// Get the slot for the recent blockhash
	//slot, err := o.solanaClient.GetSlot(ctx, solrpc.CommitmentFinalized)
	//if err != nil {
	//	return recentBlockhash.String(), slot, lamportsPerSignature, fmt.Errorf("failed to get current slot: %w", err)
	//}
	//
	//// Calculate the nearest slot that is divisible by the rounding factor
	//targetSlot := slot - (slot % sidecartypes.SolanaSlotRoundingFactor)
	//
	//// If we're at slot 0, use the current slot's blockhash
	//if targetSlot == 0 {
	//	return recentBlockhash.String(), slot, lamportsPerSignature, nil
	//}
	//
	//// Get the blockhash for the target slot
	//blockInfo, err := o.solanaClient.GetBlock(ctx, targetSlot)
	//if err != nil {
	//	// Fallback to the recent blockhash if we can't get the target block
	//	log.Printf("Failed to get block at slot %d, using recent blockhash: %v", targetSlot, err)
	//	return recentBlockhash.String(), slot, lamportsPerSignature, nil
	//}
	//
	//return blockInfo.Blockhash.String(), targetSlot, lamportsPerSignature, nil

	return "", 0, 0, nil
}<|MERGE_RESOLUTION|>--- conflicted
+++ resolved
@@ -126,8 +126,7 @@
 		BTCUSDPrice                math.LegacyDec
 		ETHUSDPrice                math.LegacyDec
 		solanaLamportsPerSignature uint64
-		SolanaROCKMintEvents       []api.SolanaMintEvent
-		SolanaZenBTCMintEvents     []api.SolanaMintEvent
+		SolanaMintEvents           []api.SolanaMintEvent
 	}
 
 	update := &oracleStateUpdate{}
@@ -293,18 +292,14 @@
 	wg.Add(1)
 	go func() {
 		defer wg.Done()
-<<<<<<< HEAD
 		// TODO: put id in config
-		events, err := o.getSolROCKMints(sidecartypes.SolanaROCKProgramAddress[o.Config.Network])
-=======
 		events, err := o.getSolROCKMints(sidecartypes.SolRockProgramID[o.Config.Network])
->>>>>>> 049f0ccf
 		if err != nil {
 			errChan <- fmt.Errorf("failed to process SolROCK mint events: %w", err)
 			return
 		}
 		updateMutex.Lock()
-		update.SolanaROCKMintEvents = events
+		update.SolanaMintEvents = append(update.SolanaMintEvents, events...)
 		updateMutex.Unlock()
 	}()
 
@@ -313,13 +308,13 @@
 	go func() {
 		defer wg.Done()
 		// TODO: put id in config
-		events, err := o.getSolZenBTCMints(sidecartypes.SolanaZenBTCProgramAddress[o.Config.Network])
+		events, err := o.getSolROCKMints(sidecartypes.SolRockProgramID[o.Config.Network])
 		if err != nil {
 			errChan <- fmt.Errorf("failed to process SolROCK mint events: %w", err)
 			return
 		}
 		updateMutex.Lock()
-		update.SolanaZenBTCMintEvents = events
+		update.SolanaMintEvents = append(update.SolanaMintEvents, events...)
 		updateMutex.Unlock()
 	}()
 
@@ -364,15 +359,10 @@
 		SolanaBurnEvents:           update.solanaBurnEvents,
 		CleanedSolanaBurnEvents:    currentState.CleanedSolanaBurnEvents,
 		Redemptions:                update.redemptions,
-		SolanaRockMintEvents:       update.SolRockMintEvents,
+		SolanaMintEvents:           update.SolanaMintEvents,
 		ROCKUSDPrice:               update.ROCKUSDPrice,
 		BTCUSDPrice:                update.BTCUSDPrice,
 		ETHUSDPrice:                update.ETHUSDPrice,
-<<<<<<< HEAD
-		SolanaROCKMintEvents:       update.SolanaROCKMintEvents,
-		SolanaZenBTCMintEvents:     update.SolanaZenBTCMintEvents,
-=======
->>>>>>> 049f0ccf
 	}
 
 	log.Printf("\nState update: %+v\n", newState)
@@ -632,13 +622,8 @@
 	return redemptions, nil
 }
 
-<<<<<<< HEAD
 func (o *Oracle) getSolROCKMints(programID string) ([]api.SolanaMintEvent, error) {
-	limit := 1000
-=======
-func (o *Oracle) getSolROCKMints(programID string) ([]api.SolanaRockMintEvent, error) {
 	limit := sidecartypes.SolanaEventScanTxLimit
->>>>>>> 049f0ccf
 
 	program, err := solana.PublicKeyFromBase58(programID)
 	if err != nil {
