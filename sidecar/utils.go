--- conflicted
+++ resolved
@@ -1,11 +1,7 @@
 package main
 
 import (
-<<<<<<< HEAD
 	"encoding/base64"
-=======
-	"context"
->>>>>>> afc8aaa8
 	"encoding/json"
 	"fmt"
 	"log"
