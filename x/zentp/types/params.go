package types

import (
	paramtypes "github.com/cosmos/cosmos-sdk/x/params/types"
)

var DefaultSolanaParams = &Solana{
<<<<<<< HEAD
	SignerKeyId:       1,
	ProgramId:         "DXREJumiQhNejXa1b5EFPUxtSYdyJXBdiHeu6uX1ribA",
	NonceAuthorityKey: 8,
	NonceAccountKey:   9,
	MintAddress:       "StVNdHNSFK3uVTL5apWHysgze4M8zrsqwjEAH1JM87i",
=======
	SignerKeyId:       10,
	ProgramId:         "3jo4mdc6QbGRigia2jvmKShbmz3aWq4Y8bgUXfur5StT",
	NonceAuthorityKey: 11,
	NonceAccountKey:   12,
	MintAddress:       "9oBkgQUkq8jvzK98D7Uib6GYSZZmjnZ6QEGJRrAeKnDj",
>>>>>>> 750168c9
	FeeWallet:         "FzqGcRG98v1KhKxatX2Abb2z1aJ2rViQwBK5GHByKCAd",
	Fee:               0,
	Btl:               20,
	// MultisigKeyAddress: "8cmZY2id22vxpXs2H3YYQNARuPHNuYwa7jipW1q1v9Fy",
}

var _ paramtypes.ParamSet = (*Params)(nil)

// ParamKeyTable the param key table for launch module
func ParamKeyTable() paramtypes.KeyTable {
	return paramtypes.NewKeyTable().RegisterParamSet(&Params{})
}

// NewParams creates a new Params instance
func NewParams() Params {
	return Params{Solana: DefaultSolanaParams}
}

// DefaultParams returns a default set of parameters
func DefaultParams() Params {
	return NewParams()
}

// ParamSetPairs get the params.ParamSet
func (p *Params) ParamSetPairs() paramtypes.ParamSetPairs {
	return paramtypes.ParamSetPairs{}
}

// Validate validates the set of params
func (p Params) Validate() error {
	return nil
}<|MERGE_RESOLUTION|>--- conflicted
+++ resolved
@@ -5,19 +5,11 @@
 )
 
 var DefaultSolanaParams = &Solana{
-<<<<<<< HEAD
-	SignerKeyId:       1,
-	ProgramId:         "DXREJumiQhNejXa1b5EFPUxtSYdyJXBdiHeu6uX1ribA",
-	NonceAuthorityKey: 8,
-	NonceAccountKey:   9,
-	MintAddress:       "StVNdHNSFK3uVTL5apWHysgze4M8zrsqwjEAH1JM87i",
-=======
 	SignerKeyId:       10,
 	ProgramId:         "3jo4mdc6QbGRigia2jvmKShbmz3aWq4Y8bgUXfur5StT",
 	NonceAuthorityKey: 11,
 	NonceAccountKey:   12,
 	MintAddress:       "9oBkgQUkq8jvzK98D7Uib6GYSZZmjnZ6QEGJRrAeKnDj",
->>>>>>> 750168c9
 	FeeWallet:         "FzqGcRG98v1KhKxatX2Abb2z1aJ2rViQwBK5GHByKCAd",
 	Fee:               0,
 	Btl:               20,
