package keeper

import (
	"context"
	"encoding/hex"
	"encoding/json"
	"errors"
	"fmt"
	"math/big"

	"cosmossdk.io/log"
	"cosmossdk.io/math"
	"github.com/Zenrock-Foundation/zrchain/v6/sidecar/proto/api"
	sidecar "github.com/Zenrock-Foundation/zrchain/v6/sidecar/proto/api"
	abci "github.com/cometbft/cometbft/abci/types"
	sdk "github.com/cosmos/cosmos-sdk/types"
<<<<<<< HEAD
	solSystem "github.com/gagliardetto/solana-go/programs/system"
	solToken "github.com/gagliardetto/solana-go/programs/token"
=======
	solana "github.com/gagliardetto/solana-go/programs/system"
>>>>>>> 251ac116
	"google.golang.org/grpc"
	"google.golang.org/grpc/credentials/insecure"
)

const (
	VoteExtBytesLimit = 1024
)

var (
	ACCEPT_VOTE     = &abci.ResponseVerifyVoteExtension{Status: abci.ResponseVerifyVoteExtension_ACCEPT}
	REJECT_VOTE     = &abci.ResponseVerifyVoteExtension{Status: abci.ResponseVerifyVoteExtension_REJECT}
	ACCEPT_PROPOSAL = &abci.ResponseProcessProposal{Status: abci.ResponseProcessProposal_ACCEPT}
	REJECT_PROPOSAL = &abci.ResponseProcessProposal{Status: abci.ResponseProcessProposal_REJECT}

	ErrOracleSidecar = errors.New("oracle sidecar error")
)

type (
	VoteExtension struct {
<<<<<<< HEAD
		ZRChainBlockHeight         int64
		EigenDelegationsHash       []byte
		RequestedBtcBlockHeight    int64
		RequestedBtcHeaderHash     []byte
		EthBlockHeight             uint64
		EthGasLimit                uint64
		EthBaseFee                 uint64
		EthTipCap                  uint64
		RequestedStakerNonce       uint64
		RequestedEthMinterNonce    uint64
		RequestedUnstakerNonce     uint64
		RequestedCompleterNonce    uint64
		SolROCKMintNonceHash       []byte
		SolanaAccountsHash         []byte
		SolanaROCKMintEventsHash   []byte
		SolanaLamportsPerSignature uint64
		EthBurnEventsHash          []byte
		RedemptionsHash            []byte
		ROCKUSDPrice               math.LegacyDec
		BTCUSDPrice                math.LegacyDec
		ETHUSDPrice                math.LegacyDec
		LatestBtcBlockHeight       int64
		LatestBtcHeaderHash        []byte
=======
		ZRChainBlockHeight          int64
		EigenDelegationsHash        []byte
		RequestedBtcBlockHeight     int64
		RequestedBtcHeaderHash      []byte
		EthBlockHeight              uint64
		EthGasLimit                 uint64
		EthBaseFee                  uint64
		EthTipCap                   uint64
		RequestedStakerNonce        uint64
		RequestedEthMinterNonce     uint64
		RequestedUnstakerNonce      uint64
		RequestedCompleterNonce     uint64
		EthBurnEventsHash           []byte
		RedemptionsHash             []byte
		ROCKUSDPrice                string
		BTCUSDPrice                 string
		ETHUSDPrice                 string
		LatestBtcBlockHeight        int64
		LatestBtcHeaderHash         []byte
		RequestedSolMinterNonceHash []byte
		// SolanaRecentBlockhash      string
>>>>>>> 251ac116
	}

	VEWithVotePower struct {
		VoteExtension []byte
		VotePower     int64
	}

	OracleData struct {
<<<<<<< HEAD
		EigenDelegationsMap        map[string]map[string]*big.Int
		ValidatorDelegations       []ValidatorDelegations
		RequestedBtcBlockHeight    int64
		RequestedBtcBlockHeader    sidecar.BTCBlockHeader
		LatestBtcBlockHeight       int64
		LatestBtcBlockHeader       sidecar.BTCBlockHeader
		EthBlockHeight             uint64
		EthGasLimit                uint64
		EthBaseFee                 uint64
		EthTipCap                  uint64
		RequestedStakerNonce       uint64
		RequestedEthMinterNonce    uint64
		RequestedUnstakerNonce     uint64
		RequestedCompleterNonce    uint64
		SolROCKMintNonce           solSystem.NonceAccount
		SolanaAccounts             map[string]solToken.Account
		SolanaLamportsPerSignature uint64
		SolanaROCKMintEvents       []api.SolanaRockMintEvent
		EthBurnEvents              []api.BurnEvent
		Redemptions                []api.Redemption
		ROCKUSDPrice               math.LegacyDec
		BTCUSDPrice                math.LegacyDec
		ETHUSDPrice                math.LegacyDec
		ConsensusData              abci.ExtendedCommitInfo
		FieldVotePowers            map[VoteExtensionField]int64 // Track which fields reached consensus
=======
		EigenDelegationsMap     map[string]map[string]*big.Int
		ValidatorDelegations    []ValidatorDelegations
		RequestedBtcBlockHeight int64
		RequestedBtcBlockHeader sidecar.BTCBlockHeader
		LatestBtcBlockHeight    int64
		LatestBtcBlockHeader    sidecar.BTCBlockHeader
		EthBlockHeight          uint64
		EthGasLimit             uint64
		EthBaseFee              uint64
		EthTipCap               uint64
		RequestedStakerNonce    uint64
		RequestedEthMinterNonce uint64
		RequestedUnstakerNonce  uint64
		RequestedCompleterNonce uint64
		EthBurnEvents           []api.BurnEvent
		Redemptions             []api.Redemption
		ROCKUSDPrice            string
		BTCUSDPrice             string
		ETHUSDPrice             string
		ConsensusData           abci.ExtendedCommitInfo
		FieldVotePowers         map[VoteExtensionField]int64 // Track which fields reached consensus
		RequestedSolMinterNonce solana.NonceAccount
		// SolanaRecentBlockhash      string
>>>>>>> 251ac116
	}

	ValidatorDelegations struct {
		Validator string
		Stake     math.Int
	}

	sidecarClient interface {
		GetSidecarState(ctx context.Context, _ *sidecar.SidecarStateRequest, opts ...grpc.CallOption) (*sidecar.SidecarStateResponse, error)
		GetSidecarStateByEthHeight(ctx context.Context, req *sidecar.SidecarStateByEthHeightRequest, opts ...grpc.CallOption) (*sidecar.SidecarStateResponse, error)
		GetBitcoinBlockHeaderByHeight(ctx context.Context, in *sidecar.BitcoinBlockHeaderByHeightRequest, opts ...grpc.CallOption) (*sidecar.BitcoinBlockHeaderResponse, error)
		GetLatestBitcoinBlockHeader(ctx context.Context, in *sidecar.LatestBitcoinBlockHeaderRequest, opts ...grpc.CallOption) (*sidecar.BitcoinBlockHeaderResponse, error)
		GetLatestEthereumNonceForAccount(ctx context.Context, in *sidecar.LatestEthereumNonceForAccountRequest, opts ...grpc.CallOption) (*sidecar.LatestEthereumNonceForAccountResponse, error)
		GetSolanaAccountInfo(ctx context.Context, in *sidecar.SolanaAccountInfoRequest, opts ...grpc.CallOption) (*sidecar.SolanaAccountInfoResponse, error)
<<<<<<< HEAD
=======
		// GetSolanaRecentBlockhash(ctx context.Context, in *sidecar.SolanaRecentBlockhashRequest, opts ...grpc.CallOption) (*sidecar.SolanaRecentBlockhashResponse, error)
>>>>>>> 251ac116
	}
)

func NewSidecarClient(serverAddr string) (sidecarClient, error) {
	conn, err := grpc.NewClient(serverAddr, grpc.WithTransportCredentials(insecure.NewCredentials()))
	if err != nil {
		return nil, err
	}
	return sidecar.NewSidecarServiceClient(conn), nil
}

func ContainsVoteExtension(tx []byte, unmarshalTx sdk.TxDecoder) bool {
	if _, err := unmarshalTx(tx); err != nil {
		return true
	}
	return false
}

func VoteExtensionsEnabled(ctx sdk.Context) bool {
	// The genesis block should not have vote extensions enabled
	if ctx.BlockHeight() == 1 {
		return false
	}

	consParams := ctx.ConsensusParams()
	if consParams.Abci == nil || consParams.Abci.VoteExtensionsEnableHeight == 0 {
		return false
	}

	return ctx.BlockHeight() > consParams.Abci.VoteExtensionsEnableHeight
}

func (ve VoteExtension) IsInvalid(logger log.Logger) bool {
	invalid := false

	if ve.ZRChainBlockHeight == 0 {
		logger.Error("invalid vote extension: ZRChainBlockHeight is 0")
		invalid = true
	}
	if len(ve.EigenDelegationsHash) == 0 {
		logger.Error("invalid vote extension: EigenDelegationsHash is empty")
		invalid = true
	}
	if ve.EthBlockHeight == 0 {
		logger.Error("invalid vote extension: EthBlockHeight is 0")
		invalid = true
	}
	if ve.EthBaseFee == 0 {
		logger.Error("invalid vote extension: EthBaseFee is 0")
		invalid = true
	}
	if ve.EthTipCap == 0 {
		logger.Error("invalid vote extension: EthTipCap is 0")
		invalid = true
	}
	if ve.EthGasLimit == 0 {
		logger.Error("invalid vote extension: EthGasLimit is 0")
		invalid = true
	}
	if len(ve.EthBurnEventsHash) == 0 {
		logger.Error("invalid vote extension: EthBurnEventsHash is empty")
		invalid = true
	}
	if len(ve.RedemptionsHash) == 0 {
		logger.Error("invalid vote extension: RedemptionsHash is empty")
		invalid = true
	}
	if ve.ROCKUSDPrice == "" {
		logger.Error("invalid vote extension: ROCKUSDPrice is empty")
		invalid = true
	}
	if ve.BTCUSDPrice == "" {
		logger.Error("invalid vote extension: BTCUSDPrice is empty")
		invalid = true
	}
	if ve.ETHUSDPrice == "" {
		logger.Error("invalid vote extension: ETHUSDPrice is empty")
		invalid = true
	}
	if ve.LatestBtcBlockHeight == 0 {
		logger.Error("invalid vote extension: LatestBtcBlockHeight is 0")
		invalid = true
	}
	if len(ve.LatestBtcHeaderHash) == 0 {
		logger.Error("invalid vote extension: LatestBtcHeaderHash is empty")
		invalid = true
	}
	if ve.RequestedSolMinterNonceHash == nil {
		logger.Error("invalid vote extension: RequestedSolMinterNonceHash is empty")
		invalid = true
	}
	// if ve.SolanaRecentBlockhash == "" {
	// 	logger.Error("invalid vote extension: SolanaRecentBlockhash is empty")
	// 	invalid = true
	// }

	return invalid
}

// HasRequiredGasFields checks if all essential gas/fee related fields have reached consensus
func HasRequiredGasFields(fieldVotePowers map[VoteExtensionField]int64) bool {
	requiredFields := []VoteExtensionField{
		VEFieldEthGasLimit,
		VEFieldEthBaseFee,
		VEFieldEthTipCap,
	}

	for _, field := range requiredFields {
		if _, ok := fieldVotePowers[field]; !ok {
			return false
		}
	}
	return true
}

// isGasField checks if the field is gas-related i.e. less critical
func isGasField(field VoteExtensionField) bool {
	return field == VEFieldEthGasLimit ||
		field == VEFieldEthBaseFee ||
		field == VEFieldEthTipCap
	// field == VEFieldSolanaRecentBlockhash
}

// fieldHasConsensus checks if the specific field has reached consensus
func fieldHasConsensus(fieldVotePowers map[VoteExtensionField]int64, field VoteExtensionField) bool {
	_, ok := fieldVotePowers[field]
	return ok
}

// fieldsHaveConsensus checks if all specified fields have consensus and returns any fields that don't
func allFieldsHaveConsensus(fieldVotePowers map[VoteExtensionField]int64, fields []VoteExtensionField) []VoteExtensionField {
	var missingConsensus []VoteExtensionField
	for _, field := range fields {
		if !fieldHasConsensus(fieldVotePowers, field) {
			missingConsensus = append(missingConsensus, field)
		}
	}
	return missingConsensus
}

// anyFieldHasConsensus checks if at least one of the specified fields has consensus
func anyFieldHasConsensus(fieldVotePowers map[VoteExtensionField]int64, fields []VoteExtensionField) bool {
	for _, field := range fields {
		if fieldHasConsensus(fieldVotePowers, field) {
			return true
		}
	}
	return false
}

// VoteExtensionField defines a type-safe identifier for vote extension fields
type VoteExtensionField int

const (
	VEFieldZRChainBlockHeight VoteExtensionField = iota
	VEFieldEigenDelegationsHash
	VEFieldEthBurnEventsHash
	VEFieldRedemptionsHash
	VEFieldRequestedBtcHeaderHash
	VEFieldRequestedBtcBlockHeight
	VEFieldEthBlockHeight
	VEFieldEthGasLimit
	VEFieldEthBaseFee
	VEFieldEthTipCap
	VEFieldRequestedStakerNonce
	VEFieldRequestedEthMinterNonce
	VEFieldRequestedUnstakerNonce
	VEFieldRequestedCompleterNonce
	VEFieldROCKUSDPrice
	VEFieldBTCUSDPrice
	VEFieldETHUSDPrice
	VEFieldLatestBtcBlockHeight
	VEFieldLatestBtcHeaderHash
<<<<<<< HEAD
	VEFieldSolROCKMintNonceHash
	VEFieldSolanaAccountsHash
	VEFieldSolanaROCKMintEventsHash
=======
	VEFieldRequestedSolMinterNonceHash
	// VEFieldSolanaRecentBlockhash
>>>>>>> 251ac116
)

// FieldHandler defines operations for processing a specific vote extension field
type FieldHandler struct {
	Field    VoteExtensionField
	GetValue func(ve VoteExtension) any
	SetValue func(v any, ve *VoteExtension)
}

// fieldVote represents a voted value with its accumulated voting power
type fieldVote struct {
	value     any
	votePower int64
}

// genericGetKey marshals a value to bytes for use as a map key
func genericGetKey(value any) string {
	if value == nil {
		return ""
	}

	// Handle byte slices specially since they need consistent representation
	if byteSlice, ok := value.([]byte); ok {
		return hex.EncodeToString(byteSlice)
	}

	// For other types, use JSON
	bytes, err := json.Marshal(value)
	if err != nil {
		// Fall back to string representation if marshaling fails
		return fmt.Sprintf("%+v", value)
	}
	return string(bytes)
}

// String returns the string representation of a VoteExtensionField
func (f VoteExtensionField) String() string {
	switch f {
	case VEFieldZRChainBlockHeight:
		return "ZRChainBlockHeight"
	case VEFieldEigenDelegationsHash:
		return "EigenDelegationsHash"
	case VEFieldEthBurnEventsHash:
		return "EthBurnEventsHash"
	case VEFieldRedemptionsHash:
		return "RedemptionsHash"
	case VEFieldRequestedBtcHeaderHash:
		return "RequestedBtcHeaderHash"
	case VEFieldRequestedBtcBlockHeight:
		return "RequestedBtcBlockHeight"
	case VEFieldEthBlockHeight:
		return "EthBlockHeight"
	case VEFieldEthGasLimit:
		return "EthGasLimit"
	case VEFieldEthBaseFee:
		return "EthBaseFee"
	case VEFieldEthTipCap:
		return "EthTipCap"
	case VEFieldRequestedStakerNonce:
		return "RequestedStakerNonce"
	case VEFieldRequestedEthMinterNonce:
		return "RequestedEthMinterNonce"
	case VEFieldRequestedUnstakerNonce:
		return "RequestedUnstakerNonce"
	case VEFieldRequestedCompleterNonce:
		return "RequestedCompleterNonce"
	case VEFieldROCKUSDPrice:
		return "ROCKUSDPrice"
	case VEFieldBTCUSDPrice:
		return "BTCUSDPrice"
	case VEFieldETHUSDPrice:
		return "ETHUSDPrice"
	case VEFieldLatestBtcBlockHeight:
		return "LatestBtcBlockHeight"
	case VEFieldLatestBtcHeaderHash:
		return "LatestBtcHeaderHash"
<<<<<<< HEAD
	case VEFieldSolROCKMintNonceHash:
		return "SolROCKMintNonceHash"
	case VEFieldSolanaAccountsHash:
		return "SolanaAccountsHash"
	case VEFieldSolanaROCKMintEventsHash:
		return "SolanaROCKMintEventsHash"
=======
	case VEFieldRequestedSolMinterNonceHash:
		return "RequestedSolMinterNonceHash"
	// case VEFieldSolanaRecentBlockhash:
	// 	return "SolanaRecentBlockhash"
>>>>>>> 251ac116
	default:
		return "Unknown"
	}
}

// InitializeFieldHandlers creates handlers for all vote extension fields
func initializeFieldHandlers() []FieldHandler {
	return []FieldHandler{
		// Hash fields
		{
			Field:    VEFieldEigenDelegationsHash,
			GetValue: func(ve VoteExtension) any { return ve.EigenDelegationsHash },
			SetValue: func(v any, ve *VoteExtension) { ve.EigenDelegationsHash = v.([]byte) },
		},
		{
			Field:    VEFieldEthBurnEventsHash,
			GetValue: func(ve VoteExtension) any { return ve.EthBurnEventsHash },
			SetValue: func(v any, ve *VoteExtension) { ve.EthBurnEventsHash = v.([]byte) },
		},
		{
			Field:    VEFieldRedemptionsHash,
			GetValue: func(ve VoteExtension) any { return ve.RedemptionsHash },
			SetValue: func(v any, ve *VoteExtension) { ve.RedemptionsHash = v.([]byte) },
		},
		{
			Field:    VEFieldRequestedBtcHeaderHash,
			GetValue: func(ve VoteExtension) any { return ve.RequestedBtcHeaderHash },
			SetValue: func(v any, ve *VoteExtension) { ve.RequestedBtcHeaderHash = v.([]byte) },
		},
		{
			Field:    VEFieldLatestBtcHeaderHash,
			GetValue: func(ve VoteExtension) any { return ve.LatestBtcHeaderHash },
			SetValue: func(v any, ve *VoteExtension) { ve.LatestBtcHeaderHash = v.([]byte) },
		},
		{
			Field:    VEFieldSolROCKMintNonceHash,
			GetValue: func(ve VoteExtension) any { return ve.SolROCKMintNonceHash },
			SetValue: func(v any, ve *VoteExtension) { ve.SolROCKMintNonceHash = v.([]byte) },
		},
		{
			Field:    VEFieldSolanaAccountsHash,
			GetValue: func(ve VoteExtension) any { return ve.SolanaAccountsHash },
			SetValue: func(v any, ve *VoteExtension) { ve.SolanaAccountsHash = v.([]byte) },
		},
		{
			Field:    VEFieldSolanaROCKMintEventsHash,
			GetValue: func(ve VoteExtension) any { return ve.SolanaROCKMintEventsHash },
			SetValue: func(v any, ve *VoteExtension) { ve.SolanaROCKMintEventsHash = v.([]byte) },
		},

		// Integer fields
		{
			Field:    VEFieldRequestedBtcBlockHeight,
			GetValue: func(ve VoteExtension) any { return ve.RequestedBtcBlockHeight },
			SetValue: func(v any, ve *VoteExtension) { ve.RequestedBtcBlockHeight = v.(int64) },
		},
		{
			Field:    VEFieldEthBlockHeight,
			GetValue: func(ve VoteExtension) any { return ve.EthBlockHeight },
			SetValue: func(v any, ve *VoteExtension) { ve.EthBlockHeight = v.(uint64) },
		},
		{
			Field:    VEFieldEthGasLimit,
			GetValue: func(ve VoteExtension) any { return ve.EthGasLimit },
			SetValue: func(v any, ve *VoteExtension) { ve.EthGasLimit = v.(uint64) },
		},
		{
			Field:    VEFieldEthBaseFee,
			GetValue: func(ve VoteExtension) any { return ve.EthBaseFee },
			SetValue: func(v any, ve *VoteExtension) { ve.EthBaseFee = v.(uint64) },
		},
		{
			Field:    VEFieldEthTipCap,
			GetValue: func(ve VoteExtension) any { return ve.EthTipCap },
			SetValue: func(v any, ve *VoteExtension) { ve.EthTipCap = v.(uint64) },
		},
		{
			Field:    VEFieldRequestedStakerNonce,
			GetValue: func(ve VoteExtension) any { return ve.RequestedStakerNonce },
			SetValue: func(v any, ve *VoteExtension) { ve.RequestedStakerNonce = v.(uint64) },
		},
		{
			Field:    VEFieldRequestedEthMinterNonce,
			GetValue: func(ve VoteExtension) any { return ve.RequestedEthMinterNonce },
			SetValue: func(v any, ve *VoteExtension) { ve.RequestedEthMinterNonce = v.(uint64) },
		},
		{
			Field:    VEFieldRequestedUnstakerNonce,
			GetValue: func(ve VoteExtension) any { return ve.RequestedUnstakerNonce },
			SetValue: func(v any, ve *VoteExtension) { ve.RequestedUnstakerNonce = v.(uint64) },
		},
		{
			Field:    VEFieldRequestedCompleterNonce,
			GetValue: func(ve VoteExtension) any { return ve.RequestedCompleterNonce },
			SetValue: func(v any, ve *VoteExtension) { ve.RequestedCompleterNonce = v.(uint64) },
		},
		{
			Field:    VEFieldLatestBtcBlockHeight,
			GetValue: func(ve VoteExtension) any { return ve.LatestBtcBlockHeight },
			SetValue: func(v any, ve *VoteExtension) { ve.LatestBtcBlockHeight = v.(int64) },
		},
		{
			Field:    VEFieldRequestedSolMinterNonceHash,
			GetValue: func(ve VoteExtension) any { return ve.RequestedSolMinterNonceHash },
			SetValue: func(v any, ve *VoteExtension) { ve.RequestedSolMinterNonceHash = v.([]byte) },
		},
		// Decimal fields
		{
			Field:    VEFieldROCKUSDPrice,
			GetValue: func(ve VoteExtension) any { return ve.ROCKUSDPrice },
			SetValue: func(v any, ve *VoteExtension) { ve.ROCKUSDPrice = v.(string) },
		},
		{
			Field:    VEFieldBTCUSDPrice,
			GetValue: func(ve VoteExtension) any { return ve.BTCUSDPrice },
			SetValue: func(v any, ve *VoteExtension) { ve.BTCUSDPrice = v.(string) },
		},
		{
			Field:    VEFieldETHUSDPrice,
			GetValue: func(ve VoteExtension) any { return ve.ETHUSDPrice },
			SetValue: func(v any, ve *VoteExtension) { ve.ETHUSDPrice = v.(string) },
		},
	}
}<|MERGE_RESOLUTION|>--- conflicted
+++ resolved
@@ -14,12 +14,9 @@
 	sidecar "github.com/Zenrock-Foundation/zrchain/v6/sidecar/proto/api"
 	abci "github.com/cometbft/cometbft/abci/types"
 	sdk "github.com/cosmos/cosmos-sdk/types"
-<<<<<<< HEAD
 	solSystem "github.com/gagliardetto/solana-go/programs/system"
 	solToken "github.com/gagliardetto/solana-go/programs/token"
-=======
 	solana "github.com/gagliardetto/solana-go/programs/system"
->>>>>>> 251ac116
 	"google.golang.org/grpc"
 	"google.golang.org/grpc/credentials/insecure"
 )
@@ -39,7 +36,6 @@
 
 type (
 	VoteExtension struct {
-<<<<<<< HEAD
 		ZRChainBlockHeight         int64
 		EigenDelegationsHash       []byte
 		RequestedBtcBlockHeight    int64
@@ -63,29 +59,6 @@
 		ETHUSDPrice                math.LegacyDec
 		LatestBtcBlockHeight       int64
 		LatestBtcHeaderHash        []byte
-=======
-		ZRChainBlockHeight          int64
-		EigenDelegationsHash        []byte
-		RequestedBtcBlockHeight     int64
-		RequestedBtcHeaderHash      []byte
-		EthBlockHeight              uint64
-		EthGasLimit                 uint64
-		EthBaseFee                  uint64
-		EthTipCap                   uint64
-		RequestedStakerNonce        uint64
-		RequestedEthMinterNonce     uint64
-		RequestedUnstakerNonce      uint64
-		RequestedCompleterNonce     uint64
-		EthBurnEventsHash           []byte
-		RedemptionsHash             []byte
-		ROCKUSDPrice                string
-		BTCUSDPrice                 string
-		ETHUSDPrice                 string
-		LatestBtcBlockHeight        int64
-		LatestBtcHeaderHash         []byte
-		RequestedSolMinterNonceHash []byte
-		// SolanaRecentBlockhash      string
->>>>>>> 251ac116
 	}
 
 	VEWithVotePower struct {
@@ -94,7 +67,6 @@
 	}
 
 	OracleData struct {
-<<<<<<< HEAD
 		EigenDelegationsMap        map[string]map[string]*big.Int
 		ValidatorDelegations       []ValidatorDelegations
 		RequestedBtcBlockHeight    int64
@@ -120,31 +92,6 @@
 		ETHUSDPrice                math.LegacyDec
 		ConsensusData              abci.ExtendedCommitInfo
 		FieldVotePowers            map[VoteExtensionField]int64 // Track which fields reached consensus
-=======
-		EigenDelegationsMap     map[string]map[string]*big.Int
-		ValidatorDelegations    []ValidatorDelegations
-		RequestedBtcBlockHeight int64
-		RequestedBtcBlockHeader sidecar.BTCBlockHeader
-		LatestBtcBlockHeight    int64
-		LatestBtcBlockHeader    sidecar.BTCBlockHeader
-		EthBlockHeight          uint64
-		EthGasLimit             uint64
-		EthBaseFee              uint64
-		EthTipCap               uint64
-		RequestedStakerNonce    uint64
-		RequestedEthMinterNonce uint64
-		RequestedUnstakerNonce  uint64
-		RequestedCompleterNonce uint64
-		EthBurnEvents           []api.BurnEvent
-		Redemptions             []api.Redemption
-		ROCKUSDPrice            string
-		BTCUSDPrice             string
-		ETHUSDPrice             string
-		ConsensusData           abci.ExtendedCommitInfo
-		FieldVotePowers         map[VoteExtensionField]int64 // Track which fields reached consensus
-		RequestedSolMinterNonce solana.NonceAccount
-		// SolanaRecentBlockhash      string
->>>>>>> 251ac116
 	}
 
 	ValidatorDelegations struct {
@@ -159,10 +106,6 @@
 		GetLatestBitcoinBlockHeader(ctx context.Context, in *sidecar.LatestBitcoinBlockHeaderRequest, opts ...grpc.CallOption) (*sidecar.BitcoinBlockHeaderResponse, error)
 		GetLatestEthereumNonceForAccount(ctx context.Context, in *sidecar.LatestEthereumNonceForAccountRequest, opts ...grpc.CallOption) (*sidecar.LatestEthereumNonceForAccountResponse, error)
 		GetSolanaAccountInfo(ctx context.Context, in *sidecar.SolanaAccountInfoRequest, opts ...grpc.CallOption) (*sidecar.SolanaAccountInfoResponse, error)
-<<<<<<< HEAD
-=======
-		// GetSolanaRecentBlockhash(ctx context.Context, in *sidecar.SolanaRecentBlockhashRequest, opts ...grpc.CallOption) (*sidecar.SolanaRecentBlockhashResponse, error)
->>>>>>> 251ac116
 	}
 )
 
@@ -250,10 +193,10 @@
 		logger.Error("invalid vote extension: LatestBtcHeaderHash is empty")
 		invalid = true
 	}
-	if ve.RequestedSolMinterNonceHash == nil {
-		logger.Error("invalid vote extension: RequestedSolMinterNonceHash is empty")
-		invalid = true
-	}
+	//if ve.RequestedSolMinterNonceHash == nil {
+	//	logger.Error("invalid vote extension: RequestedSolMinterNonceHash is empty")
+	//	invalid = true
+	//}
 	// if ve.SolanaRecentBlockhash == "" {
 	// 	logger.Error("invalid vote extension: SolanaRecentBlockhash is empty")
 	// 	invalid = true
@@ -336,14 +279,9 @@
 	VEFieldETHUSDPrice
 	VEFieldLatestBtcBlockHeight
 	VEFieldLatestBtcHeaderHash
-<<<<<<< HEAD
 	VEFieldSolROCKMintNonceHash
 	VEFieldSolanaAccountsHash
 	VEFieldSolanaROCKMintEventsHash
-=======
-	VEFieldRequestedSolMinterNonceHash
-	// VEFieldSolanaRecentBlockhash
->>>>>>> 251ac116
 )
 
 // FieldHandler defines operations for processing a specific vote extension field
@@ -420,19 +358,12 @@
 		return "LatestBtcBlockHeight"
 	case VEFieldLatestBtcHeaderHash:
 		return "LatestBtcHeaderHash"
-<<<<<<< HEAD
 	case VEFieldSolROCKMintNonceHash:
 		return "SolROCKMintNonceHash"
 	case VEFieldSolanaAccountsHash:
 		return "SolanaAccountsHash"
 	case VEFieldSolanaROCKMintEventsHash:
 		return "SolanaROCKMintEventsHash"
-=======
-	case VEFieldRequestedSolMinterNonceHash:
-		return "RequestedSolMinterNonceHash"
-	// case VEFieldSolanaRecentBlockhash:
-	// 	return "SolanaRecentBlockhash"
->>>>>>> 251ac116
 	default:
 		return "Unknown"
 	}
@@ -534,11 +465,7 @@
 			GetValue: func(ve VoteExtension) any { return ve.LatestBtcBlockHeight },
 			SetValue: func(v any, ve *VoteExtension) { ve.LatestBtcBlockHeight = v.(int64) },
 		},
-		{
-			Field:    VEFieldRequestedSolMinterNonceHash,
-			GetValue: func(ve VoteExtension) any { return ve.RequestedSolMinterNonceHash },
-			SetValue: func(v any, ve *VoteExtension) { ve.RequestedSolMinterNonceHash = v.([]byte) },
-		},
+
 		// Decimal fields
 		{
 			Field:    VEFieldROCKUSDPrice,
