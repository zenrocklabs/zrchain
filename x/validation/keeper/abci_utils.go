--- conflicted
+++ resolved
@@ -423,13 +423,8 @@
 		return nil, nil, err
 	}
 
-<<<<<<< HEAD
 	addr := common.HexToAddress(k.zenBTCKeeper.GetControllerAddr(ctx))
-	return k.constructEthereumTx(addr, chainID, encodedMintData, nonce, gasLimit, baseFee, tipCap)
-=======
-	addr := common.HexToAddress(k.zenBTCKeeper.GetEthBatcherAddr(ctx))
 	return k.constructEthereumTx(ctx, addr, chainID, encodedMintData, nonce, gasLimit, baseFee, tipCap)
->>>>>>> 0d33f596
 }
 
 func (k *Keeper) constructMintTx(ctx context.Context, recipientAddr string, chainID, amount, fee, nonce, gasLimit, baseFee, tipCap uint64) ([]byte, []byte, error) {
@@ -448,13 +443,8 @@
 		return nil, nil, err
 	}
 
-<<<<<<< HEAD
 	addr := common.HexToAddress(k.zenBTCKeeper.GetControllerAddr(ctx))
-	return k.constructEthereumTx(addr, chainID, encodedUnstakeData, ethNonce, 700000, baseFee, tipCap)
-=======
-	addr := common.HexToAddress(k.zenBTCKeeper.GetEthBatcherAddr(ctx))
 	return k.constructEthereumTx(ctx, addr, chainID, encodedUnstakeData, ethNonce, 700000, baseFee, tipCap)
->>>>>>> 0d33f596
 }
 
 func (k *Keeper) constructCompleteTx(ctx context.Context, chainID, redemptionID, ethNonce, baseFee, tipCap uint64) ([]byte, []byte, error) {
@@ -463,13 +453,8 @@
 		return nil, nil, err
 	}
 
-<<<<<<< HEAD
 	addr := common.HexToAddress(k.zenBTCKeeper.GetControllerAddr(ctx))
-	return k.constructEthereumTx(addr, chainID, encodedCompleteData, ethNonce, 300000, baseFee, tipCap)
-=======
-	addr := common.HexToAddress(k.zenBTCKeeper.GetEthBatcherAddr(ctx))
 	return k.constructEthereumTx(ctx, addr, chainID, encodedCompleteData, ethNonce, 300000, baseFee, tipCap)
->>>>>>> 0d33f596
 }
 
 func EncodeStakeCallData(amount *big.Int) ([]byte, error) {
