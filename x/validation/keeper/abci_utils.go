package keeper

import (
	"bytes"
	"context"
	"crypto/sha256"
	"encoding/hex"
	"encoding/json"
	"errors"
	"fmt"
	"math/big"
	"slices"
	"strings"

	"cosmossdk.io/collections"
	"cosmossdk.io/core/comet"
	"cosmossdk.io/math"
	sdkmath "cosmossdk.io/math"
	abci "github.com/cometbft/cometbft/abci/types"
	cryptoenc "github.com/cometbft/cometbft/crypto/encoding"
	"github.com/cometbft/cometbft/libs/protoio"
	cmtproto "github.com/cometbft/cometbft/proto/tendermint/types"
	"github.com/cosmos/cosmos-sdk/baseapp"
	sdk "github.com/cosmos/cosmos-sdk/types"
	"github.com/cosmos/gogoproto/proto"
	"github.com/ethereum/go-ethereum/common"
	ethtypes "github.com/ethereum/go-ethereum/core/types"
	bin "github.com/gagliardetto/binary"
	"github.com/gagliardetto/solana-go/programs/system"
	zenbtctypes "github.com/zenrocklabs/zenbtc/x/zenbtc/types"

	sidecar "github.com/Zenrock-Foundation/zrchain/v5/sidecar/proto/api"
	treasurytypes "github.com/Zenrock-Foundation/zrchain/v5/x/treasury/types"
	"github.com/Zenrock-Foundation/zrchain/v5/x/validation/types"
	bindings "github.com/zenrocklabs/zenbtc/bindings"
)

func (k Keeper) GetSidecarState(ctx context.Context, height int64) (*OracleData, error) {
	resp, err := k.sidecarClient.GetSidecarState(ctx, &sidecar.SidecarStateRequest{})
	if err != nil {
		k.Logger(ctx).Error("error fetching operator stakes (GetSidecarState)", "height", height, "error", err)
		return nil, ErrOracleSidecar
	}
	return k.processOracleResponse(ctx, resp)
}

func (k Keeper) GetSidecarStateByEthHeight(ctx context.Context, height uint64) (*OracleData, error) {
	resp, err := k.sidecarClient.GetSidecarStateByEthHeight(ctx, &sidecar.SidecarStateByEthHeightRequest{EthBlockHeight: height})
	if err != nil {
		k.Logger(ctx).Error("error fetching operator stakes (GetSidecarStateByEthHeight)", "height", height, "error", err)
		return nil, ErrOracleSidecar
	}
	return k.processOracleResponse(ctx, resp)
}

func (k Keeper) processOracleResponse(ctx context.Context, resp *sidecar.SidecarStateResponse) (*OracleData, error) {
	var delegations map[string]map[string]*big.Int

	if err := json.Unmarshal(resp.EigenDelegations, &delegations); err != nil {
		return nil, err
	}

	validatorDelegations, err := k.processDelegations(delegations)
	if err != nil {
		k.Logger(ctx).Error("error processing delegations", "error", err)
		return nil, ErrOracleSidecar
	}

	ROCKUSDPrice, err := sdkmath.LegacyNewDecFromStr(resp.ROCKUSDPrice)
	if err != nil {
		k.Logger(ctx).Error("error parsing rock price", "error", err)
		return nil, ErrOracleSidecar
	}

	BTCUSDPrice, err := sdkmath.LegacyNewDecFromStr(resp.BTCUSDPrice)
	if err != nil {
		k.Logger(ctx).Error("error parsing btc price", "error", err)
		return nil, ErrOracleSidecar
	}

	ETHUSDPrice, err := sdkmath.LegacyNewDecFromStr(resp.ETHUSDPrice)
	if err != nil {
		k.Logger(ctx).Error("error parsing eth price", "error", err)
		return nil, ErrOracleSidecar
	}

	return &OracleData{
		EigenDelegationsMap:        delegations,
		ValidatorDelegations:       validatorDelegations,
		EthBlockHeight:             resp.EthBlockHeight,
		EthGasLimit:                resp.EthGasLimit,
		EthBaseFee:                 resp.EthBaseFee,
		EthTipCap:                  resp.EthTipCap,
		SolanaLamportsPerSignature: resp.SolanaLamportsPerSignature,
		EthBurnEvents:              resp.EthBurnEvents,
		Redemptions:                resp.Redemptions,
		ROCKUSDPrice:               ROCKUSDPrice,
		BTCUSDPrice:                BTCUSDPrice,
		ETHUSDPrice:                ETHUSDPrice,
		ConsensusData:              abci.ExtendedCommitInfo{},
	}, nil
}

func (k Keeper) processDelegations(delegations map[string]map[string]*big.Int) ([]ValidatorDelegations, error) {
	validatorTotals := make(map[string]*big.Int)
	for validator, delegatorMap := range delegations {
		total := new(big.Int)
		for _, amount := range delegatorMap {
			total.Add(total, amount)
		}
		validatorTotals[validator] = total
	}

	validatorDelegations := make([]ValidatorDelegations, 0, len(validatorTotals))
	for validator, totalStake := range validatorTotals {
		validatorDelegations = append(validatorDelegations, ValidatorDelegations{
			Validator: validator,
			Stake:     sdkmath.NewIntFromBigInt(totalStake),
		})
	}

	return validatorDelegations, nil
}

// GetSuperMajorityVEData tallies votes for individual fields of the VoteExtension instead of requiring
// consensus on the entire object. This makes the system more resilient by allowing fields
// that have supermajority consensus to be accepted even if other fields don't reach consensus.
// When multiple values for the same field have the same maximum vote power, a deterministic
// tie-breaking mechanism is used based on the lexicographic ordering of the string representation
// of the values. This ensures all validators will select the same consensus value regardless
// of iteration order.
func (k Keeper) GetSuperMajorityVEData(ctx context.Context, currentHeight int64, extCommit abci.ExtendedCommitInfo) (VoteExtension, map[VoteExtensionField]int64, error) {
	// Use a generic map to store votes for all fields
	fieldVotes := make(map[VoteExtensionField]map[string]fieldVote)

	// Initialize maps for each field type
	for i := VEFieldZRChainBlockHeight; i <= VEFieldLatestBtcHeaderHash; i++ {
		fieldVotes[i] = make(map[string]fieldVote)
	}

	var totalVotePower int64
	fieldVotePowers := make(map[VoteExtensionField]int64)

	// Get field handlers
	fieldHandlers := initializeFieldHandlers()

	// Process all votes
	for _, vote := range extCommit.Votes {
		totalVotePower += vote.Validator.Power

		voteExt, err := k.validateVote(ctx, vote, currentHeight)
		if err != nil {
			continue
		}

		// Process each field using the field handlers
		for _, handler := range fieldHandlers {
			key := genericGetKey(handler.GetValue(voteExt))
			value := handler.GetValue(voteExt)

			votes := fieldVotes[handler.Field]
			if existingVote, ok := votes[key]; ok {
				existingVote.votePower += vote.Validator.Power
				votes[key] = existingVote
			} else {
				votes[key] = fieldVote{
					value:     value,
					votePower: vote.Validator.Power,
				}
			}
		}
	}

	// Create consensus VoteExtension with fields that have supermajority
	var consensusVE VoteExtension
	consensusVE.ZRChainBlockHeight = currentHeight - 1

	superMajorityThreshold := superMajorityVotePower(totalVotePower)
	simpleMajorityThreshold := simpleMajorityVotePower(totalVotePower)

	// Apply consensus for each field
	for _, handler := range fieldHandlers {
		votes := fieldVotes[handler.Field]
		if len(votes) == 0 {
			continue
		}

		// Find the maximum vote power for this field
		var maxVotePower int64
		for _, vote := range votes {
			if vote.votePower > maxVotePower {
				maxVotePower = vote.votePower
			}
		}

		// Use simple majority for gas-related fields, supermajority for others
		requiredPower := superMajorityThreshold
		if isGasField(handler.Field) {
			requiredPower = simpleMajorityThreshold
		}

		// Check if any value has sufficient votes
		if maxVotePower >= requiredPower {
			// Collect all values that have the maximum vote power
			var tiedValues []struct {
				key   string
				value any
			}

			for key, vote := range votes {
				if vote.votePower == maxVotePower {
					tiedValues = append(tiedValues, struct {
						key   string
						value any
					}{key, vote.value})
				}
			}

			// If there are multiple values with the same vote power, use deterministic tie-breaking
			if len(tiedValues) > 1 {
				// Log the tie-breaking event with field information
				k.Logger(ctx).Info("performing deterministic tie-breaking",
					"field", handler.Field.String(),
					"tied_values_count", len(tiedValues),
					"max_vote_power", maxVotePower)

				// Sort by the hash of their serialized representation for deterministic selection
				slices.SortFunc(tiedValues, func(a, b struct {
					key   string
					value any
				}) int {
					// Use the key, which is already a deterministic string representation
					return strings.Compare(a.key, b.key)
				})
			}

			// Always select the first value after deterministic sorting
			mostVotedValue := tiedValues[0].value
			handler.SetValue(mostVotedValue, &consensusVE)
			fieldVotePowers[handler.Field] = maxVotePower
		}
	}

	// Log consensus results
	k.logConsensusResults(ctx, fieldVotePowers, superMajorityThreshold, simpleMajorityThreshold)

	return consensusVE, fieldVotePowers, nil
}

// logConsensusResults logs information about which fields reached consensus
func (k Keeper) logConsensusResults(ctx context.Context, fieldVotePowers map[VoteExtensionField]int64, superMajorityThreshold, simpleMajorityThreshold int64) {
	if len(fieldVotePowers) == 0 {
		k.Logger(ctx).Error("no consensus reached on any vote extension fields")
		return
	}

	totalVotePower := int64(0)
	for _, votePower := range fieldVotePowers {
		if votePower > totalVotePower {
			totalVotePower = votePower
		}
	}

	// Log the count of fields with consensus
	k.Logger(ctx).Info("consensus summary", "fields_with_consensus", len(fieldVotePowers), "stage", "initial")

	// Collect fields with and without consensus
	fieldsWithConsensus := make([]string, 0)
	fieldsWithoutConsensus := make([]string, 0)

	for field := VEFieldZRChainBlockHeight; field <= VEFieldLatestBtcHeaderHash; field++ {
		// Skip logging the ZRChainBlockHeight field
		if field == VEFieldZRChainBlockHeight {
			continue
		}

		_, hasConsensus := fieldVotePowers[field]
		if hasConsensus {
			fieldsWithConsensus = append(fieldsWithConsensus, field.String())
		} else {
			fieldsWithoutConsensus = append(fieldsWithoutConsensus, field.String())
		}
	}

	// Log consolidated field status
	if len(fieldsWithConsensus) > 0 {
		k.Logger(ctx).Debug("fields with consensus",
			"fields", strings.Join(fieldsWithConsensus, ","),
			"stage", "initial")
	}

	if len(fieldsWithoutConsensus) > 0 {
		k.Logger(ctx).Warn("fields without consensus",
			"fields", strings.Join(fieldsWithoutConsensus, ","),
			"stage", "initial")
	}
}

func (k Keeper) validateVote(ctx context.Context, vote abci.ExtendedVoteInfo, currentHeight int64) (VoteExtension, error) {
	if vote.BlockIdFlag != cmtproto.BlockIDFlagCommit || len(vote.VoteExtension) == 0 {
		return VoteExtension{}, fmt.Errorf("invalid vote")
	}

	var voteExt VoteExtension
	if err := json.Unmarshal(vote.VoteExtension, &voteExt); err != nil {
		return VoteExtension{}, err
	}

	voteExt.ZRChainBlockHeight = currentHeight - 1
	if voteExt.IsInvalid(k.Logger(ctx)) {
		return VoteExtension{}, fmt.Errorf("invalid vote extension")
	}

	return voteExt, nil
}

// superMajorityVotePower calculates the required vote power for a supermajority (2/3+)
func superMajorityVotePower(totalVotePower int64) int64 {
	return ((totalVotePower * 2) / 3) + 1
}

// simpleMajorityVotePower calculates the required vote power for a simple majority (>50%)
func simpleMajorityVotePower(totalVotePower int64) int64 {
	return (totalVotePower / 2) + 1
}

func deriveHash[T any](data T) ([32]byte, error) {
	dataBz, err := json.Marshal(data)
	if err != nil {
		return [32]byte{}, fmt.Errorf("error encoding data: %w", err)
	}
	return sha256.Sum256(dataBz), nil
}

// ref: https://github.com/cosmos/cosmos-sdk/blob/c64d1010800d60677cc25e2fca5b3d8c37b683cc/baseapp/abci_utils.go#L44
func ValidateVoteExtensions(ctx sdk.Context, validationKeeper baseapp.ValidatorStore, currentHeight int64, chainID string, extCommit abci.ExtendedCommitInfo) error {
	marshalDelimitedFn := func(msg proto.Message) ([]byte, error) {
		var buf bytes.Buffer
		if _, err := protoio.NewDelimitedWriter(&buf).WriteMsg(msg); err != nil {
			return nil, err
		}
		return buf.Bytes(), nil
	}
	totalVotePower, voteExtVotePower := int64(0), int64(0)
	consParams := ctx.ConsensusParams()

	// Check that both extCommit + commit are ordered in accordance with vp/address.
	if err := validateExtendedCommitAgainstLastCommit(extCommit, ctx.CometInfo().GetLastCommit()); err != nil {
		return err
	}

	for _, vote := range extCommit.Votes {
		totalVotePower += vote.Validator.Power

		if len(vote.ExtensionSignature) == 0 {
			continue
		}

		if vote.BlockIdFlag != cmtproto.BlockIDFlagCommit {
			continue
		}

		if consParams.Abci == nil || consParams.Abci.VoteExtensionsEnableHeight == 0 ||
			currentHeight <= consParams.Abci.VoteExtensionsEnableHeight {
			if len(vote.VoteExtension) > 0 || len(vote.ExtensionSignature) > 0 {
				return fmt.Errorf("received VE, but VEs are disabled at current height %d", currentHeight)
			}
			continue
		}

		pubKeyProto, err := validationKeeper.GetPubKeyByConsAddr(ctx, vote.Validator.Address)
		if err != nil {
			continue
		}

		cmtPubKey, err := cryptoenc.PubKeyFromProto(pubKeyProto)
		if err != nil {
			continue
		}

		voteExt := cmtproto.CanonicalVoteExtension{
			Extension: vote.VoteExtension,
			Height:    currentHeight - 1,
			Round:     int64(extCommit.Round),
			ChainId:   chainID,
		}

		voteExtSignature, err := marshalDelimitedFn(&voteExt)
		if err != nil {
			continue
		}

		if !cmtPubKey.VerifySignature(voteExtSignature, vote.ExtensionSignature) {
			continue
		}

		voteExtVotePower += vote.Validator.Power
	}

	if totalVotePower > 0 {
		requiredVotePower := superMajorityVotePower(totalVotePower)
		if voteExtVotePower < requiredVotePower {
			return fmt.Errorf("consensus not reached on vote extension at height %d", currentHeight)
		}
	}

	return nil
}

func validateExtendedCommitAgainstLastCommit(ec abci.ExtendedCommitInfo, lc comet.CommitInfo) error {
	// check that the rounds are the same
	if ec.Round != lc.Round() {
		return fmt.Errorf("extended commit round %d does not match last commit round %d", ec.Round, lc.Round())
	}

	// check that the # of votes are the same
	if len(ec.Votes) != lc.Votes().Len() {
		return fmt.Errorf("extended commit votes length %d does not match last commit votes length %d", len(ec.Votes), lc.Votes().Len())
	}

	// check sort order of extended commit votes
	if !slices.IsSortedFunc(ec.Votes, func(vote1, vote2 abci.ExtendedVoteInfo) int {
		if vote1.Validator.Power == vote2.Validator.Power {
			return bytes.Compare(vote1.Validator.Address, vote2.Validator.Address) // addresses sorted in ascending order (used to break vp conflicts)
		}
		return -int(vote1.Validator.Power - vote2.Validator.Power) // vp sorted in descending order
	}) {
		return fmt.Errorf("extended commit votes are not sorted by voting power")
	}

	addressCache := make(map[string]struct{}, len(ec.Votes))
	// check that consistency between LastCommit and ExtendedCommit
	for i, vote := range ec.Votes {
		// cache addresses to check for duplicates
		if _, ok := addressCache[string(vote.Validator.Address)]; ok {
			return fmt.Errorf("extended commit vote address %X is duplicated", vote.Validator.Address)
		}
		addressCache[string(vote.Validator.Address)] = struct{}{}

		if !bytes.Equal(vote.Validator.Address, lc.Votes().Get(i).Validator().Address()) {
			return fmt.Errorf("extended commit vote address %X does not match last commit vote address %X", vote.Validator.Address, lc.Votes().Get(i).Validator().Address())
		}
		if vote.Validator.Power != lc.Votes().Get(i).Validator().Power() {
			return fmt.Errorf("extended commit vote power %d does not match last commit vote power %d", vote.Validator.Power, lc.Votes().Get(i).Validator().Power())
		}
	}

	return nil
}

func (k *Keeper) lookupEthereumNonce(ctx context.Context, keyID uint64) (uint64, error) {
	addr, err := k.getAddressByKeyID(ctx, keyID, treasurytypes.WalletType_WALLET_TYPE_EVM)
	if err != nil {
		return 0, fmt.Errorf("error getting address for key ID %d: %w", keyID, err)
	}

	nonceResp, err := k.sidecarClient.GetLatestEthereumNonceForAccount(ctx, &sidecar.LatestEthereumNonceForAccountRequest{Address: addr})
	if err != nil {
		return 0, fmt.Errorf("error fetching Ethereum nonce: %w", err)
	}

	return nonceResp.Nonce, nil
}

func (k *Keeper) constructEthereumTx(ctx context.Context, addr common.Address, chainID uint64, data []byte, nonce, gasLimit, baseFee, tipCap uint64) ([]byte, []byte, error) {
	validatedChainID, err := types.ValidateChainID(ctx, chainID)
	if err != nil {
		return nil, nil, err
	}
	chainIDBigInt := new(big.Int).SetUint64(validatedChainID)

	// Set minimum priority fee of 0.05 Gwei
	minTipCap := new(big.Int).SetUint64(50000000)
	gasTipCap := new(big.Int).SetUint64(tipCap)
	if gasTipCap.Cmp(minTipCap) < 0 {
		gasTipCap = minTipCap
	}

	// Add 10% buffer to base fee to account for increases
	baseFeeWithBuffer := new(big.Int).Mul(
		new(big.Int).SetUint64(baseFee),
		new(big.Int).SetUint64(11),
	)
	baseFeeWithBuffer.Div(baseFeeWithBuffer, big.NewInt(10))

	// Set max fee to 2.5x buffered base fee + tip
	gasFeeCap := new(big.Int).Mul(baseFeeWithBuffer, big.NewInt(25))
	gasFeeCap.Div(gasFeeCap, big.NewInt(10))
	gasFeeCap.Add(gasFeeCap, gasTipCap)

	unsignedTx := ethtypes.NewTx(&ethtypes.DynamicFeeTx{
		ChainID:    chainIDBigInt,
		Nonce:      nonce,
		GasTipCap:  gasTipCap,
		GasFeeCap:  gasFeeCap,
		Gas:        gasLimit,
		To:         &addr,
		Value:      big.NewInt(0), // we shouldn't send any ETH
		Data:       data,
		AccessList: nil,
		V:          big.NewInt(0),
		R:          big.NewInt(0),
		S:          big.NewInt(0),
	})

	unsignedTxBz, err := unsignedTx.MarshalBinary()
	if err != nil {
		return nil, nil, err
	}
	signer := ethtypes.LatestSignerForChainID(chainIDBigInt)

	return signer.Hash(unsignedTx).Bytes(), unsignedTxBz, nil
}

func (k *Keeper) constructStakeTx(ctx context.Context, chainID, amount, nonce, gasLimit, baseFee, tipCap uint64) ([]byte, []byte, error) {
	encodedMintData, err := EncodeStakeCallData(new(big.Int).SetUint64(amount))
	if err != nil {
		return nil, nil, err
	}

	addr := common.HexToAddress(k.zenBTCKeeper.GetControllerAddr(ctx))
	return k.constructEthereumTx(ctx, addr, chainID, encodedMintData, nonce, gasLimit, baseFee, tipCap)
}

func (k *Keeper) constructMintTx(ctx context.Context, recipientAddr string, chainID, amount, fee, nonce, gasLimit, baseFee, tipCap uint64) ([]byte, []byte, error) {
	encodedMintData, err := EncodeWrapCallData(common.HexToAddress(recipientAddr), new(big.Int).SetUint64(amount), fee)
	if err != nil {
		return nil, nil, err
	}

	addr := common.HexToAddress(k.zenBTCKeeper.GetEthTokenAddr(ctx))
	return k.constructEthereumTx(ctx, addr, chainID, encodedMintData, nonce, gasLimit, baseFee, tipCap)
}

func (k *Keeper) constructUnstakeTx(ctx context.Context, chainID uint64, destinationAddr []byte, amount, ethNonce, baseFee, tipCap uint64) ([]byte, []byte, error) {
	encodedUnstakeData, err := k.EncodeUnstakeCallData(ctx, destinationAddr, amount)
	if err != nil {
		return nil, nil, err
	}

	addr := common.HexToAddress(k.zenBTCKeeper.GetControllerAddr(ctx))
	return k.constructEthereumTx(ctx, addr, chainID, encodedUnstakeData, ethNonce, 700000, baseFee, tipCap)
}

func (k *Keeper) constructCompleteTx(ctx context.Context, chainID, redemptionID, ethNonce, baseFee, tipCap uint64) ([]byte, []byte, error) {
	encodedCompleteData, err := k.EncodeCompleteCallData(ctx, redemptionID)
	if err != nil {
		return nil, nil, err
	}

	addr := common.HexToAddress(k.zenBTCKeeper.GetControllerAddr(ctx))
	return k.constructEthereumTx(ctx, addr, chainID, encodedCompleteData, ethNonce, 300000, baseFee, tipCap)
}

func EncodeStakeCallData(amount *big.Int) ([]byte, error) {
	if !amount.IsUint64() {
		return nil, fmt.Errorf("amount exceeds uint64 max value")
	}

	parsed, err := bindings.ZenBTControllerMetaData.GetAbi()
	if err != nil {
		return nil, fmt.Errorf("failed to get ABI: %v", err)
	}

	// Pack using the contract binding's ABI for the stakeRockBTC function
	data, err := parsed.Pack(
		"stakeRockBTC",
		amount.Uint64(),
		bindings.ISignatureUtilsSignatureWithExpiry{Signature: []byte{}, Expiry: big.NewInt(0)}, [32]byte{},
	)
	if err != nil {
		return nil, fmt.Errorf("failed to encode stake call data: %v", err)
	}

	return data, nil
}

func EncodeWrapCallData(recipientAddr common.Address, amount *big.Int, fee uint64) ([]byte, error) {
	if !amount.IsUint64() {
		return nil, fmt.Errorf("amount exceeds uint64 max value")
	}

	parsed, err := bindings.ZenBTCMetaData.GetAbi()
	if err != nil {
		return nil, fmt.Errorf("failed to get ABI: %v", err)
	}

	// Pack using the contract binding's ABI for the wrap function
	data, err := parsed.Pack(
		"wrap",
		recipientAddr,
		amount.Uint64(),
		fee,
	)
	if err != nil {
		return nil, fmt.Errorf("failed to encode wrapZenBTC call data: %v", err)
	}

	return data, nil
}

func (k *Keeper) EncodeUnstakeCallData(ctx context.Context, destinationAddr []byte, amount uint64) ([]byte, error) {
	parsed, err := bindings.ZenBTControllerMetaData.GetAbi()
	if err != nil {
		return nil, fmt.Errorf("failed to get ABI: %v", err)
	}

	data, err := parsed.Pack(
		"unstakeRockBTCInit",
		new(big.Int).SetUint64(amount),
		destinationAddr,
	)
	if err != nil {
		return nil, fmt.Errorf("failed to encode unstakeRockBTCInit call data: %v", err)
	}

	return data, nil
}

func (k *Keeper) EncodeCompleteCallData(ctx context.Context, redemptionID uint64) ([]byte, error) {
	parsed, err := bindings.ZenBTControllerMetaData.GetAbi()
	if err != nil {
		return nil, fmt.Errorf("failed to get ABI: %v", err)
	}

	data, err := parsed.Pack(
		"unstakeRockBTComplete",
		new(big.Int).SetUint64(redemptionID),
	)
	if err != nil {
		return nil, fmt.Errorf("failed to encode unstakeRockBTComplete call data: %v", err)
	}

	return data, nil
}

func (k *Keeper) getAddressByKeyID(ctx context.Context, keyID uint64, walletType treasurytypes.WalletType) (string, error) {
	q, err := k.treasuryKeeper.KeyByID(ctx, &treasurytypes.QueryKeyByIDRequest{
		Id:         keyID,
		WalletType: walletType,
		Prefixes:   make([]string, 0),
	})
	if err != nil {
		return "", err
	}

	if len(q.Wallets) == 0 {
		return "", fmt.Errorf("no wallets found for key ID %d", keyID)
	}

	return q.Wallets[0].Address, nil
}

func (k *Keeper) bitcoinNetwork(ctx context.Context) string {
	if strings.HasPrefix(sdk.UnwrapSDKContext(ctx).ChainID(), "diamond") {
		return "mainnet"
	}
	return "testnet4"
}

func (k *Keeper) retrieveBitcoinHeaders(ctx context.Context) (*sidecar.BitcoinBlockHeaderResponse, *sidecar.BitcoinBlockHeaderResponse, error) {
	// Always get the latest Bitcoin header
	latest, err := k.sidecarClient.GetLatestBitcoinBlockHeader(ctx, &sidecar.LatestBitcoinBlockHeaderRequest{
		ChainName: k.bitcoinNetwork(ctx),
	})
	if err != nil {
		return nil, nil, fmt.Errorf("failed to get latest Bitcoin header: %w", err)
	}

	// Check if there are requested historical headers
	requestedBitcoinHeaders, err := k.RequestedHistoricalBitcoinHeaders.Get(ctx)
	if err != nil {
		if !errors.Is(err, collections.ErrNotFound) {
			return nil, nil, err
		}
		requestedBitcoinHeaders = zenbtctypes.RequestedBitcoinHeaders{}
		if err = k.RequestedHistoricalBitcoinHeaders.Set(ctx, requestedBitcoinHeaders); err != nil {
			return nil, nil, err
		}
	}

	// Get requested historical headers if any
	if len(requestedBitcoinHeaders.Heights) > 0 {
		requested, err := k.sidecarClient.GetBitcoinBlockHeaderByHeight(ctx, &sidecar.BitcoinBlockHeaderByHeightRequest{
			ChainName:   k.bitcoinNetwork(ctx),
			BlockHeight: requestedBitcoinHeaders.Heights[0],
		})
		if err != nil {
			return nil, nil, fmt.Errorf("failed to get requested Bitcoin header at height %d: %w", requestedBitcoinHeaders.Heights[0], err)
		}
		return latest, requested, nil
	}

	return latest, nil, nil
}

func (k *Keeper) marshalOracleData(req *abci.RequestPrepareProposal, oracleData *OracleData) ([]byte, error) {
	oracleDataBz, err := json.Marshal(oracleData)
	if err != nil {
		return nil, fmt.Errorf("error encoding oracle data: %w", err)
	}

	if int64(len(oracleDataBz)) > req.MaxTxBytes {
		return nil, fmt.Errorf("oracle data too large: %d > %d", len(oracleDataBz), req.MaxTxBytes)
	}

	return oracleDataBz, nil
}

func (k *Keeper) unmarshalOracleData(ctx sdk.Context, tx []byte) (OracleData, bool) {
	if len(tx) == 0 {
		k.Logger(ctx).Error("no transactions or vote extension in block")
		return OracleData{}, false
	}

	var oracleData OracleData
	if err := json.Unmarshal(tx, &oracleData); err != nil {
		k.Logger(ctx).Error("error unmarshalling oracle data JSON", "err", err)
		return OracleData{}, false
	}

	return oracleData, true
}

func (k *Keeper) updateAssetPrices(ctx sdk.Context, oracleData OracleData) {
	pricesAreValid := true
	if oracleData.ROCKUSDPrice.IsZero() || oracleData.BTCUSDPrice.IsZero() || oracleData.ETHUSDPrice.IsZero() {
		pricesAreValid = false
	}

	if pricesAreValid {
		if err := k.LastValidVEHeight.Set(ctx, ctx.BlockHeight()); err != nil {
			k.Logger(ctx).Error("error setting last valid VE height", "height", ctx.BlockHeight(), "err", err)
		}
	} else {
		lastValidVEHeight, err := k.LastValidVEHeight.Get(ctx)
		if err != nil {
			if !errors.Is(err, collections.ErrNotFound) {
				k.Logger(ctx).Error("error getting last valid VE height", "height", ctx.BlockHeight(), "err", err)
			}
			lastValidVEHeight = 0
		}

		retentionRange := k.GetPriceRetentionBlockRange(ctx)
		// Add safety check for when block height is less than retention range
		if ctx.BlockHeight() < retentionRange {
			k.Logger(ctx).Warn("current block height is less than retention range; not zeroing asset prices",
				"block_height", ctx.BlockHeight(),
				"retention_range", retentionRange)
			return
		}
		// Calculate number of blocks since last valid VE
		if ctx.BlockHeight()-lastValidVEHeight < retentionRange {
			k.Logger(ctx).Warn("last valid VE height is within price retention range; not zeroing asset prices",
				"retention_range", retentionRange)
			return
		}
	}

	if err := k.AssetPrices.Set(ctx, types.Asset_ROCK, oracleData.ROCKUSDPrice); err != nil {
		k.Logger(ctx).Error("error setting ROCK price", "height", ctx.BlockHeight(), "err", err)
	}

	if err := k.AssetPrices.Set(ctx, types.Asset_BTC, oracleData.BTCUSDPrice); err != nil {
		k.Logger(ctx).Error("error setting BTC price", "height", ctx.BlockHeight(), "err", err)
	}

	if err := k.AssetPrices.Set(ctx, types.Asset_ETH, oracleData.ETHUSDPrice); err != nil {
		k.Logger(ctx).Error("error setting ETH price", "height", ctx.BlockHeight(), "err", err)
	}
}

func (k *Keeper) getZenBTCKeyIDs(ctx context.Context) []uint64 {
	return []uint64{
		k.zenBTCKeeper.GetStakerKeyID(ctx),
		k.zenBTCKeeper.GetEthMinterKeyID(ctx),
		k.zenBTCKeeper.GetUnstakerKeyID(ctx),
		k.zenBTCKeeper.GetCompleterKeyID(ctx),
	}
}

func (k *Keeper) updateNonceState(ctx sdk.Context, keyID uint64, currentNonce uint64) error {
	lastUsedNonce, err := k.LastUsedEthereumNonce.Get(ctx, keyID)
	if err != nil {
		if !errors.Is(err, collections.ErrNotFound) {
			return err
		}
		lastUsedNonce = zenbtctypes.NonceData{
			Nonce:     currentNonce,
			PrevNonce: currentNonce,
			Counter:   0,
			Skip:      true,
		}
	} else {
		if currentNonce == lastUsedNonce.Nonce {
			lastUsedNonce.Counter++
		} else {
			lastUsedNonce.PrevNonce = lastUsedNonce.Nonce
			lastUsedNonce.Nonce = currentNonce
			lastUsedNonce.Counter = 0
		}
		lastUsedNonce.Skip = lastUsedNonce.Counter%8 != 0
	}

	return k.LastUsedEthereumNonce.Set(ctx, keyID, lastUsedNonce)
}

// CalculateZenBTCMintFee calculates the zenBTC fee required for minting
// Returns 0 if BTCUSDPrice is zero
func (k Keeper) CalculateZenBTCMintFee(
	ethBaseFee uint64,
	ethTipCap uint64,
	ethGasLimit uint64,
	btcUSDPrice sdkmath.LegacyDec,
	ethUSDPrice sdkmath.LegacyDec,
	exchangeRate sdkmath.LegacyDec,
) uint64 {
	if btcUSDPrice.IsZero() {
		return 0
	}

	// Calculate total ETH gas fee in wei (base fee + tip)
	baseFeePlusTip := new(big.Int).Add(
		new(big.Int).SetUint64(ethBaseFee),
		new(big.Int).SetUint64(ethTipCap),
	)
	feeInWei := new(big.Int).Mul(
		baseFeePlusTip,
		new(big.Int).SetUint64(ethGasLimit),
	)

	// Convert wei to ETH (divide by 1e18)
	feeInETH := new(big.Float).Quo(
		new(big.Float).SetInt(feeInWei),
		new(big.Float).SetInt64(1e18),
	)

	// Convert ETH fee to BTC
	ethToBTC := ethUSDPrice.Quo(btcUSDPrice)
	feeBTCFloat := new(big.Float).Mul(
		feeInETH,
		new(big.Float).SetFloat64(ethToBTC.MustFloat64()),
	)

	// Convert to satoshis (multiply by 1e8)
	satoshisFloat := new(big.Float).Mul(
		feeBTCFloat,
		new(big.Float).SetInt64(1e8),
	)

	satoshisInt, _ := satoshisFloat.Int(nil)
	satoshis := satoshisInt.Uint64()

	// Convert BTC fee to zenBTC using exchange rate
	feeZenBTC := math.LegacyNewDecFromInt(math.NewIntFromUint64(satoshis)).Quo(exchangeRate).TruncateInt().Uint64()

	return feeZenBTC
}

// clearEthereumNonceRequest resets the nonce-request flag for a given key.
func (k *Keeper) clearEthereumNonceRequest(ctx sdk.Context, keyID uint64) error {
	k.Logger(ctx).Warn("set EthereumNonceRequested state to false", "keyID", keyID)
	return k.EthereumNonceRequested.Set(ctx, keyID, false)
}

// getPendingMintTransactionsByStatus retrieves up to 2 pending mint transactions matching the given status.
func (k *Keeper) getPendingMintTransactionsByStatus(ctx sdk.Context, status zenbtctypes.MintTransactionStatus) ([]zenbtctypes.PendingMintTransaction, error) {
	firstPendingID := uint64(0)
	var err error
	if status == zenbtctypes.MintTransactionStatus_MINT_TRANSACTION_STATUS_DEPOSITED {
		firstPendingID, err = k.zenBTCKeeper.GetFirstPendingStakeTransaction(ctx)
	} else if status == zenbtctypes.MintTransactionStatus_MINT_TRANSACTION_STATUS_STAKED {
		firstPendingID, err = k.zenBTCKeeper.GetFirstPendingMintTransaction(ctx)
	}
	if err != nil {
		if !errors.Is(err, collections.ErrNotFound) {
			return nil, err
		}
		firstPendingID = 0
	}
	return getPendingTransactions(
		ctx,
		k.zenBTCKeeper.GetPendingMintTransactionsStore(),
		func(tx zenbtctypes.PendingMintTransaction) bool {
			return tx.Status == status
		},
		firstPendingID,
		2,
	)
}

// getPendingBurnEvents retrieves up to 2 pending burn events with status BURNED.
func (k *Keeper) getPendingBurnEvents(ctx sdk.Context) ([]zenbtctypes.BurnEvent, error) {
	firstPendingID, err := k.zenBTCKeeper.GetFirstPendingBurnEvent(ctx)
	if err != nil {
		if !errors.Is(err, collections.ErrNotFound) {
			return nil, err
		}
		firstPendingID = 0
	}
	return getPendingTransactions(
		ctx,
		k.zenBTCKeeper.GetBurnEventsStore(),
		func(event zenbtctypes.BurnEvent) bool {
			return event.Status == zenbtctypes.BurnStatus_BURN_STATUS_BURNED
		},
		firstPendingID,
		2,
	)
}

// getPendingRedemptions retrieves pending redemptions with the specified status.
// If limit is 0, all matching redemptions will be returned.
func (k *Keeper) getRedemptionsByStatus(ctx sdk.Context, status zenbtctypes.RedemptionStatus, limit int, startingIndex uint64) ([]zenbtctypes.Redemption, error) {
	return getPendingTransactions(
		ctx,
		k.zenBTCKeeper.GetRedemptionsStore(),
		func(r zenbtctypes.Redemption) bool {
			return r.Status == status
		},
		startingIndex,
		limit,
	)
}

func (k *Keeper) recordMismatchedVoteExtensions(ctx sdk.Context, height int64, canonicalVoteExt VoteExtension, consensusData abci.ExtendedCommitInfo) {
	canonicalVoteExtBz, err := json.Marshal(canonicalVoteExt)
	if err != nil {
		k.Logger(ctx).Error("error marshalling canonical vote extension", "height", height, "error", err)
		return
	}

	for _, v := range consensusData.Votes {
		if !bytes.Equal(v.VoteExtension, canonicalVoteExtBz) {
			info, err := k.ValidationInfos.Get(ctx, height)
			if err != nil {
				info = types.ValidationInfo{}
			}
			info.MismatchedVoteExtensions = append(info.MismatchedVoteExtensions, hex.EncodeToString(v.Validator.Address))
			if err := k.ValidationInfos.Set(ctx, height, info); err != nil {
				k.Logger(ctx).Error("error setting validation info", "height", height, "error", err)
			}
		}
	}
}

func (k *Keeper) recordNonVotingValidators(ctx sdk.Context, req *abci.RequestFinalizeBlock) {
	for _, v := range req.DecidedLastCommit.Votes {
		if v.BlockIdFlag != cmtproto.BlockIDFlagCommit {
			info, err := k.ValidationInfos.Get(ctx, req.Height)
			if err != nil {
				info = types.ValidationInfo{}
			}
			info.NonVotingValidators = append(info.NonVotingValidators, hex.EncodeToString(v.Validator.Address))
			if err := k.ValidationInfos.Set(ctx, req.Height, info); err != nil {
				k.Logger(ctx).Error("error setting validation info", "height", req.Height, "error", err)
			}
		}
	}
}

func getChainIDForEigen(ctx sdk.Context) uint64 {
	var chainID uint64 = 17000
	if strings.HasPrefix(ctx.ChainID(), "diamond") {
		chainID = 1
	}
	return chainID
}

//
// =============================================================================
// ORACLE DATA VALIDATION
// =============================================================================
//

// validateHashField derives a hash from the given data and compares it with the expected value.
func validateHashField(fieldName string, expectedHash []byte, data any) error {
	derivedHash, err := deriveHash(data)
	if err != nil {
		return fmt.Errorf("error deriving %s hash: %w", fieldName, err)
	}
	if !bytes.Equal(expectedHash, derivedHash[:]) {
		return fmt.Errorf("%s hash mismatch, expected %x, got %x", fieldName, expectedHash, derivedHash)
	}
	return nil
}

// validateOracleData verifies that the vote extension and oracle data match.
// Only fields that have reached consensus (present in fieldVotePowers) are validated.
// Fields that fail validation are removed from fieldVotePowers to prevent them from being used downstream.
func (k *Keeper) validateOracleData(ctx context.Context, voteExt VoteExtension, oracleData *OracleData, fieldVotePowers map[VoteExtensionField]int64) error {
	invalidFields := make([]VoteExtensionField, 0)

	// Validate hashes only if fields have consensus
	if _, ok := fieldVotePowers[VEFieldEigenDelegationsHash]; ok {
		if err := validateHashField(VEFieldEigenDelegationsHash.String(), voteExt.EigenDelegationsHash, oracleData.EigenDelegationsMap); err != nil {
			invalidFields = append(invalidFields, VEFieldEigenDelegationsHash)
		}
	}
	if _, ok := fieldVotePowers[VEFieldEthBurnEventsHash]; ok {
		if err := validateHashField(VEFieldEthBurnEventsHash.String(), voteExt.EthBurnEventsHash, oracleData.EthBurnEvents); err != nil {
			invalidFields = append(invalidFields, VEFieldEthBurnEventsHash)
		}
	}
	if _, ok := fieldVotePowers[VEFieldRedemptionsHash]; ok {
		if err := validateHashField(VEFieldRedemptionsHash.String(), voteExt.RedemptionsHash, oracleData.Redemptions); err != nil {
			invalidFields = append(invalidFields, VEFieldRedemptionsHash)
		}
	}

	// Skip RequestedBtcHeaderHash validation when there are no requested headers (indicated by RequestedBtcBlockHeight == 0)
	if _, ok := fieldVotePowers[VEFieldRequestedBtcHeaderHash]; ok {
		if oracleData.RequestedBtcBlockHeight != 0 {
			if err := validateHashField(VEFieldRequestedBtcHeaderHash.String(), voteExt.RequestedBtcHeaderHash, &oracleData.RequestedBtcBlockHeader); err != nil {
				invalidFields = append(invalidFields, VEFieldRequestedBtcHeaderHash)
			}
		}
	}

	// Check Ethereum-related fields
	if _, ok := fieldVotePowers[VEFieldEthBlockHeight]; ok {
		if voteExt.EthBlockHeight != oracleData.EthBlockHeight {
			invalidFields = append(invalidFields, VEFieldEthBlockHeight)
		}
	}
	if _, ok := fieldVotePowers[VEFieldEthGasLimit]; ok {
		if voteExt.EthGasLimit != oracleData.EthGasLimit {
			invalidFields = append(invalidFields, VEFieldEthGasLimit)
		}
	}
	if _, ok := fieldVotePowers[VEFieldEthBaseFee]; ok {
		if voteExt.EthBaseFee != oracleData.EthBaseFee {
			invalidFields = append(invalidFields, VEFieldEthBaseFee)
		}
	}
	if _, ok := fieldVotePowers[VEFieldEthTipCap]; ok {
		if voteExt.EthTipCap != oracleData.EthTipCap {
			invalidFields = append(invalidFields, VEFieldEthTipCap)
		}
	}

	// Check Bitcoin height
	if _, ok := fieldVotePowers[VEFieldRequestedBtcBlockHeight]; ok {
		if voteExt.RequestedBtcBlockHeight != oracleData.RequestedBtcBlockHeight {
			invalidFields = append(invalidFields, VEFieldRequestedBtcBlockHeight)
		}
	}

	// Check nonce-related fields
	if _, ok := fieldVotePowers[VEFieldRequestedStakerNonce]; ok {
		if voteExt.RequestedStakerNonce != oracleData.RequestedStakerNonce {
			invalidFields = append(invalidFields, VEFieldRequestedStakerNonce)
		}
	}
	if _, ok := fieldVotePowers[VEFieldRequestedEthMinterNonce]; ok {
		if voteExt.RequestedEthMinterNonce != oracleData.RequestedEthMinterNonce {
			invalidFields = append(invalidFields, VEFieldRequestedEthMinterNonce)
		}
	}
	if _, ok := fieldVotePowers[VEFieldRequestedUnstakerNonce]; ok {
		if voteExt.RequestedUnstakerNonce != oracleData.RequestedUnstakerNonce {
			invalidFields = append(invalidFields, VEFieldRequestedUnstakerNonce)
		}
	}
	if _, ok := fieldVotePowers[VEFieldRequestedCompleterNonce]; ok {
		if voteExt.RequestedCompleterNonce != oracleData.RequestedCompleterNonce {
			invalidFields = append(invalidFields, VEFieldRequestedCompleterNonce)
		}
	}

	// Check price fields
	if _, ok := fieldVotePowers[VEFieldROCKUSDPrice]; ok {
		if !voteExt.ROCKUSDPrice.Equal(oracleData.ROCKUSDPrice) {
			invalidFields = append(invalidFields, VEFieldROCKUSDPrice)
		}
	}
	if _, ok := fieldVotePowers[VEFieldBTCUSDPrice]; ok {
		if !voteExt.BTCUSDPrice.Equal(oracleData.BTCUSDPrice) {
			invalidFields = append(invalidFields, VEFieldBTCUSDPrice)
		}
	}
	if _, ok := fieldVotePowers[VEFieldETHUSDPrice]; ok {
		if !voteExt.ETHUSDPrice.Equal(oracleData.ETHUSDPrice) {
			invalidFields = append(invalidFields, VEFieldETHUSDPrice)
		}
	}

	// Check Latest Bitcoin height and hash fields
	if _, ok := fieldVotePowers[VEFieldLatestBtcBlockHeight]; ok {
		if voteExt.LatestBtcBlockHeight != oracleData.LatestBtcBlockHeight {
			invalidFields = append(invalidFields, VEFieldLatestBtcBlockHeight)
		}
	}
	if _, ok := fieldVotePowers[VEFieldLatestBtcHeaderHash]; ok {
		if err := validateHashField(VEFieldLatestBtcHeaderHash.String(), voteExt.LatestBtcHeaderHash, &oracleData.LatestBtcBlockHeader); err != nil {
			invalidFields = append(invalidFields, VEFieldLatestBtcHeaderHash)
		}
	}

	// Remove invalid fields from fieldVotePowers
	if len(invalidFields) > 0 {
		fieldNames := make([]string, 0, len(invalidFields))
		for _, field := range invalidFields {
			delete(fieldVotePowers, field)
			fieldNames = append(fieldNames, field.String())
		}

		k.Logger(ctx).Warn("fields had consensus but failed data validation",
			"fields", strings.Join(fieldNames, ","),
			"consensus_status", "revoked")
	}

	// Update FieldVotePowers in oracleData to reflect the validated fields
	oracleData.FieldVotePowers = fieldVotePowers

	return nil
}

<<<<<<< HEAD
func (k Keeper) GetSolanaNonceAccount(ctx sdk.Context) (*system.NonceAccount, error) {
	zParams := k.zentpKeeper.GetParams(ctx)
	key, err := k.treasuryKeeper.GetKey(ctx, zParams.Solana.NonceAccountKey)
	if err != nil {
		return nil, err
	}
	publicKey, err := treasurytypes.SolanaPubkey(key)
	if err != nil {
		return nil, err
	}
	resp, err := k.sidecarClient.GetSolanaAccountInfo(ctx, &sidecar.SolanaAccountInfoRequest{
		PubKey: publicKey.String(),
	})

	nonceAccount := &system.NonceAccount{}
	decoder := bin.NewBorshDecoder(resp.Account)

	err = nonceAccount.UnmarshalWithDecoder(decoder)
	if err != nil {
		return nil, err
	}
	return nonceAccount, err
}
=======
// Helper function to validate consensus on multiple required fields for transactions
func (k *Keeper) validateConsensusForTxFields(ctx sdk.Context, oracleData OracleData, requiredFields []VoteExtensionField, txType, txDetails string) error {
	// Always check for gas fields consensus first
	if !HasRequiredGasFields(oracleData.FieldVotePowers) {
		k.Logger(ctx).Error(fmt.Sprintf("cannot process %s: missing consensus on gas fields", txType),
			"details", txDetails)
		return fmt.Errorf("missing consensus on gas fields required for transaction construction")
	}

	// Check if all required fields have consensus
	missingFields := allFieldsHaveConsensus(oracleData.FieldVotePowers, requiredFields)
	if len(missingFields) > 0 {
		fieldNames := make([]string, 0, len(missingFields))
		for _, field := range missingFields {
			fieldNames = append(fieldNames, field.String())
		}
		k.Logger(ctx).Error(fmt.Sprintf("cannot process %s: missing consensus on fields: %s", txType, strings.Join(fieldNames, ", ")),
			"details", txDetails)
		return fmt.Errorf("missing consensus on fields required for transaction construction: %s", strings.Join(fieldNames, ", "))
	}

	return nil
}

// fieldsHaveConsensus checks if all specified fields have consensus and returns any fields that don't
func allFieldsHaveConsensus(fieldVotePowers map[VoteExtensionField]int64, fields []VoteExtensionField) []VoteExtensionField {
	var missingConsensus []VoteExtensionField
	for _, field := range fields {
		if !fieldHasConsensus(fieldVotePowers, field) {
			missingConsensus = append(missingConsensus, field)
		}
	}
	return missingConsensus
}

// anyFieldHasConsensus checks if at least one of the specified fields has consensus
func anyFieldHasConsensus(fieldVotePowers map[VoteExtensionField]int64, fields []VoteExtensionField) bool {
	for _, field := range fields {
		if fieldHasConsensus(fieldVotePowers, field) {
			return true
		}
	}
	return false
}

// The following functions are imported from abci_types.go:
// - fieldHasConsensus: checks if a specific field has reached consensus
// - HasRequiredGasFields: checks if all gas-related fields have consensus
>>>>>>> d9506003
<|MERGE_RESOLUTION|>--- conflicted
+++ resolved
@@ -1116,31 +1116,6 @@
 	return nil
 }
 
-<<<<<<< HEAD
-func (k Keeper) GetSolanaNonceAccount(ctx sdk.Context) (*system.NonceAccount, error) {
-	zParams := k.zentpKeeper.GetParams(ctx)
-	key, err := k.treasuryKeeper.GetKey(ctx, zParams.Solana.NonceAccountKey)
-	if err != nil {
-		return nil, err
-	}
-	publicKey, err := treasurytypes.SolanaPubkey(key)
-	if err != nil {
-		return nil, err
-	}
-	resp, err := k.sidecarClient.GetSolanaAccountInfo(ctx, &sidecar.SolanaAccountInfoRequest{
-		PubKey: publicKey.String(),
-	})
-
-	nonceAccount := &system.NonceAccount{}
-	decoder := bin.NewBorshDecoder(resp.Account)
-
-	err = nonceAccount.UnmarshalWithDecoder(decoder)
-	if err != nil {
-		return nil, err
-	}
-	return nonceAccount, err
-}
-=======
 // Helper function to validate consensus on multiple required fields for transactions
 func (k *Keeper) validateConsensusForTxFields(ctx sdk.Context, oracleData OracleData, requiredFields []VoteExtensionField, txType, txDetails string) error {
 	// Always check for gas fields consensus first
@@ -1189,4 +1164,27 @@
 // The following functions are imported from abci_types.go:
 // - fieldHasConsensus: checks if a specific field has reached consensus
 // - HasRequiredGasFields: checks if all gas-related fields have consensus
->>>>>>> d9506003
+
+func (k Keeper) GetSolanaNonceAccount(ctx sdk.Context) (*system.NonceAccount, error) {
+	zParams := k.zentpKeeper.GetParams(ctx)
+	key, err := k.treasuryKeeper.GetKey(ctx, zParams.Solana.NonceAccountKey)
+	if err != nil {
+		return nil, err
+	}
+	publicKey, err := treasurytypes.SolanaPubkey(key)
+	if err != nil {
+		return nil, err
+	}
+	resp, err := k.sidecarClient.GetSolanaAccountInfo(ctx, &sidecar.SolanaAccountInfoRequest{
+		PubKey: publicKey.String(),
+	})
+
+	nonceAccount := &system.NonceAccount{}
+	decoder := bin.NewBorshDecoder(resp.Account)
+
+	err = nonceAccount.UnmarshalWithDecoder(decoder)
+	if err != nil {
+		return nil, err
+	}
+	return nonceAccount, err
+}