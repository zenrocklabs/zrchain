package keeper

import (
	"context"
	"encoding/hex"
	"encoding/json"
	"errors"
	"fmt"
	"reflect"
	"slices"
	"strings"

	"cosmossdk.io/collections"
	"cosmossdk.io/math"
	sidecar "github.com/Zenrock-Foundation/zrchain/v5/sidecar/proto/api"
	treasurytypes "github.com/Zenrock-Foundation/zrchain/v5/x/treasury/types"
	"github.com/Zenrock-Foundation/zrchain/v5/x/validation/types"
	abci "github.com/cometbft/cometbft/abci/types"
	codectypes "github.com/cosmos/cosmos-sdk/codec/types"
	"github.com/cosmos/cosmos-sdk/telemetry"
	sdk "github.com/cosmos/cosmos-sdk/types"
	solSystem "github.com/gagliardetto/solana-go/programs/system"
	zenbtctypes "github.com/zenrocklabs/zenbtc/x/zenbtc/types"
)

//
// =============================================================================
// BLOCK HANDLERS
// =============================================================================
//

// BeginBlocker calls telemetry and then tracks historical info.
func (k *Keeper) BeginBlocker(ctx context.Context) error {
	defer telemetry.ModuleMeasureSince(types.ModuleName, telemetry.Now(), telemetry.MetricKeyBeginBlocker)
	return k.TrackHistoricalInfo(ctx)
}

// EndBlocker calls telemetry and then processes validator updates.
func (k *Keeper) EndBlocker(ctx context.Context) ([]abci.ValidatorUpdate, error) {
	defer telemetry.ModuleMeasureSince(types.ModuleName, telemetry.Now(), telemetry.MetricKeyEndBlocker)
	return k.BlockValidatorUpdates(ctx)
}

//
// =============================================================================
// VOTE EXTENSION HANDLERS
// =============================================================================
//

// ExtendVoteHandler is called by all validators to extend the consensus vote
// with additional data to be voted on.
func (k *Keeper) ExtendVoteHandler(ctx context.Context, req *abci.RequestExtendVote) (*abci.ResponseExtendVote, error) {
	oracleData, err := k.GetSidecarState(ctx, req.Height)
	if err != nil {
		k.Logger(ctx).Error("error retrieving AVS delegations", "height", req.Height, "error", err)
		return &abci.ResponseExtendVote{VoteExtension: []byte{}}, nil
	}

	voteExt, err := k.constructVoteExtension(ctx, req.Height, oracleData)
	if err != nil {
		k.Logger(ctx).Error("error creating vote extension", "height", req.Height, "error", err)
		return &abci.ResponseExtendVote{VoteExtension: []byte{}}, nil
	}

	if voteExt.IsInvalid(k.Logger(ctx)) {
		k.Logger(ctx).Error("invalid vote extension in ExtendVote", "height", req.Height)
		return &abci.ResponseExtendVote{VoteExtension: []byte{}}, nil
	}

	voteExtBz, err := json.Marshal(voteExt)
	if err != nil {
		k.Logger(ctx).Error("error marshalling vote extension", "height", req.Height, "error", err)
		return &abci.ResponseExtendVote{VoteExtension: []byte{}}, nil
	}

	return &abci.ResponseExtendVote{VoteExtension: voteExtBz}, nil
}

// constructVoteExtension builds the vote extension based on oracle data and on-chain state.
func (k *Keeper) constructVoteExtension(ctx context.Context, height int64, oracleData *OracleData) (VoteExtension, error) {
	avsDelegationsHash, err := deriveHash(oracleData.EigenDelegationsMap)
	if err != nil {
		return VoteExtension{}, fmt.Errorf("error deriving AVS contract delegation state hash: %w", err)
	}

	ethBurnEventsHash, err := deriveHash(oracleData.EthBurnEvents)
	if err != nil {
		return VoteExtension{}, fmt.Errorf("error deriving ethereum burn events hash: %w", err)
	}

	redemptionsHash, err := deriveHash(oracleData.Redemptions)
	if err != nil {
		return VoteExtension{}, fmt.Errorf("error deriving redemptions hash: %w", err)
	}

	neutrinoResponse, err := k.retrieveBitcoinHeader(ctx)
	if err != nil {
		return VoteExtension{}, err
	}
	bitcoinHeaderHash, err := deriveHash(neutrinoResponse.BlockHeader)
	if err != nil {
		return VoteExtension{}, err
	}

	nonces := make(map[uint64]uint64)
	for _, key := range k.getZenBTCKeyIDs(ctx) {
		requested, err := k.EthereumNonceRequested.Get(ctx, key)
		if err != nil {
			if !errors.Is(err, collections.ErrNotFound) {
				return VoteExtension{}, err
			}
			requested = false
		}
		if requested {
			nonce, err := k.lookupEthereumNonce(ctx, key)
			if err != nil {
				return VoteExtension{}, err
			}
			nonces[key] = nonce
		}
	}

	//solNonce := k.sidecarClient.

	voteExt := VoteExtension{
		ZRChainBlockHeight:         height,
		ROCKUSDPrice:               oracleData.ROCKUSDPrice,
		BTCUSDPrice:                oracleData.BTCUSDPrice,
		ETHUSDPrice:                oracleData.ETHUSDPrice,
		EigenDelegationsHash:       avsDelegationsHash[:],
		EthBurnEventsHash:          ethBurnEventsHash[:],
		RedemptionsHash:            redemptionsHash[:],
		BtcBlockHeight:             neutrinoResponse.BlockHeight,
		BtcHeaderHash:              bitcoinHeaderHash[:],
		EthBlockHeight:             oracleData.EthBlockHeight,
		EthGasLimit:                oracleData.EthGasLimit,
		EthBaseFee:                 oracleData.EthBaseFee,
		EthTipCap:                  oracleData.EthTipCap,
		SolanaLamportsPerSignature: oracleData.SolanaLamportsPerSignature,
		RequestedStakerNonce:       nonces[k.zenBTCKeeper.GetStakerKeyID(ctx)],
		RequestedEthMinterNonce:    nonces[k.zenBTCKeeper.GetEthMinterKeyID(ctx)],
		RequestedUnstakerNonce:     nonces[k.zenBTCKeeper.GetUnstakerKeyID(ctx)],
		RequestedCompleterNonce:    nonces[k.zenBTCKeeper.GetCompleterKeyID(ctx)],
	}

	return voteExt, nil
}

// VerifyVoteExtensionHandler is called by all validators to verify vote extension data.
func (k *Keeper) VerifyVoteExtensionHandler(ctx context.Context, req *abci.RequestVerifyVoteExtension) (*abci.ResponseVerifyVoteExtension, error) {
	if len(req.VoteExtension) == 0 {
		return ACCEPT_VOTE, nil
	}

	if len(req.VoteExtension) > VoteExtBytesLimit {
		k.Logger(ctx).Error("vote extension is too large", "height", req.Height, "limit", VoteExtBytesLimit, "size", len(req.VoteExtension))
		return REJECT_VOTE, nil
	}

	var voteExt VoteExtension
	if err := json.Unmarshal(req.VoteExtension, &voteExt); err != nil {
		k.Logger(ctx).Debug("error unmarshalling vote extension", "height", req.Height, "error", err)
		return REJECT_VOTE, nil
	}

	if req.Height != voteExt.ZRChainBlockHeight {
		k.Logger(ctx).Error("mismatched height for vote extension", "expected", req.Height, "got", voteExt.ZRChainBlockHeight)
		return REJECT_VOTE, nil
	}

	if voteExt.IsInvalid(k.Logger(ctx)) {
		k.Logger(ctx).Error("invalid vote extension in VerifyVoteExtension", "height", req.Height)
		return REJECT_VOTE, nil
	}

	return ACCEPT_VOTE, nil
}

//
// =============================================================================
// PROPOSAL HANDLERS
// =============================================================================
//

// PrepareProposal is executed only by the proposer to inject oracle data into the block.
func (k *Keeper) PrepareProposal(ctx sdk.Context, req *abci.RequestPrepareProposal) ([]byte, error) {
	if !VoteExtensionsEnabled(ctx) {
		k.Logger(ctx).Debug("vote extensions disabled; not injecting oracle data", "height", req.Height)
		return nil, nil
	}

	voteExt, err := k.GetSuperMajorityVE(ctx, req.Height, req.LocalLastCommit)
	if err != nil {
		k.Logger(ctx).Error("error retrieving supermajority vote extension", "height", req.Height, "error", err)
		return nil, nil
	}

	if voteExt.ZRChainBlockHeight == 0 { // no supermajority vote extension
		return k.marshalOracleData(req, &OracleData{ConsensusData: req.LocalLastCommit})
	}

	if voteExt.ZRChainBlockHeight != req.Height-1 { // vote extension is from previous block
		k.Logger(ctx).Error("mismatched height for vote extension", "height", req.Height, "voteExt.ZRChainBlockHeight", voteExt.ZRChainBlockHeight)
		return nil, nil
	}

	oracleData, _, err := k.getValidatedOracleData(ctx, voteExt)
	if err != nil {
		k.Logger(ctx).Warn("error in getValidatedOracleData; injecting empty oracle data", "height", req.Height, "error", err)
		oracleData = &OracleData{}
	}
	oracleData.ConsensusData = req.LocalLastCommit

	return k.marshalOracleData(req, oracleData)
}

// ProcessProposal is executed by all validators to check whether the proposer prepared valid data.
func (k *Keeper) ProcessProposal(ctx sdk.Context, req *abci.RequestProcessProposal) (*abci.ResponseProcessProposal, error) {
	if !k.zrConfig.IsValidator {
		return ACCEPT_PROPOSAL, nil
	}

	if !VoteExtensionsEnabled(ctx) || len(req.Txs) == 0 {
		return ACCEPT_PROPOSAL, nil
	}

	if !ContainsVoteExtension(req.Txs[0], k.txDecoder) {
		k.Logger(ctx).Warn("block does not contain vote extensions, rejecting proposal")
		return REJECT_PROPOSAL, nil
	}

	var recoveredOracleData OracleData
	if err := json.Unmarshal(req.Txs[0], &recoveredOracleData); err != nil {
		return REJECT_PROPOSAL, fmt.Errorf("error unmarshalling oracle data: %w", err)
	}

	// Remove commit info before comparison.
	recoveredOracleDataNoCommitInfo := recoveredOracleData
	recoveredOracleDataNoCommitInfo.ConsensusData = abci.ExtendedCommitInfo{}
	if reflect.DeepEqual(recoveredOracleDataNoCommitInfo, OracleData{}) {
		k.Logger(ctx).Warn("accepting empty oracle data", "height", req.Height)
		return ACCEPT_PROPOSAL, nil
	}

	if err := ValidateVoteExtensions(ctx, k, req.Height, ctx.ChainID(), recoveredOracleData.ConsensusData); err != nil {
		k.Logger(ctx).Error("error validating vote extensions", "height", req.Height, "error", err)
		return REJECT_PROPOSAL, err
	}

	return ACCEPT_PROPOSAL, nil
}

//
// =============================================================================
// PRE-BLOCKER: ORACLE DATA PROCESSING
// =============================================================================
//

// PreBlocker is called before each block to process oracle data and update state.
func (k *Keeper) PreBlocker(ctx sdk.Context, req *abci.RequestFinalizeBlock) error {
	if !k.shouldProcessOracleData(ctx, req) {
		return nil
	}

	oracleData, ok := k.unmarshalOracleData(ctx, req.Txs[0])
	if !ok {
		return nil
	}

	voteExt, ok := k.validateCanonicalVE(ctx, req.Height, oracleData)
	if !ok {
		return nil
	}

	// Process various state updates.
	k.updateAssetPrices(ctx, oracleData)
	k.updateValidatorStakes(ctx, oracleData)
	k.updateAVSDelegationStore(ctx, oracleData)

	k.storeBitcoinBlockHeader(ctx, oracleData)
	k.storeNewZenBTCBurnEventsEthereum(ctx, oracleData)
	k.storeNewZenBTCRedemptions(ctx, oracleData)

	// Toggle minting and unstaking every other block due to a 1-block delay in processing VEs.
	if ctx.BlockHeight()%2 == 0 {
		k.updateNonces(ctx, oracleData)

		k.processZenBTCStaking(ctx, oracleData)
		k.processZenBTCMintsEthereum(ctx, oracleData)
		k.processZenBTCBurnEventsEthereum(ctx, oracleData)
		k.processZenBTCRedemptions(ctx, oracleData)
		k.processROCKMints(ctx, oracleData)
	}

	k.recordNonVotingValidators(ctx, req)
	k.recordMismatchedVoteExtensions(ctx, req.Height, voteExt, oracleData.ConsensusData)

	return nil
}

// shouldProcessOracleData checks if oracle data should be processed for this block.
func (k *Keeper) shouldProcessOracleData(ctx sdk.Context, req *abci.RequestFinalizeBlock) bool {
	if len(req.Txs) == 0 {
		k.Logger(ctx).Debug("no transactions in block")
		return false
	}

	if req.Height == 1 || !VoteExtensionsEnabled(ctx) {
		k.Logger(ctx).Debug("vote extensions not enabled for this block", "height", req.Height)
		return false
	}

	if !ContainsVoteExtension(req.Txs[0], k.txDecoder) {
		k.Logger(ctx).Debug("first transaction does not contain vote extension", "height", req.Height)
		return false
	}

	return true
}

// validateCanonicalVE validates the proposed oracle data against the supermajority vote extension.
func (k *Keeper) validateCanonicalVE(ctx sdk.Context, height int64, oracleData OracleData) (VoteExtension, bool) {
	voteExt, err := k.GetSuperMajorityVE(ctx, height, oracleData.ConsensusData)
	if err != nil {
		k.Logger(ctx).Error("error retrieving supermajority vote extensions", "height", height, "error", err)
		return VoteExtension{}, false
	}

	if reflect.DeepEqual(voteExt, VoteExtension{}) {
		k.Logger(ctx).Warn("accepting empty vote extension", "height", height)
		return voteExt, true
	}

	if err := k.validateOracleData(voteExt, &oracleData); err != nil {
		k.Logger(ctx).Error("error validating oracle data; won't store VE data", "height", height, "error", err)
		return VoteExtension{}, false
	}

	return voteExt, true
}

// getValidatedOracleData retrieves and validates oracle data based on a vote extension.
func (k *Keeper) getValidatedOracleData(ctx sdk.Context, voteExt VoteExtension) (*OracleData, *VoteExtension, error) {
	oracleData, err := k.GetSidecarStateByEthHeight(ctx, voteExt.EthBlockHeight)
	if err != nil {
		return nil, nil, fmt.Errorf("error fetching oracle state: %w", err)
	}

	bitcoinData, err := k.sidecarClient.GetBitcoinBlockHeaderByHeight(
		ctx, &sidecar.BitcoinBlockHeaderByHeightRequest{
			ChainName:   k.bitcoinNetwork(ctx),
			BlockHeight: voteExt.BtcBlockHeight,
		},
	)
	if err != nil {
		return nil, nil, fmt.Errorf("error fetching bitcoin header: %w", err)
	}

	oracleData.BtcBlockHeight = bitcoinData.BlockHeight
	oracleData.BtcBlockHeader = *bitcoinData.BlockHeader
	oracleData.RequestedStakerNonce = voteExt.RequestedStakerNonce
	oracleData.RequestedEthMinterNonce = voteExt.RequestedEthMinterNonce
	oracleData.RequestedUnstakerNonce = voteExt.RequestedUnstakerNonce
	oracleData.RequestedCompleterNonce = voteExt.RequestedCompleterNonce

	if err := k.validateOracleData(voteExt, oracleData); err != nil {
		return nil, nil, err
	}

	return oracleData, &voteExt, nil
}

//
// =============================================================================
// VALIDATOR & DELEGATION STATE UPDATES
// =============================================================================
//

// updateValidatorStakes updates validator stake values and delegation mappings.
func (k *Keeper) updateValidatorStakes(ctx sdk.Context, oracleData OracleData) {
	validatorInAVSDelegationSet := make(map[string]bool)

	for _, delegation := range oracleData.ValidatorDelegations {
		if delegation.Validator == "" {
			k.Logger(ctx).Debug("empty validator address in delegation; skipping")
			continue
		}

		valAddr, err := sdk.ValAddressFromBech32(delegation.Validator)
		if err != nil {
			k.Logger(ctx).Error("invalid validator address", "validator", delegation.Validator, "error", err)
			continue
		}

		validator, err := k.GetZenrockValidator(ctx, valAddr)
		if err != nil || validator.Status != types.Bonded {
			k.Logger(ctx).Debug("invalid delegation for", "validator", delegation.Validator, "error", err)
			continue
		}

		validator.TokensAVS = math.Int(delegation.Stake)

		if err = k.SetValidator(ctx, validator); err != nil {
			k.Logger(ctx).Error("error setting validator", "validator", delegation.Validator, "error", err)
			continue
		}

		if err = k.ValidatorDelegations.Set(ctx, valAddr.String(), delegation.Stake); err != nil {
			k.Logger(ctx).Error("error setting validator delegations", "validator", delegation.Validator, "error", err)
			continue
		}

		validatorInAVSDelegationSet[valAddr.String()] = true
	}

	k.removeStaleValidatorDelegations(ctx, validatorInAVSDelegationSet)
}

// removeStaleValidatorDelegations removes delegation entries for validators not present in the current AVS data.
func (k *Keeper) removeStaleValidatorDelegations(ctx sdk.Context, validatorInAVSDelegationSet map[string]bool) {
	var validatorsToRemove []string

	if err := k.ValidatorDelegations.Walk(ctx, nil, func(valAddr string, stake math.Int) (bool, error) {
		if !validatorInAVSDelegationSet[valAddr] {
			validatorsToRemove = append(validatorsToRemove, valAddr)
		}
		return true, nil
	}); err != nil {
		k.Logger(ctx).Error("error walking validator delegations", "error", err)
	}

	for _, valAddr := range validatorsToRemove {
		if err := k.ValidatorDelegations.Remove(ctx, valAddr); err != nil {
			k.Logger(ctx).Error("error removing validator delegation", "validator", valAddr, "error", err)
			continue
		}

		if err := k.updateValidatorTokensAVS(ctx, valAddr); err != nil {
			k.Logger(ctx).Error("error updating validator TokensAVS", "validator", valAddr, "error", err)
		}
	}
}

// updateValidatorTokensAVS resets a validator's AVS tokens to zero.
func (k *Keeper) updateValidatorTokensAVS(ctx sdk.Context, valAddr string) error {
	validator, err := k.GetZenrockValidator(ctx, sdk.ValAddress(valAddr))
	if err != nil {
		return fmt.Errorf("error retrieving validator for removal: %w", err)
	}

	validator.TokensAVS = math.ZeroInt()

	if err = k.SetValidator(ctx, validator); err != nil {
		return fmt.Errorf("error updating validator after removal: %w", err)
	}

	return nil
}

// updateAVSDelegationStore updates the AVS delegation store with new delegation amounts.
func (k *Keeper) updateAVSDelegationStore(ctx sdk.Context, oracleData OracleData) {
	for validatorAddr, delegatorMap := range oracleData.EigenDelegationsMap {
		for delegatorAddr, amount := range delegatorMap {
			if err := k.AVSDelegations.Set(ctx, collections.Join(validatorAddr, delegatorAddr), math.NewIntFromBigInt(amount)); err != nil {
				k.Logger(ctx).Error("error setting AVS delegations", "error", err)
			}
		}
	}
}

//
// =============================================================================
// BITCOIN HEADER PROCESSING
// =============================================================================
//

// storeBitcoinBlockHeader stores the Bitcoin header and handles historical header requests.
func (k *Keeper) storeBitcoinBlockHeader(ctx sdk.Context, oracleData OracleData) {
	k.Logger(ctx).Info("checking bitcoin header", "height", oracleData.BtcBlockHeight, "merkle", oracleData.BtcBlockHeader.MerkleRoot)

	if oracleData.BtcBlockHeight == 0 || oracleData.BtcBlockHeader.MerkleRoot == "" {
		k.Logger(ctx).Error("invalid bitcoin header data", "height", oracleData.BtcBlockHeight, "merkle", oracleData.BtcBlockHeader.MerkleRoot)
		return
	}

	requestedHeaders, err := k.RequestedHistoricalBitcoinHeaders.Get(ctx)
	if err != nil {
		if !errors.Is(err, collections.ErrNotFound) {
			k.Logger(ctx).Error("error getting requested historical Bitcoin headers", "error", err)
			return
		}
		k.Logger(ctx).Info("requested historical Bitcoin headers store not initialised", "height", oracleData.BtcBlockHeight)
	}

	k.Logger(ctx).Info("requested headers", "headers", requestedHeaders.Heights)

	isHistorical := k.isHistoricalHeader(oracleData.BtcBlockHeight, requestedHeaders.Heights)
	headerPreviouslySeen, err := k.BtcBlockHeaders.Has(ctx, oracleData.BtcBlockHeight)
	if err != nil {
		k.Logger(ctx).Error("error checking if Bitcoin header is already stored", "height", oracleData.BtcBlockHeight, "error", err)
		return
	}

	k.Logger(ctx).Info("header previously seen", "seen", headerPreviouslySeen, "isHistorical", isHistorical)

	if err := k.BtcBlockHeaders.Set(ctx, oracleData.BtcBlockHeight, oracleData.BtcBlockHeader); err != nil {
		k.Logger(ctx).Error("error storing Bitcoin header", "height", oracleData.BtcBlockHeight, "error", err)
		return
	}

	k.Logger(ctx).Info("stored header", "height", oracleData.BtcBlockHeight)

	if isHistorical {
		requestedHeaders.Heights = slices.DeleteFunc(requestedHeaders.Heights, func(height int64) bool {
			return height == oracleData.BtcBlockHeight
		})
		if err := k.RequestedHistoricalBitcoinHeaders.Set(ctx, requestedHeaders); err != nil {
			k.Logger(ctx).Error("error updating requested historical Bitcoin headers", "error", err)
			return
		}
		k.Logger(ctx).Debug("stored historical Bitcoin header and removed request", "height", oracleData.BtcBlockHeight, "remaining_requests", len(requestedHeaders.Heights))
		return
	}

	if headerPreviouslySeen {
		k.Logger(ctx).Debug("bitcoin header previously seen; skipping reorg check", "height", oracleData.BtcBlockHeight)
		return
	}

	if err := k.checkForBitcoinReorg(ctx, oracleData, requestedHeaders); err != nil {
		k.Logger(ctx).Error("error handling potential Bitcoin reorg", "height", oracleData.BtcBlockHeight, "error", err)
	}
}

// isHistoricalHeader checks if the given Bitcoin block height is in the list of requested historical headers.
func (k *Keeper) isHistoricalHeader(height int64, requestedHeights []int64) bool {
	for _, h := range requestedHeights {
		if h == height {
			return true
		}
	}
	return false
}

// checkForBitcoinReorg detects reorgs by requesting previous headers when a new one is received.
func (k *Keeper) checkForBitcoinReorg(ctx sdk.Context, oracleData OracleData, requestedHeaders zenbtctypes.RequestedBitcoinHeaders) error {
	var numHistoricalHeadersToRequest int64 = 20
	if strings.HasPrefix(ctx.ChainID(), "diamond") {
		numHistoricalHeadersToRequest = 6
	}

	prevHeights := make([]int64, 0, numHistoricalHeadersToRequest)
	for i := int64(1); i <= numHistoricalHeadersToRequest; i++ {
		prevHeight := oracleData.BtcBlockHeight - i
		if prevHeight <= 0 {
			break
		}
		prevHeights = append(prevHeights, prevHeight)
	}

	if len(prevHeights) == 0 {
		k.Logger(ctx).Error("no previous heights to request (this should not happen with a valid VE)", "height", oracleData.BtcBlockHeight)
		return nil
	}

	requestedHeaders.Heights = append(requestedHeaders.Heights, prevHeights...)
	if err := k.RequestedHistoricalBitcoinHeaders.Set(ctx, requestedHeaders); err != nil {
		k.Logger(ctx).Error("error setting requested historical Bitcoin headers", "error", err)
		return err
	}

	k.Logger(ctx).Info("requested headers after reorg check", "headers", requestedHeaders.Heights)

	return nil
}

//
// =============================================================================
// ZENBTC PROCESSING: STAKING, MINTING, BURN EVENTS & REDEMPTIONS
// =============================================================================
//

// checkForUpdateAndDispatchTx processes nonce updates and transaction dispatch
func checkForUpdateAndDispatchTx[T any](
	k *Keeper,
	ctx sdk.Context,
	keyID uint64,
	requestedEthNonce *uint64,
	requestedSolNonce *solSystem.NonceAccount,
	nonceReqStore collections.Map[uint64, bool],
	pendingTxs []T,
	nonceUpdatedCallback func(tx T) error,
	txDispatchCallback func(tx T) error,
) {
	if len(pendingTxs) == 0 {
		return
	}

	nonceData, err := k.getNonceDataWithInit(ctx, keyID)
	if err != nil {
		k.Logger(ctx).Error("error getting nonce data", "keyID", keyID, "error", err)
		return
	}
	k.Logger(ctx).Info("Nonce info",
		"nonce", nonceData.Nonce,
		"prev", nonceData.PrevNonce,
		"counter", nonceData.Counter,
		"skip", nonceData.Skip,
		"requested", requestedEthNonce,
	)

	if nonceData.Nonce != 0 && *requestedEthNonce == 0 {
		return
	}

	nonceUpdated := false
	if requestedEthNonce != nil {
		nonceUpdated, err = handleNonceUpdate(k, ctx, keyID, *requestedEthNonce, nonceData, pendingTxs[0], nonceUpdatedCallback)
		if err != nil {
			k.Logger(ctx).Error("error handling nonce update", "keyID", keyID, "error", err)
			return
		}
	}

	if len(pendingTxs) == 1 && nonceUpdated {
		if err := k.clearNonceRequest(ctx, nonceReqStore, keyID); err != nil {
			k.Logger(ctx).Error("error clearing ethereum nonce request", "keyID", keyID, "error", err)
		}
		return
	}

	if nonceData.Skip {
		return
	}

	// If tx[0] confirmed on-chain via nonce increment, dispatch tx[1]. If not then retry dispatching tx[0].
	txIndex := 0
	if nonceUpdated {
		txIndex = 1
	}

	if err := txDispatchCallback(pendingTxs[txIndex]); err != nil {
		k.Logger(ctx).Error("tx dispatch callback error", "keyID", keyID, "error", err)
	}
}

// processTransaction is a generic helper that encapsulates the common logic for nonce update and tx dispatch.
func processTransaction[T any](
	k *Keeper,
	ctx sdk.Context,
	keyID uint64,
	requestedEthNonce *uint64,
	requestedSolNonce *solSystem.NonceAccount,
	pendingGetter func(ctx sdk.Context) ([]T, error),
	nonceUpdatedCallback func(tx T) error,
	txDispatchCallback func(tx T) error,
) {
	nonceReqStore := k.EthereumNonceRequested
	if requestedEthNonce != nil {
		nonceReqStore = k.SolanaNonceRequested
	}

	isRequested, err := isNonceRequested(ctx, nonceReqStore, keyID)
	if err != nil {
		k.Logger(ctx).Error("error checking nonce request state", "keyID", keyID, "error", err)
		return
	}
	if !isRequested {
		return
	}

	pendingTxs, err := pendingGetter(ctx)
	if err != nil {
		k.Logger(ctx).Error("error getting pending transactions", "error", err)
		return
	}

	if len(pendingTxs) == 0 {
		if err := k.clearNonceRequest(ctx, nonceReqStore, keyID); err != nil {
			k.Logger(ctx).Error("error clearing ethereum nonce request", "keyID", keyID, "error", err)
		}
		return
	}
	checkForUpdateAndDispatchTx(k, ctx, keyID, requestedEthNonce, requestedSolNonce, nonceReqStore, pendingTxs, nonceUpdatedCallback, txDispatchCallback)
}

// getPendingTransactions is a generic helper that walks a collections.Map with key type uint64
// and returns a slice of items of type T that satisfy the provided predicate, up to a given limit.
func getPendingTransactions[T any](ctx sdk.Context, store collections.Map[uint64, T], predicate func(T) bool, firstPendingID uint64, limit int) ([]T, error) {
	var results []T
	queryRange := &collections.Range[uint64]{}
	err := store.Walk(ctx, queryRange.StartInclusive(firstPendingID), func(key uint64, value T) (bool, error) {
		if predicate(value) {
			results = append(results, value)
			if len(results) >= limit {
				return true, nil
			}
		}
		return false, nil
	})
	return results, err
}

// getNonceDataWithInit gets the nonce data for a key, initializing it if it doesn't exist
func (k *Keeper) getNonceDataWithInit(ctx sdk.Context, keyID uint64) (zenbtctypes.NonceData, error) {
	nonceData, err := k.LastUsedEthereumNonce.Get(ctx, keyID)
	if err != nil {
		if !errors.Is(err, collections.ErrNotFound) {
			return zenbtctypes.NonceData{}, fmt.Errorf("error getting last used ethereum nonce: %w", err)
		}
		nonceData = zenbtctypes.NonceData{Nonce: 0, PrevNonce: 0, Counter: 0, Skip: true}
		if err := k.LastUsedEthereumNonce.Set(ctx, keyID, nonceData); err != nil {
			return zenbtctypes.NonceData{}, fmt.Errorf("error setting last used ethereum nonce: %w", err)
		}
	}
	return nonceData, nil
}

// isNonceRequested checks if a nonce has been requested for the given key
func isNonceRequested(ctx sdk.Context, store collections.Map[uint64, bool], keyID uint64) (bool, error) {
	requested, err := store.Get(ctx, keyID)
	if err != nil {
		if errors.Is(err, collections.ErrNotFound) {
			return false, nil
		}
		return false, fmt.Errorf("error getting nonce request state: %w", err)
	}
	return requested, nil
}

// handleNonceUpdate handles the nonce update logic and returns whether an update occurred
func handleNonceUpdate[T any](
	k *Keeper,
	ctx sdk.Context,
	keyID uint64,
	requestedNonce uint64,
	nonceData zenbtctypes.NonceData,
	tx T,
	nonceUpdatedCallback func(tx T) error,
) (bool, error) {
	if requestedNonce != nonceData.PrevNonce {
		if err := nonceUpdatedCallback(tx); err != nil {
			return false, fmt.Errorf("nonce update callback error: %w", err)
		}
		k.Logger(ctx).Warn("nonce updated for key",
			"keyID", keyID,
			"requestedNonce", requestedNonce,
			"prevNonce", nonceData.PrevNonce,
			"currentNonce", nonceData.Nonce,
		)
		nonceData.PrevNonce = nonceData.Nonce
		if err := k.LastUsedEthereumNonce.Set(ctx, keyID, nonceData); err != nil {
			return false, fmt.Errorf("error setting last used Ethereum nonce: %w", err)
		}
		return true, nil
	}
	return false, nil
}

// updateNonces handles updating nonce state for keys used for minting and unstaking.
func (k *Keeper) updateNonces(ctx sdk.Context, oracleData OracleData) {
	for _, key := range k.getZenBTCKeyIDs(ctx) {
		isRequested, err := isNonceRequested(ctx, k.EthereumNonceRequested, key)
		if err != nil {
			k.Logger(ctx).Error("error checking nonce request state", "keyID", key, "error", err)
			continue
		}
		if !isRequested {
			continue
		}

		var currentNonce uint64
		switch key {
		case k.zenBTCKeeper.GetStakerKeyID(ctx):
			currentNonce = oracleData.RequestedStakerNonce
		case k.zenBTCKeeper.GetEthMinterKeyID(ctx):
			currentNonce = oracleData.RequestedEthMinterNonce
		case k.zenBTCKeeper.GetUnstakerKeyID(ctx):
			currentNonce = oracleData.RequestedUnstakerNonce
		case k.zenBTCKeeper.GetCompleterKeyID(ctx):
			currentNonce = oracleData.RequestedCompleterNonce
		default:
			k.Logger(ctx).Error("invalid key ID", "keyID", key)
			continue
		}

		// Avoid erroneously setting nonce to zero if a non-zero nonce exists i.e. blocks with no consensus on VEs.
		nonceData, err := k.getNonceDataWithInit(ctx, key)
		if err != nil {
			k.Logger(ctx).Error("error getting nonce data", "keyID", key, "error", err)
			continue
		}
		if nonceData.Nonce != 0 && currentNonce == 0 {
			continue
		}

		if err := k.updateNonceState(ctx, key, currentNonce); err != nil {
			k.Logger(ctx).Error("error updating nonce state", "keyID", key, "error", err)
		}
	}
}

<<<<<<< HEAD
// clearNonceRequest resets the nonce-request flag for a given key.
func (k *Keeper) clearNonceRequest(ctx sdk.Context, store collections.Map[uint64, bool], keyID uint64) error {
	k.Logger(ctx).Warn("set EthereumNonceRequested state to false", "keyID", keyID)
	return store.Set(ctx, keyID, false)
}

// getPendingMintTransactionsByStatus retrieves up to 2 pending mint transactions matching the given status.
func (k *Keeper) getPendingMintTransactionsByStatus(ctx sdk.Context, status zenbtctypes.MintTransactionStatus) ([]zenbtctypes.PendingMintTransaction, error) {
	return getPendingTransactions(ctx, k.zenBTCKeeper.GetPendingMintTransactionsStore(), func(tx zenbtctypes.PendingMintTransaction) bool {
		return tx.Status == status
	}, 2)
}

// getPendingBurnEvents retrieves up to 2 pending burn events with status BURNED.
func (k *Keeper) getPendingBurnEvents(ctx sdk.Context) ([]zenbtctypes.BurnEvent, error) {
	return getPendingTransactions(ctx, k.zenBTCKeeper.GetBurnEventsStore(), func(event zenbtctypes.BurnEvent) bool {
		return event.Status == zenbtctypes.BurnStatus_BURN_STATUS_BURNED
	}, 2)
}

// getPendingRedemptions retrieves up to 2 pending redemptions with status INITIATED.
func (k *Keeper) getPendingRedemptions(ctx sdk.Context) ([]zenbtctypes.Redemption, error) {
	return getPendingTransactions(ctx, k.zenBTCKeeper.GetRedemptionsStore(), func(r zenbtctypes.Redemption) bool {
		return r.Status == zenbtctypes.RedemptionStatus_INITIATED
	}, 2)
}

=======
>>>>>>> 9b914d8a
// processZenBTCStaking processes pending staking transactions.
func (k *Keeper) processZenBTCStaking(ctx sdk.Context, oracleData OracleData) {
	processTransaction(
		k,
		ctx,
		k.zenBTCKeeper.GetStakerKeyID(ctx),
		&oracleData.RequestedStakerNonce,
		nil,
		func(ctx sdk.Context) ([]zenbtctypes.PendingMintTransaction, error) {
			return k.getPendingMintTransactionsByStatus(ctx, zenbtctypes.MintTransactionStatus_MINT_TRANSACTION_STATUS_DEPOSITED)
		},
		func(tx zenbtctypes.PendingMintTransaction) error {
			tx.Status = zenbtctypes.MintTransactionStatus_MINT_TRANSACTION_STATUS_STAKED
			if err := k.zenBTCKeeper.SetPendingMintTransaction(ctx, tx); err != nil {
				return err
			}
			return k.EthereumNonceRequested.Set(ctx, k.zenBTCKeeper.GetEthMinterKeyID(ctx), true)
		},
		func(tx zenbtctypes.PendingMintTransaction) error {
			if err := k.zenBTCKeeper.SetFirstPendingStakeTransaction(ctx, tx.Id); err != nil {
				return err
			}
			k.Logger(ctx).Warn("processing zenBTC stake",
				"recipient", tx.RecipientAddress,
				"amount", tx.Amount,
				"nonce", oracleData.RequestedStakerNonce,
				"gas_limit", oracleData.EthGasLimit,
				"base_fee", oracleData.EthBaseFee,
				"tip_cap", oracleData.EthTipCap,
			)
			unsignedStakeTxHash, unsignedStakeTx, err := k.constructStakeTx(
				ctx,
				getChainIDForEigen(ctx),
				tx.Amount,
				oracleData.RequestedStakerNonce,
				oracleData.EthGasLimit,
				oracleData.EthBaseFee,
				oracleData.EthTipCap,
			)
			if err != nil {
				return err
			}
			metadata, err := codectypes.NewAnyWithValue(&treasurytypes.MetadataEthereum{ChainId: getChainIDForEigen(ctx)})
			if err != nil {
				return err
			}
			_, err = k.treasuryKeeper.HandleSignTransactionRequest(
				ctx,
				&treasurytypes.MsgNewSignTransactionRequest{
					Creator:             tx.Creator,
					KeyIds:              []uint64{k.zenBTCKeeper.GetStakerKeyID(ctx)},
					WalletType:          treasurytypes.WalletType(tx.ChainType),
					UnsignedTransaction: unsignedStakeTx,
					Metadata:            metadata,
					NoBroadcast:         false,
				},
				[]byte(hex.EncodeToString(unsignedStakeTxHash)),
			)
			return err
		},
	)
}

// processZenBTCMints processes pending mint transactions.
<<<<<<< HEAD
func (k *Keeper) processZenBTCMints(ctx sdk.Context, oracleData OracleData) {
	processTransaction(
=======
func (k *Keeper) processZenBTCMintsEthereum(ctx sdk.Context, oracleData OracleData) {
	processZenBTCTransaction(
>>>>>>> 9b914d8a
		k,
		ctx,
		k.zenBTCKeeper.GetEthMinterKeyID(ctx),
		&oracleData.RequestedEthMinterNonce,
		nil,
		func(ctx sdk.Context) ([]zenbtctypes.PendingMintTransaction, error) {
			return k.getPendingMintTransactionsByStatus(ctx, zenbtctypes.MintTransactionStatus_MINT_TRANSACTION_STATUS_STAKED)
		},
		func(tx zenbtctypes.PendingMintTransaction) error {
			k.Logger(ctx).Warn("processing zenBTC mint",
				"recipient", tx.RecipientAddress,
				"amount", tx.Amount,
				"nonce", oracleData.RequestedEthMinterNonce,
				"gas_limit", oracleData.EthGasLimit,
				"base_fee", oracleData.EthBaseFee,
				"tip_cap", oracleData.EthTipCap,
			)
			supply, err := k.zenBTCKeeper.GetSupply(ctx)
			if err != nil {
				return err
			}
			supply.PendingZenBTC -= tx.Amount
			supply.MintedZenBTC += tx.Amount
			if err := k.zenBTCKeeper.SetSupply(ctx, supply); err != nil {
				return err
			}
			k.Logger(ctx).Warn("pending mint supply updated",
				"pending_mint_old", supply.PendingZenBTC+tx.Amount,
				"pending_mint_new", supply.PendingZenBTC,
			)
			k.Logger(ctx).Warn("minted supply updated",
				"minted_old", supply.MintedZenBTC-tx.Amount,
				"minted_new", supply.MintedZenBTC,
			)
			tx.Status = zenbtctypes.MintTransactionStatus_MINT_TRANSACTION_STATUS_MINTED
			return k.zenBTCKeeper.SetPendingMintTransaction(ctx, tx)
		},
		func(tx zenbtctypes.PendingMintTransaction) error {
			exchangeRate, err := k.zenBTCKeeper.GetExchangeRate(ctx)
			if err != nil {
				return err
			}
			feeZenBTC := k.CalculateZenBTCMintFee(
				oracleData.EthBaseFee,
				oracleData.EthTipCap,
				oracleData.EthGasLimit,
				oracleData.BTCUSDPrice,
				oracleData.ETHUSDPrice,
				exchangeRate,
			)
			if oracleData.BTCUSDPrice.IsZero() {
				return nil
			}
			if tx.Caip2ChainId != "eip155:17000" {
				return fmt.Errorf("invalid chain ID: %s", tx.Caip2ChainId)
			}
			chainID, err := types.ExtractEVMChainID(tx.Caip2ChainId)
			if err != nil {
				return err
			}
			unsignedMintTxHash, unsignedMintTx, err := k.constructMintTx(
				ctx,
				tx.RecipientAddress,
				chainID,
				tx.Amount,
				feeZenBTC,
				oracleData.RequestedEthMinterNonce,
				oracleData.EthGasLimit,
				oracleData.EthBaseFee,
				oracleData.EthTipCap,
			)
			if err != nil {
				return err
			}
			metadata, err := codectypes.NewAnyWithValue(&treasurytypes.MetadataEthereum{ChainId: chainID})
			if err != nil {
				return err
			}
			_, err = k.treasuryKeeper.HandleSignTransactionRequest(
				ctx,
				&treasurytypes.MsgNewSignTransactionRequest{
					Creator:             tx.Creator,
					KeyIds:              []uint64{k.zenBTCKeeper.GetEthMinterKeyID(ctx)},
					WalletType:          treasurytypes.WalletType(tx.ChainType),
					UnsignedTransaction: unsignedMintTx,
					Metadata:            metadata,
					NoBroadcast:         false,
				},
				[]byte(hex.EncodeToString(unsignedMintTxHash)),
			)
			return err
		},
	)
}

func (k *Keeper) processROCKMints(ctx sdk.Context, oracleData OracleData) {
	processTransaction(
		k,
		ctx,
		0,
		nil,
		&oracleData.SolROCKMintNonce,
		func(ctx sdk.Context) ([]zenbtctypes.PendingMintTransaction, error) {
			return k.getPendingMintTransactionsByStatus(ctx, zenbtctypes.MintTransactionStatus_MINT_TRANSACTION_STATUS_STAKED)
		},
		func(tx zenbtctypes.PendingMintTransaction) error {
			k.Logger(ctx).Warn("processing zenBTC mint",
				"recipient", tx.RecipientAddress,
				"amount", tx.Amount,
				"nonce", oracleData.RequestedEthMinterNonce,
				"gas_limit", oracleData.EthGasLimit,
				"base_fee", oracleData.EthBaseFee,
				"tip_cap", oracleData.EthTipCap,
			)
			supply, err := k.zenBTCKeeper.GetSupply(ctx)
			if err != nil {
				return err
			}
			supply.PendingZenBTC -= tx.Amount
			supply.MintedZenBTC += tx.Amount
			if err := k.zenBTCKeeper.SetSupply(ctx, supply); err != nil {
				return err
			}
			k.Logger(ctx).Warn("pending mint supply updated",
				"pending_mint_old", supply.PendingZenBTC+tx.Amount,
				"pending_mint_new", supply.PendingZenBTC,
			)
			k.Logger(ctx).Warn("minted supply updated",
				"minted_old", supply.MintedZenBTC-tx.Amount,
				"minted_new", supply.MintedZenBTC,
			)
			tx.Status = zenbtctypes.MintTransactionStatus_MINT_TRANSACTION_STATUS_MINTED
			return k.zenBTCKeeper.SetPendingMintTransaction(ctx, tx)
		},
		func(tx zenbtctypes.PendingMintTransaction) error {
			if err := k.zenBTCKeeper.SetFirstPendingMintTransaction(ctx, tx.Id); err != nil {
				return err
			}
			exchangeRate, err := k.zenBTCKeeper.GetExchangeRate(ctx)
			if err != nil {
				return err
			}
			feeZenBTC := k.CalculateZenBTCMintFee(
				oracleData.EthBaseFee,
				oracleData.EthTipCap,
				oracleData.EthGasLimit,
				oracleData.BTCUSDPrice,
				oracleData.ETHUSDPrice,
				exchangeRate,
			)
			if oracleData.BTCUSDPrice.IsZero() {
				return nil
			}
			if tx.Caip2ChainId != "eip155:17000" {
				return fmt.Errorf("invalid chain ID: %s", tx.Caip2ChainId)
			}
			chainID, err := types.ExtractEVMChainID(tx.Caip2ChainId)
			if err != nil {
				return err
			}
			unsignedMintTxHash, unsignedMintTx, err := k.constructMintTx(
				ctx,
				tx.RecipientAddress,
				chainID,
				tx.Amount,
				feeZenBTC,
				oracleData.RequestedEthMinterNonce,
				oracleData.EthGasLimit,
				oracleData.EthBaseFee,
				oracleData.EthTipCap,
			)
			if err != nil {
				return err
			}
			metadata, err := codectypes.NewAnyWithValue(&treasurytypes.MetadataEthereum{ChainId: chainID})
			if err != nil {
				return err
			}
			_, err = k.treasuryKeeper.HandleSignTransactionRequest(
				ctx,
				&treasurytypes.MsgNewSignTransactionRequest{
					Creator:             tx.Creator,
					KeyIds:              []uint64{k.zenBTCKeeper.GetEthMinterKeyID(ctx)},
					WalletType:          treasurytypes.WalletType(tx.ChainType),
					UnsignedTransaction: unsignedMintTx,
					Metadata:            metadata,
					NoBroadcast:         false,
				},
				[]byte(hex.EncodeToString(unsignedMintTxHash)),
			)
			return err
		},
	)
}

// storeNewZenBTCBurnEventsEthereum stores new burn events coming from Ethereum.
func (k *Keeper) storeNewZenBTCBurnEventsEthereum(ctx sdk.Context, oracleData OracleData) {
	foundNewBurn := false
	// Loop over each burn event from oracle to check for new ones.
	for _, burn := range oracleData.EthBurnEvents {
		// Check if this burn event already exists
		exists := false
		if err := k.zenBTCKeeper.WalkBurnEvents(ctx, func(id uint64, existingBurn zenbtctypes.BurnEvent) (bool, error) {
			if existingBurn.TxID == burn.TxID &&
				existingBurn.LogIndex == burn.LogIndex &&
				existingBurn.ChainID == burn.ChainID {
				exists = true
				return true, nil
			}
			return false, nil
		}); err != nil {
			k.Logger(ctx).Error("error walking burn events", "error", err)
			continue
		}

		if !exists {
			newBurn := zenbtctypes.BurnEvent{
				TxID:            burn.TxID,
				LogIndex:        burn.LogIndex,
				ChainID:         burn.ChainID,
				DestinationAddr: burn.DestinationAddr,
				Amount:          burn.Amount,
				Status:          zenbtctypes.BurnStatus_BURN_STATUS_BURNED,
			}
			id, err := k.zenBTCKeeper.CreateBurnEvent(ctx, &newBurn)
			if err != nil {
				k.Logger(ctx).Error("error creating burn event", "error", err)
				continue
			}
			k.Logger(ctx).Info("created new burn event", "id", id)
			foundNewBurn = true
		}
	}

	if foundNewBurn {
		if err := k.EthereumNonceRequested.Set(ctx, k.zenBTCKeeper.GetUnstakerKeyID(ctx), true); err != nil {
			k.Logger(ctx).Error("error setting EthereumNonceRequested state", "error", err)
		}
	}
}

// processZenBTCBurnEventsEthereum processes pending burn events by constructing unstake transactions.
func (k *Keeper) processZenBTCBurnEventsEthereum(ctx sdk.Context, oracleData OracleData) {
	processTransaction(
		k,
		ctx,
		k.zenBTCKeeper.GetUnstakerKeyID(ctx),
		&oracleData.RequestedUnstakerNonce,
		nil,
		func(ctx sdk.Context) ([]zenbtctypes.BurnEvent, error) {
			return k.getPendingBurnEvents(ctx)
		},
		func(be zenbtctypes.BurnEvent) error {
			be.Status = zenbtctypes.BurnStatus_BURN_STATUS_UNSTAKING
			return k.zenBTCKeeper.SetBurnEvent(ctx, be.Id, be)
		},
		func(be zenbtctypes.BurnEvent) error {
			if err := k.zenBTCKeeper.SetFirstPendingBurnEvent(ctx, be.Id); err != nil {
				return err
			}
			k.Logger(ctx).Warn("processing zenBTC burn unstake",
				"burn_event", be,
				"nonce", oracleData.RequestedUnstakerNonce,
				"base_fee", oracleData.EthBaseFee,
				"tip_cap", oracleData.EthTipCap,
			)
			unsignedTxHash, unsignedTx, err := k.constructUnstakeTx(
				ctx,
				getChainIDForEigen(ctx),
				be.DestinationAddr,
				be.Amount,
				oracleData.RequestedUnstakerNonce,
				oracleData.EthBaseFee,
				oracleData.EthTipCap,
			)
			if err != nil {
				return err
			}
			metadata, err := codectypes.NewAnyWithValue(&treasurytypes.MetadataEthereum{ChainId: getChainIDForEigen(ctx)})
			if err != nil {
				return err
			}
			creator, err := k.getAddressByKeyID(ctx, k.zenBTCKeeper.GetUnstakerKeyID(ctx), treasurytypes.WalletType_WALLET_TYPE_NATIVE)
			if err != nil {
				return err
			}
			_, err = k.treasuryKeeper.HandleSignTransactionRequest(
				ctx,
				&treasurytypes.MsgNewSignTransactionRequest{
					Creator:             creator,
					KeyIds:              []uint64{k.zenBTCKeeper.GetUnstakerKeyID(ctx)},
					WalletType:          treasurytypes.WalletType_WALLET_TYPE_EVM,
					UnsignedTransaction: unsignedTx,
					Metadata:            metadata,
					NoBroadcast:         false,
				},
				[]byte(hex.EncodeToString(unsignedTxHash)),
			)
			return err
		},
	)
}

// storeNewZenBTCRedemptions processes new redemption events.
func (k *Keeper) storeNewZenBTCRedemptions(ctx sdk.Context, oracleData OracleData) {
	// Find the first INITIATED redemption.
	var firstInitiatedRedemption zenbtctypes.Redemption
	var found bool

	if err := k.zenBTCKeeper.WalkRedemptions(ctx, func(id uint64, r zenbtctypes.Redemption) (bool, error) {
		if r.Status == zenbtctypes.RedemptionStatus_INITIATED {
			firstInitiatedRedemption = r
			found = true
			return true, nil
		}
		return false, nil
	}); err != nil {
		k.Logger(ctx).Error("error finding first initiated redemption", "error", err)
		return
	}

	// If an INITIATED redemption is found, check if it exists in oracleData.
	if found {
		redemptionExists := false
		for _, redemption := range oracleData.Redemptions {
			if redemption.Id == firstInitiatedRedemption.Data.Id {
				redemptionExists = true
				break
			}
		}
		// If not present, mark it as unstaked.
		if !redemptionExists {
			firstInitiatedRedemption.Status = zenbtctypes.RedemptionStatus_UNSTAKED
			if err := k.zenBTCKeeper.SetRedemption(ctx, firstInitiatedRedemption.Data.Id, firstInitiatedRedemption); err != nil {
				k.Logger(ctx).Error("error updating redemption status to unstaked", "error", err)
				return
			}
		}
	}

	if len(oracleData.Redemptions) == 0 {
		return
	}

	exchangeRate, err := k.zenBTCKeeper.GetExchangeRate(ctx)
	if err != nil {
		k.Logger(ctx).Error("error getting zenBTC exchange rate", "error", err)
		return
	}

	foundNewRedemption := false

	for _, redemption := range oracleData.Redemptions {
		redemptionExists, err := k.zenBTCKeeper.HasRedemption(ctx, redemption.Id)
		if err != nil {
			k.Logger(ctx).Error("error checking redemption existence", "error", err)
			continue
		}
		if redemptionExists {
			k.Logger(ctx).Debug("redemption already stored", "id", redemption.Id)
			continue
		}

		foundNewRedemption = true

		btcAmount := math.LegacyNewDecFromInt(math.NewIntFromUint64(redemption.Amount)).Mul(exchangeRate).TruncateInt64()
		// Convert zenBTC amount to BTC amount.
		if err := k.zenBTCKeeper.SetRedemption(ctx, redemption.Id, zenbtctypes.Redemption{
			Data: zenbtctypes.RedemptionData{
				Id:                 redemption.Id,
				DestinationAddress: redemption.DestinationAddress,
				Amount:             uint64(btcAmount),
			},
			Status: zenbtctypes.RedemptionStatus_INITIATED,
		}); err != nil {
			k.Logger(ctx).Error("error adding redemption to store", "error", err)
			continue
		}
	}

	if foundNewRedemption {
		if err := k.EthereumNonceRequested.Set(ctx, k.zenBTCKeeper.GetCompleterKeyID(ctx), true); err != nil {
			k.Logger(ctx).Error("error setting EthereumNonceRequested state", "error", err)
		}
	}
}

// processZenBTCRedemptions processes pending redemption completions.
func (k *Keeper) processZenBTCRedemptions(ctx sdk.Context, oracleData OracleData) {
	processTransaction(
		k,
		ctx,
		k.zenBTCKeeper.GetCompleterKeyID(ctx),
		&oracleData.RequestedCompleterNonce,
		nil,
		func(ctx sdk.Context) ([]zenbtctypes.Redemption, error) {
			return k.getPendingRedemptions(ctx)
		},
		func(r zenbtctypes.Redemption) error {
			r.Status = zenbtctypes.RedemptionStatus_UNSTAKED
			if err := k.zenBTCKeeper.SetRedemption(ctx, r.Data.Id, r); err != nil {
				return err
			}
			return k.EthereumNonceRequested.Set(ctx, k.zenBTCKeeper.GetStakerKeyID(ctx), true)
		},
		func(r zenbtctypes.Redemption) error {
			if err := k.zenBTCKeeper.SetFirstPendingRedemption(ctx, r.Data.Id); err != nil {
				return err
			}
			k.Logger(ctx).Warn("processing zenBTC complete",
				"id", r.Data.Id,
				"nonce", oracleData.RequestedCompleterNonce,
				"base_fee", oracleData.EthBaseFee,
				"tip_cap", oracleData.EthTipCap,
			)
			unsignedTxHash, unsignedTx, err := k.constructCompleteTx(
				ctx,
				getChainIDForEigen(ctx),
				r.Data.Id,
				oracleData.RequestedCompleterNonce,
				oracleData.EthBaseFee,
				oracleData.EthTipCap,
			)
			if err != nil {
				return err
			}
			metadata, err := codectypes.NewAnyWithValue(&treasurytypes.MetadataEthereum{ChainId: getChainIDForEigen(ctx)})
			if err != nil {
				return err
			}
			creator, err := k.getAddressByKeyID(ctx, k.zenBTCKeeper.GetCompleterKeyID(ctx), treasurytypes.WalletType_WALLET_TYPE_NATIVE)
			if err != nil {
				return err
			}
			_, err = k.treasuryKeeper.HandleSignTransactionRequest(
				ctx,
				&treasurytypes.MsgNewSignTransactionRequest{
					Creator:             creator,
					KeyIds:              []uint64{k.zenBTCKeeper.GetCompleterKeyID(ctx)},
					WalletType:          treasurytypes.WalletType_WALLET_TYPE_EVM,
					UnsignedTransaction: unsignedTx,
					Metadata:            metadata,
					NoBroadcast:         false,
				},
				[]byte(hex.EncodeToString(unsignedTxHash)),
			)
			return err
		},
	)
}<|MERGE_RESOLUTION|>--- conflicted
+++ resolved
@@ -800,36 +800,12 @@
 	}
 }
 
-<<<<<<< HEAD
 // clearNonceRequest resets the nonce-request flag for a given key.
 func (k *Keeper) clearNonceRequest(ctx sdk.Context, store collections.Map[uint64, bool], keyID uint64) error {
 	k.Logger(ctx).Warn("set EthereumNonceRequested state to false", "keyID", keyID)
 	return store.Set(ctx, keyID, false)
 }
 
-// getPendingMintTransactionsByStatus retrieves up to 2 pending mint transactions matching the given status.
-func (k *Keeper) getPendingMintTransactionsByStatus(ctx sdk.Context, status zenbtctypes.MintTransactionStatus) ([]zenbtctypes.PendingMintTransaction, error) {
-	return getPendingTransactions(ctx, k.zenBTCKeeper.GetPendingMintTransactionsStore(), func(tx zenbtctypes.PendingMintTransaction) bool {
-		return tx.Status == status
-	}, 2)
-}
-
-// getPendingBurnEvents retrieves up to 2 pending burn events with status BURNED.
-func (k *Keeper) getPendingBurnEvents(ctx sdk.Context) ([]zenbtctypes.BurnEvent, error) {
-	return getPendingTransactions(ctx, k.zenBTCKeeper.GetBurnEventsStore(), func(event zenbtctypes.BurnEvent) bool {
-		return event.Status == zenbtctypes.BurnStatus_BURN_STATUS_BURNED
-	}, 2)
-}
-
-// getPendingRedemptions retrieves up to 2 pending redemptions with status INITIATED.
-func (k *Keeper) getPendingRedemptions(ctx sdk.Context) ([]zenbtctypes.Redemption, error) {
-	return getPendingTransactions(ctx, k.zenBTCKeeper.GetRedemptionsStore(), func(r zenbtctypes.Redemption) bool {
-		return r.Status == zenbtctypes.RedemptionStatus_INITIATED
-	}, 2)
-}
-
-=======
->>>>>>> 9b914d8a
 // processZenBTCStaking processes pending staking transactions.
 func (k *Keeper) processZenBTCStaking(ctx sdk.Context, oracleData OracleData) {
 	processTransaction(
@@ -894,13 +870,8 @@
 }
 
 // processZenBTCMints processes pending mint transactions.
-<<<<<<< HEAD
-func (k *Keeper) processZenBTCMints(ctx sdk.Context, oracleData OracleData) {
+func (k *Keeper) processZenBTCMintsEthereum(ctx sdk.Context, oracleData OracleData) {
 	processTransaction(
-=======
-func (k *Keeper) processZenBTCMintsEthereum(ctx sdk.Context, oracleData OracleData) {
-	processZenBTCTransaction(
->>>>>>> 9b914d8a
 		k,
 		ctx,
 		k.zenBTCKeeper.GetEthMinterKeyID(ctx),
