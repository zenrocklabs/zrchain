--- conflicted
+++ resolved
@@ -29,21 +29,13 @@
 // =============================================================================
 //
 
-<<<<<<< HEAD
 // BeginBlocker calls telemetry and then tracks historical info.
-=======
-// BeginBlocker calls telemetry and then tracks historical info
->>>>>>> bceff90d
 func (k *Keeper) BeginBlocker(ctx context.Context) error {
 	defer telemetry.ModuleMeasureSince(types.ModuleName, telemetry.Now(), telemetry.MetricKeyBeginBlocker)
 	return k.TrackHistoricalInfo(ctx)
 }
 
-<<<<<<< HEAD
 // EndBlocker calls telemetry and then processes validator updates.
-=======
-// EndBlocker calls telemetry and then processes validator updates
->>>>>>> bceff90d
 func (k *Keeper) EndBlocker(ctx context.Context) ([]abci.ValidatorUpdate, error) {
 	defer telemetry.ModuleMeasureSince(types.ModuleName, telemetry.Now(), telemetry.MetricKeyEndBlocker)
 	return k.BlockValidatorUpdates(ctx)
@@ -55,12 +47,8 @@
 // =============================================================================
 //
 
-<<<<<<< HEAD
 // ExtendVoteHandler is called by all validators to extend the consensus vote
 // with additional data to be voted on.
-=======
-// ExtendVoteHandler is called by all validators to extend the consensus vote with additional data to be voted on
->>>>>>> bceff90d
 func (k *Keeper) ExtendVoteHandler(ctx context.Context, req *abci.RequestExtendVote) (*abci.ResponseExtendVote, error) {
 	oracleData, err := k.GetSidecarState(ctx, req.Height)
 	if err != nil {
@@ -88,11 +76,7 @@
 	return &abci.ResponseExtendVote{VoteExtension: voteExtBz}, nil
 }
 
-<<<<<<< HEAD
 // constructVoteExtension builds the vote extension based on oracle data and on-chain state.
-=======
-// constructVoteExtension builds the vote extension based on oracle data and on-chain state
->>>>>>> bceff90d
 func (k *Keeper) constructVoteExtension(ctx context.Context, height int64, oracleData *OracleData) (VoteExtension, error) {
 	avsDelegationsHash, err := deriveHash(oracleData.EigenDelegationsMap)
 	if err != nil {
@@ -195,11 +179,7 @@
 // =============================================================================
 //
 
-<<<<<<< HEAD
 // PrepareProposal is executed only by the proposer to inject oracle data into the block.
-=======
-// PrepareProposal is executed only by the proposer to inject oracle data into the block
->>>>>>> bceff90d
 func (k *Keeper) PrepareProposal(ctx sdk.Context, req *abci.RequestPrepareProposal) ([]byte, error) {
 	if !VoteExtensionsEnabled(ctx) {
 		k.Logger(ctx).Debug("vote extensions disabled; not injecting oracle data", "height", req.Height)
@@ -273,11 +253,7 @@
 // =============================================================================
 //
 
-<<<<<<< HEAD
 // PreBlocker is called before each block to process oracle data and update state.
-=======
-// PreBlocker is called before each block to process oracle data and update state
->>>>>>> bceff90d
 func (k *Keeper) PreBlocker(ctx sdk.Context, req *abci.RequestFinalizeBlock) error {
 	if !k.shouldProcessOracleData(ctx, req) {
 		return nil
@@ -301,11 +277,7 @@
 	k.storeNewZenBTCBurnEventsEthereum(ctx, oracleData)
 	k.storeNewZenBTCRedemptions(ctx, oracleData)
 
-<<<<<<< HEAD
 	// Toggle minting and unstaking every other block due to 1 block delay in processing VEs.
-=======
-	// Toggle minting and unstaking every other block as VEs originate from block n-1 so nonce requests have 1 block latency.
->>>>>>> bceff90d
 	if ctx.BlockHeight()%2 == 0 {
 		k.updateNonces(ctx, oracleData)
 		k.processZenBTCStaking(ctx, oracleData)
@@ -400,13 +372,8 @@
 	}
 }
 
-<<<<<<< HEAD
 // getValidatedOracleData retrieves and validates oracle data based on a vote extension.
 func (k *Keeper) getValidatedOracleData(ctx sdk.Context, voteExt VoteExtension) (*OracleData, *VoteExtension, error) {
-=======
-// getValidatedOracleData retrieves and validates oracle data based on a vote extension
-func (k *Keeper) getValidatedOracleData(ctx context.Context, voteExt VoteExtension) (*OracleData, *VoteExtension, error) {
->>>>>>> bceff90d
 	oracleData, err := k.GetSidecarStateByEthHeight(ctx, voteExt.EthBlockHeight)
 	if err != nil {
 		return nil, nil, fmt.Errorf("error fetching oracle state: %w", err)
@@ -442,11 +409,7 @@
 // =============================================================================
 //
 
-<<<<<<< HEAD
 // updateValidatorStakes updates validator stake values and delegation mappings.
-=======
-// updateValidatorStakes updates validator stake values and delegation mappings
->>>>>>> bceff90d
 func (k *Keeper) updateValidatorStakes(ctx sdk.Context, oracleData OracleData) {
 	validatorInAVSDelegationSet := make(map[string]bool)
 
@@ -486,11 +449,7 @@
 	k.removeStaleValidatorDelegations(ctx, validatorInAVSDelegationSet)
 }
 
-<<<<<<< HEAD
 // removeStaleValidatorDelegations removes delegation entries for validators not present in the current AVS data.
-=======
-// removeStaleValidatorDelegations removes delegation entries for validators not present in the current AVS data
->>>>>>> bceff90d
 func (k *Keeper) removeStaleValidatorDelegations(ctx sdk.Context, validatorInAVSDelegationSet map[string]bool) {
 	var validatorsToRemove []string
 
@@ -515,11 +474,7 @@
 	}
 }
 
-<<<<<<< HEAD
 // updateValidatorTokensAVS resets a validator's AVS tokens to zero.
-=======
-// updateValidatorTokensAVS resets a validator's AVS tokens to zero
->>>>>>> bceff90d
 func (k *Keeper) updateValidatorTokensAVS(ctx sdk.Context, valAddr string) error {
 	validator, err := k.GetZenrockValidator(ctx, sdk.ValAddress(valAddr))
 	if err != nil {
@@ -535,11 +490,7 @@
 	return nil
 }
 
-<<<<<<< HEAD
 // updateAVSDelegationStore updates the AVS delegation store with new delegation amounts.
-=======
-// updateAVSDelegationStore updates the AVS delegation store with new delegation amounts
->>>>>>> bceff90d
 func (k *Keeper) updateAVSDelegationStore(ctx sdk.Context, oracleData OracleData) {
 	for validatorAddr, delegatorMap := range oracleData.EigenDelegationsMap {
 		for delegatorAddr, amount := range delegatorMap {
@@ -556,11 +507,7 @@
 // =============================================================================
 //
 
-<<<<<<< HEAD
 // storeBitcoinBlockHeader stores the Bitcoin header and handles historical header requests.
-=======
-// storeBitcoinBlockHeader stores the Bitcoin header and handles historical header requests
->>>>>>> bceff90d
 func (k *Keeper) storeBitcoinBlockHeader(ctx sdk.Context, oracleData OracleData) {
 	if oracleData.BtcBlockHeight == 0 || oracleData.BtcBlockHeader.MerkleRoot == "" {
 		k.Logger(ctx).Error("invalid bitcoin header data", "height", oracleData.BtcBlockHeight, "merkle", oracleData.BtcBlockHeader.MerkleRoot)
@@ -607,11 +554,7 @@
 	}
 }
 
-<<<<<<< HEAD
 // isHistoricalHeader checks if the given Bitcoin block height is in the list of requested historical headers.
-=======
-// isHistoricalHeader checks if the given Bitcoin block height is in the list of requested historical headers
->>>>>>> bceff90d
 func (k *Keeper) isHistoricalHeader(height int64, requestedHeights []int64) bool {
 	for _, h := range requestedHeights {
 		if h == height {
@@ -621,11 +564,7 @@
 	return false
 }
 
-<<<<<<< HEAD
 // checkForBitcoinReorg detects reorgs by requesting previous headers when a new one is received.
-=======
-// checkForBitcoinReorg detects reorgs by requesting previous headers when a new one is received
->>>>>>> bceff90d
 func (k *Keeper) checkForBitcoinReorg(ctx sdk.Context, oracleData OracleData, requestedHeaders zenbtctypes.RequestedBitcoinHeaders) error {
 	var numHistoricalHeadersToRequest int64 = 20
 	if strings.HasPrefix(ctx.ChainID(), "diamond") {
@@ -661,21 +600,14 @@
 // =============================================================================
 //
 
-<<<<<<< HEAD
 // processWithNonceUpdate encapsulates the common nonce update logic.
 // runProcessCallback indicates whether a second pending transaction exists upon
 // detection of a nonce update. If so it can be processed immediately in the callback.
-=======
-// Helper: processWithNonceUpdate encapsulates the common nonce update logic
->>>>>>> bceff90d
 func (k *Keeper) processWithNonceUpdate(
 	ctx sdk.Context,
 	keyID uint64,
 	requestedNonce uint64,
-<<<<<<< HEAD
 	runProcessCallback bool,
-=======
->>>>>>> bceff90d
 	updateCallback func(lastUsedNonce zenbtctypes.NonceData) error,
 	processCallback func(lastUsedNonce zenbtctypes.NonceData) error,
 ) {
@@ -690,22 +622,15 @@
 		return
 	}
 
-<<<<<<< HEAD
 	// If the requested nonce does not match the previous nonce, run updateCallback.
-=======
->>>>>>> bceff90d
 	if requestedNonce != lastUsedNonce.PrevNonce {
 		if err := updateCallback(lastUsedNonce); err != nil {
 			k.Logger(ctx).Error("update callback error", "keyID", keyID, "error", err)
 		}
-<<<<<<< HEAD
 		// Only continue to processCallback if runProcessCallback is true.
 		if !runProcessCallback {
 			return
 		}
-=======
-		return
->>>>>>> bceff90d
 	}
 
 	if lastUsedNonce.Skip {
@@ -717,28 +642,12 @@
 	}
 }
 
-<<<<<<< HEAD
 // clearEthereumNonceRequest resets the nonce-request flag for a given key.
-=======
-// selectSecondIfAvailable returns the second element if available, otherwise returns the first
-func selectSecondIfAvailable[T any](items []T) T {
-	if len(items) > 1 {
-		return items[1]
-	}
-	return items[0]
-}
-
-// clearEthereumNonceRequest resets the nonce-request flag for a given key
->>>>>>> bceff90d
 func (k *Keeper) clearEthereumNonceRequest(ctx sdk.Context, keyID uint64) error {
 	return k.EthereumNonceRequested.Set(ctx, keyID, false)
 }
 
-<<<<<<< HEAD
 // getPendingMintTransactionsByStatus retrieves up to 2 pending mint transactions matching the given status.
-=======
-// getPendingMintTransactionsByStatus retrieves up to 2 pending mint transactions matching the given status
->>>>>>> bceff90d
 func (k *Keeper) getPendingMintTransactionsByStatus(ctx sdk.Context, status zenbtctypes.MintTransactionStatus) []zenbtctypes.PendingMintTransaction {
 	var txs []zenbtctypes.PendingMintTransaction
 	_ = k.zenBTCKeeper.WalkPendingMintTransactions(ctx, func(id uint64, pending zenbtctypes.PendingMintTransaction) (bool, error) {
@@ -752,7 +661,6 @@
 	})
 	return txs
 }
-<<<<<<< HEAD
 
 // getRedemptionsByStatus retrieves up to 2 redemptions matching the given status.
 func (k *Keeper) getRedemptionsByStatus(ctx sdk.Context, status zenbtctypes.RedemptionStatus) []zenbtctypes.Redemption {
@@ -866,118 +774,6 @@
 	runProcess := len(stakedTxs) > 1
 
 	k.processWithNonceUpdate(ctx, keyID, requestedNonce, runProcess,
-=======
-
-// getRedemptionsByStatus retrieves up to 2 redemptions matching the given status
-func (k *Keeper) getRedemptionsByStatus(ctx sdk.Context, status zenbtctypes.RedemptionStatus) []zenbtctypes.Redemption {
-	var redemptions []zenbtctypes.Redemption
-	_ = k.zenBTCKeeper.WalkRedemptions(ctx, func(id uint64, r zenbtctypes.Redemption) (bool, error) {
-		if r.Status == status {
-			redemptions = append(redemptions, r)
-			if len(redemptions) == 2 {
-				return true, nil
-			}
-		}
-		return false, nil
-	})
-	return redemptions
-}
-
-// processZenBTCStaking processes pending staking transactions
-func (k *Keeper) processZenBTCStaking(ctx sdk.Context, oracleData OracleData) {
-	keyID := k.zenBTCKeeper.GetStakerKeyID(ctx)
-	requestedNonce := oracleData.RequestedStakerNonce
-
-	depositedTxs := k.getPendingMintTransactionsByStatus(ctx, zenbtctypes.MintTransactionStatus_MINT_TRANSACTION_STATUS_DEPOSITED)
-	if len(depositedTxs) == 0 {
-		if err := k.clearEthereumNonceRequest(ctx, keyID); err != nil {
-			k.Logger(ctx).Error("error clearing ethereum nonce request", "keyID", keyID, "error", err)
-		}
-		return
-	}
-
-	k.processWithNonceUpdate(ctx, keyID, requestedNonce,
-		// Update callback: nonce update detected.
-		func(lastUsedNonce zenbtctypes.NonceData) error {
-			firstTx := depositedTxs[0]
-			firstTx.Status = zenbtctypes.MintTransactionStatus_MINT_TRANSACTION_STATUS_STAKED
-			if err := k.zenBTCKeeper.SetPendingMintTransaction(ctx, firstTx); err != nil {
-				return err
-			}
-			lastUsedNonce.PrevNonce = lastUsedNonce.Nonce
-			if err := k.LastUsedEthereumNonce.Set(ctx, keyID, lastUsedNonce); err != nil {
-				return err
-			}
-			// Signal next step for the minter key.
-			if err := k.EthereumNonceRequested.Set(ctx, k.zenBTCKeeper.GetEthMinterKeyID(ctx), true); err != nil {
-				return err
-			}
-			if len(depositedTxs) == 1 {
-				return k.clearEthereumNonceRequest(ctx, keyID)
-			}
-			return nil
-		},
-		// Process callback: construct and sign the staking transaction.
-		func(lastUsedNonce zenbtctypes.NonceData) error {
-			txToProcess := selectSecondIfAvailable(depositedTxs)
-			k.Logger(ctx).Warn("processing zenBTC stake",
-				"recipient", txToProcess.RecipientAddress,
-				"amount", txToProcess.Amount,
-				"nonce", requestedNonce,
-				"gas_limit", oracleData.EthGasLimit,
-				"base_fee", oracleData.EthBaseFee,
-				"tip_cap", oracleData.EthTipCap,
-			)
-			unsignedStakeTxHash, unsignedStakeTx, err := k.constructStakeTx(
-				ctx,
-				getChainIDForEigen(ctx),
-				txToProcess.Amount,
-				requestedNonce,
-				oracleData.EthGasLimit,
-				oracleData.EthBaseFee,
-				oracleData.EthTipCap,
-			)
-			if err != nil {
-				return err
-			}
-
-			metadata, err := codectypes.NewAnyWithValue(&treasurytypes.MetadataEthereum{ChainId: getChainIDForEigen(ctx)})
-			if err != nil {
-				return err
-			}
-
-			_, err = k.treasuryKeeper.HandleSignTransactionRequest(
-				ctx,
-				&treasurytypes.MsgNewSignTransactionRequest{
-					Creator:             txToProcess.Creator,
-					KeyId:               keyID,
-					WalletType:          treasurytypes.WalletType(txToProcess.ChainType),
-					UnsignedTransaction: unsignedStakeTx,
-					Metadata:            metadata,
-					NoBroadcast:         false,
-				},
-				[]byte(hex.EncodeToString(unsignedStakeTxHash)),
-			)
-			return err
-		},
-	)
-}
-
-// processZenBTCMints processes pending mint transactions
-func (k *Keeper) processZenBTCMints(ctx sdk.Context, oracleData OracleData) {
-	keyID := k.zenBTCKeeper.GetEthMinterKeyID(ctx)
-	requestedNonce := oracleData.RequestedEthMinterNonce
-
-	stakedTxs := k.getPendingMintTransactionsByStatus(ctx, zenbtctypes.MintTransactionStatus_MINT_TRANSACTION_STATUS_STAKED)
-	if len(stakedTxs) == 0 {
-		if err := k.clearEthereumNonceRequest(ctx, keyID); err != nil {
-			k.Logger(ctx).Error("error clearing ethereum nonce request", "keyID", keyID, "error", err)
-		}
-		return
-	}
-
-	k.processWithNonceUpdate(ctx, keyID, requestedNonce,
->>>>>>> bceff90d
 		func(lastUsedNonce zenbtctypes.NonceData) error {
 			firstTx := stakedTxs[0]
 
@@ -1011,11 +807,7 @@
 			return nil
 		},
 		func(lastUsedNonce zenbtctypes.NonceData) error {
-<<<<<<< HEAD
 			txToProcess := stakedTxs[1]
-=======
-			txToProcess := selectSecondIfAvailable(stakedTxs)
->>>>>>> bceff90d
 			exchangeRate, err := k.zenBTCKeeper.GetExchangeRate(ctx)
 			if err != nil {
 				return err
@@ -1078,11 +870,7 @@
 	)
 }
 
-<<<<<<< HEAD
 // storeNewZenBTCBurnEventsEthereum stores new burn events coming from Ethereum.
-=======
-// storeNewZenBTCBurnEventsEthereum stores new burn events coming from Ethereum
->>>>>>> bceff90d
 func (k *Keeper) storeNewZenBTCBurnEventsEthereum(ctx sdk.Context, oracleData OracleData) {
 	// Retrieve the current burn events from the store.
 	burnEvents, err := k.zenBTCKeeper.GetBurnEvents(ctx)
@@ -1113,11 +901,7 @@
 	}
 }
 
-<<<<<<< HEAD
 // storeNewZenBTCRedemptions processes new redemption events.
-=======
-// storeNewZenBTCRedemptions processes new redemption events
->>>>>>> bceff90d
 func (k *Keeper) storeNewZenBTCRedemptions(ctx sdk.Context, oracleData OracleData) {
 	// Find the first INITIATED redemption.
 	var firstInitiatedRedemption zenbtctypes.Redemption
@@ -1236,13 +1020,9 @@
 		return
 	}
 
-<<<<<<< HEAD
 	runProcess := len(burnEvents.Events) > 1
 
 	k.processWithNonceUpdate(ctx, keyID, oracleData.RequestedUnstakerNonce, runProcess,
-=======
-	k.processWithNonceUpdate(ctx, keyID, oracleData.RequestedUnstakerNonce,
->>>>>>> bceff90d
 		func(lastUsedNonce zenbtctypes.NonceData) error {
 			k.Logger(ctx).Warn("unstaker nonce updated for burn events",
 				"nonce", oracleData.RequestedUnstakerNonce,
@@ -1267,16 +1047,7 @@
 			return nil
 		},
 		func(lastUsedNonce zenbtctypes.NonceData) error {
-<<<<<<< HEAD
 			burnEvent := burnEvents.Events[1]
-=======
-			var burnEvent *zenbtctypes.BurnEvent
-			if len(burnEvents.Events) > 1 {
-				burnEvent = burnEvents.Events[1]
-			} else {
-				burnEvent = burnEvents.Events[0]
-			}
->>>>>>> bceff90d
 			k.Logger(ctx).Warn("processing zenBTC burn unstake",
 				"burn_event", burnEvent,
 				"nonce", oracleData.RequestedUnstakerNonce,
@@ -1319,11 +1090,7 @@
 	)
 }
 
-<<<<<<< HEAD
 // processZenBTCRedemptions processes pending redemption completions.
-=======
-// processZenBTCRedemptions processes pending redemption completions
->>>>>>> bceff90d
 func (k *Keeper) processZenBTCRedemptions(ctx sdk.Context, oracleData OracleData) {
 	keyID := k.zenBTCKeeper.GetCompleterKeyID(ctx)
 
@@ -1355,13 +1122,9 @@
 		return
 	}
 
-<<<<<<< HEAD
 	runProcess := len(initiatedRedemptions) > 1
 
 	k.processWithNonceUpdate(ctx, keyID, oracleData.RequestedCompleterNonce, runProcess,
-=======
-	k.processWithNonceUpdate(ctx, keyID, oracleData.RequestedCompleterNonce,
->>>>>>> bceff90d
 		func(lastUsedNonce zenbtctypes.NonceData) error {
 			firstRedemption := initiatedRedemptions[0]
 			firstRedemption.Status = zenbtctypes.RedemptionStatus_UNSTAKED
@@ -1381,11 +1144,7 @@
 			return nil
 		},
 		func(lastUsedNonce zenbtctypes.NonceData) error {
-<<<<<<< HEAD
 			redemptionToProcess := initiatedRedemptions[1]
-=======
-			redemptionToProcess := selectSecondIfAvailable(initiatedRedemptions)
->>>>>>> bceff90d
 			k.Logger(ctx).Warn("processing zenBTC complete",
 				"id", redemptionToProcess.Data.Id,
 				"nonce", oracleData.RequestedCompleterNonce,
@@ -1433,11 +1192,7 @@
 // =============================================================================
 //
 
-<<<<<<< HEAD
 // validateHashField derives a hash from the given data and compares it with the expected value.
-=======
-// validateHashField derives a hash from the given data and compares it with the expected value
->>>>>>> bceff90d
 func validateHashField(fieldName string, expectedHash []byte, data interface{}) error {
 	derivedHash, err := deriveHash(data)
 	if err != nil {
@@ -1449,11 +1204,7 @@
 	return nil
 }
 
-<<<<<<< HEAD
 // validateOracleData verifies that the vote extension and oracle data match.
-=======
-// validateOracleData verifies that the vote extension and oracle data match
->>>>>>> bceff90d
 func (k *Keeper) validateOracleData(voteExt VoteExtension, oracleData *OracleData) error {
 	if err := validateHashField("AVS contract delegation state", voteExt.EigenDelegationsHash, oracleData.EigenDelegationsMap); err != nil {
 		return err
