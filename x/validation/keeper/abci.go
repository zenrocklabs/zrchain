--- conflicted
+++ resolved
@@ -594,13 +594,9 @@
 		if err := k.zenBTCKeeper.SetSupply(ctx, supply); err != nil {
 			k.Logger(ctx).Error("error updating zenBTC supply", "err", err)
 		}
-
-<<<<<<< HEAD
-=======
 		k.Logger(ctx).Warn("pending mint supply updated", "pending_mint_old", supply.PendingZenBTC+lastMintTx.Amount, "pending_mint_new", supply.PendingZenBTC)
 		k.Logger(ctx).Warn("minted supply updated", "minted_old", supply.MintedZenBTC-lastMintTx.Amount, "minted_new", supply.MintedZenBTC)
 
->>>>>>> f272e1c2
 		pendingMints.Txs = pendingMints.Txs[1:]
 		if err := k.zenBTCKeeper.SetPendingMintTransactions(ctx, pendingMints); err != nil {
 			k.Logger(ctx).Error("error setting pending mint transactions", "err", err)
@@ -825,14 +821,10 @@
 			k.Logger(ctx).Error("error updating redemption status", "err", err)
 			return
 		}
-<<<<<<< HEAD
-=======
-
 		lastUsedNonce.PrevNonce = lastUsedNonce.Nonce
 		if err := k.LastUsedEthereumNonce.Set(ctx, k.zenBTCKeeper.GetUnstakerKeyID(ctx), lastUsedNonce); err != nil {
 			k.Logger(ctx).Error("error updating nonce state", "err", err)
 		}
->>>>>>> f272e1c2
 		return
 	}
 
