package keeper

import (
	"bytes"
	"context"
	"crypto/sha256"
	"encoding/json"
	"errors"
	"fmt"
	"reflect"
	"slices"
	"strings"

	"cosmossdk.io/collections"
	"cosmossdk.io/math"
	sdkmath "cosmossdk.io/math"
<<<<<<< HEAD
	"github.com/Zenrock-Foundation/zrchain/v6/app/params"
=======
>>>>>>> ca975da1
	sidecarapitypes "github.com/Zenrock-Foundation/zrchain/v6/sidecar/proto/api" // Added import
	treasurytypes "github.com/Zenrock-Foundation/zrchain/v6/x/treasury/types"
	"github.com/Zenrock-Foundation/zrchain/v6/x/validation/types"
	zentptypes "github.com/Zenrock-Foundation/zrchain/v6/x/zentp/types"
	abci "github.com/cometbft/cometbft/abci/types"
	"github.com/cosmos/cosmos-sdk/telemetry"
	sdk "github.com/cosmos/cosmos-sdk/types"
<<<<<<< HEAD
	"github.com/gagliardetto/solana-go"
=======
>>>>>>> ca975da1
	solSystem "github.com/gagliardetto/solana-go/programs/system"
	solToken "github.com/gagliardetto/solana-go/programs/token"
	zenbtctypes "github.com/zenrocklabs/zenbtc/x/zenbtc/types"
)

//
// =============================================================================
// BLOCK HANDLERS
// =============================================================================
//

// BeginBlocker calls telemetry and then tracks historical info.
func (k *Keeper) BeginBlocker(ctx context.Context) error {
	defer telemetry.ModuleMeasureSince(types.ModuleName, telemetry.Now(), telemetry.MetricKeyBeginBlocker)
	return k.TrackHistoricalInfo(ctx)
}

// EndBlocker calls telemetry and then processes validator updates.
func (k *Keeper) EndBlocker(ctx context.Context) ([]abci.ValidatorUpdate, error) {
	defer telemetry.ModuleMeasureSince(types.ModuleName, telemetry.Now(), telemetry.MetricKeyEndBlocker)
	return k.BlockValidatorUpdates(ctx)
}

//
// =============================================================================
// VOTE EXTENSION HANDLERS
// =============================================================================
//

// ExtendVoteHandler is called by all validators to extend the consensus vote
// with additional data to be voted on.
func (k *Keeper) ExtendVoteHandler(ctx context.Context, req *abci.RequestExtendVote) (*abci.ResponseExtendVote, error) {
	oracleData, err := k.GetSidecarState(ctx, req.Height)
	if err != nil {
		k.Logger(ctx).Error("error retrieving AVS delegations", "height", req.Height, "error", err)
		return &abci.ResponseExtendVote{VoteExtension: []byte{}}, nil
	}

	voteExt, err := k.constructVoteExtension(ctx, req.Height, oracleData)
	if err != nil {
		k.Logger(ctx).Error("error creating vote extension", "height", req.Height, "error", err)
		return &abci.ResponseExtendVote{VoteExtension: []byte{}}, nil
	}

	if voteExt.IsInvalid(k.Logger(ctx)) {
		k.Logger(ctx).Error("invalid vote extension in ExtendVote", "height", req.Height)
		return &abci.ResponseExtendVote{VoteExtension: []byte{}}, nil
	}

	voteExtBz, err := json.Marshal(voteExt)
	if err != nil {
		k.Logger(ctx).Error("error marshalling vote extension", "height", req.Height, "error", err)
		return &abci.ResponseExtendVote{VoteExtension: []byte{}}, nil
	}

	return &abci.ResponseExtendVote{VoteExtension: voteExtBz}, nil
}

// constructVoteExtension builds the vote extension based on oracle data and on-chain state.
func (k *Keeper) constructVoteExtension(ctx context.Context, height int64, oracleData *OracleData) (VoteExtension, error) {
	avsDelegationsHash, err := deriveHash(oracleData.EigenDelegationsMap)
	if err != nil {
		return VoteExtension{}, fmt.Errorf("error deriving AVS contract delegation state hash: %w", err)
	}

	ethBurnEventsHash, err := deriveHash(oracleData.EthBurnEvents)
	if err != nil {
		return VoteExtension{}, fmt.Errorf("error deriving ethereum burn events hash: %w", err)
	}
	redemptionsHash, err := deriveHash(oracleData.Redemptions)
	if err != nil {
		return VoteExtension{}, fmt.Errorf("error deriving redemptions hash: %w", err)
	}

	latestHeader, requestedHeader, err := k.retrieveBitcoinHeaders(ctx)
	if err != nil {
		return VoteExtension{}, err
	}
	latestBitcoinHeaderHash, err := deriveHash(latestHeader.BlockHeader)
	if err != nil {
		return VoteExtension{}, err
	}

	// Only set requested header fields if there's a requested header
	requestedBtcBlockHeight := int64(0)
	var requestedBtcHeaderHash []byte
	if requestedHeader != nil {
		requestedBitcoinHeaderHash, err := deriveHash(requestedHeader.BlockHeader)
		if err != nil {
			return VoteExtension{}, err
		}
		requestedBtcBlockHeight = requestedHeader.BlockHeight
		requestedBtcHeaderHash = requestedBitcoinHeaderHash[:]
	}

	nonces := make(map[uint64]uint64)
	for _, key := range k.getZenBTCKeyIDs(ctx) {
		requested, err := k.EthereumNonceRequested.Get(ctx, key)
		if err != nil {
			if !errors.Is(err, collections.ErrNotFound) {
				return VoteExtension{}, err
			}
			requested = false
		}
		if requested {
			nonce, err := k.lookupEthereumNonce(ctx, key)
			if err != nil {
				return VoteExtension{}, err
			}
			nonces[key] = nonce
		}
	}

	solNonce, err := k.collectSolanaNonces(ctx)
	if err != nil {
		return VoteExtension{}, err
	}
	solNonceHash, err := deriveHash(solNonce)
	if err != nil {
		return VoteExtension{}, err
	}

<<<<<<< HEAD
	solAccStore, err := k.SolanaAccountsRequested.Iterate(ctx, nil)
	if err != nil {
		return VoteExtension{}, err
	}
	solAccsKeys, err := solAccStore.Keys()
	if err != nil {
		return VoteExtension{}, err
	}
	solAccs := map[string]solToken.Account{}

	if len(solAccsKeys) > 0 {
		for _, key := range solAccsKeys {
			requested, err := k.SolanaAccountsRequested.Get(ctx, key)
			if err != nil {
				return VoteExtension{}, err
			}
			if requested {
				acc, err := k.GetSolanaTokenAccount(ctx, key, k.zentpKeeper.GetParams(ctx).Solana.MintAddress)
				if err != nil {
					return VoteExtension{}, err
				}
				solAccs[key] = acc
			}
		}
=======
	solAccs, err := k.collectSolanaAccounts(ctx)
	if err != nil {
		return VoteExtension{}, fmt.Errorf("error collecting solana accounts: %w", err)
>>>>>>> ca975da1
	}
	solAccsHash, err := deriveHash(solAccs)
	if err != nil {
		return VoteExtension{}, err
	}

	solanaBurnEventsHash, err := deriveHash(oracleData.SolanaBurnEvents)
	if err != nil {
		return VoteExtension{}, fmt.Errorf("error deriving solana burn events hash: %w", err)
	}

	voteExt := VoteExtension{
		ZRChainBlockHeight:         height,
		ROCKUSDPrice:               oracleData.ROCKUSDPrice,
		BTCUSDPrice:                oracleData.BTCUSDPrice,
		ETHUSDPrice:                oracleData.ETHUSDPrice,
		EigenDelegationsHash:       avsDelegationsHash[:],
		EthBurnEventsHash:          ethBurnEventsHash[:],
		RedemptionsHash:            redemptionsHash[:],
		RequestedBtcBlockHeight:    requestedBtcBlockHeight,
		RequestedBtcHeaderHash:     requestedBtcHeaderHash,
		LatestBtcBlockHeight:       latestHeader.BlockHeight,
		LatestBtcHeaderHash:        latestBitcoinHeaderHash[:],
		EthBlockHeight:             oracleData.EthBlockHeight,
		EthGasLimit:                oracleData.EthGasLimit,
		EthBaseFee:                 oracleData.EthBaseFee,
		EthTipCap:                  oracleData.EthTipCap,
		SolanaLamportsPerSignature: oracleData.SolanaLamportsPerSignature,
		RequestedStakerNonce:       nonces[k.zenBTCKeeper.GetStakerKeyID(ctx)],
		RequestedEthMinterNonce:    nonces[k.zenBTCKeeper.GetEthMinterKeyID(ctx)],
		RequestedUnstakerNonce:     nonces[k.zenBTCKeeper.GetUnstakerKeyID(ctx)],
		RequestedCompleterNonce:    nonces[k.zenBTCKeeper.GetCompleterKeyID(ctx)],
		SolanaMintNonceHashes:      solNonceHash[:],
		SolanaAccountsHash:         solAccsHash[:],
		// SolanaROCKMintEventsHash:   solROCKMintEventsHash[:],
		SolanaBurnEventsHash: solanaBurnEventsHash[:],
	}

	return voteExt, nil
}

// VerifyVoteExtensionHandler is called by all validators to verify vote extension data.
func (k *Keeper) VerifyVoteExtensionHandler(ctx context.Context, req *abci.RequestVerifyVoteExtension) (*abci.ResponseVerifyVoteExtension, error) {
	if len(req.VoteExtension) == 0 {
		return ACCEPT_VOTE, nil
	}

	if len(req.VoteExtension) > VoteExtBytesLimit {
		k.Logger(ctx).Error("vote extension is too large", "height", req.Height, "limit", VoteExtBytesLimit, "size", len(req.VoteExtension))
		return REJECT_VOTE, nil
	}

	var voteExt VoteExtension
	if err := json.Unmarshal(req.VoteExtension, &voteExt); err != nil {
		k.Logger(ctx).Debug("error unmarshalling vote extension", "height", req.Height, "error", err)
		return REJECT_VOTE, nil
	}

	if req.Height != voteExt.ZRChainBlockHeight {
		k.Logger(ctx).Error("mismatched height for vote extension", "expected", req.Height, "got", voteExt.ZRChainBlockHeight)
		return REJECT_VOTE, nil
	}

	if voteExt.IsInvalid(k.Logger(ctx)) {
		k.Logger(ctx).Error("invalid vote extension in VerifyVoteExtension", "height", req.Height)
		return REJECT_VOTE, nil
	}

	return ACCEPT_VOTE, nil
}

//
// =============================================================================
// PROPOSAL HANDLERS
// =============================================================================
//

// PrepareProposal is executed only by the proposer to inject oracle data into the block.
func (k *Keeper) PrepareProposal(ctx sdk.Context, req *abci.RequestPrepareProposal) ([]byte, error) {
	if !VoteExtensionsEnabled(ctx) {
		k.Logger(ctx).Debug("vote extensions disabled; not injecting oracle data", "height", req.Height)
		return nil, nil
	}

	voteExt, fieldVotePowers, err := k.GetSuperMajorityVEData(ctx, req.Height, req.LocalLastCommit)
	if err != nil {
		k.Logger(ctx).Error("error retrieving supermajority vote extension data", "height", req.Height, "error", err)
		return nil, nil
	}

	if len(fieldVotePowers) == 0 { // no field reached consensus
		k.Logger(ctx).Warn("no fields reached consensus in vote extension", "height", req.Height)
		return k.marshalOracleData(req, &OracleData{ConsensusData: req.LocalLastCommit, FieldVotePowers: fieldVotePowers})
	}

	if voteExt.ZRChainBlockHeight != req.Height-1 { // vote extension is from previous block
		k.Logger(ctx).Error("mismatched height for vote extension", "height", req.Height, "voteExt.ZRChainBlockHeight", voteExt.ZRChainBlockHeight)
		return nil, nil
	}

	oracleData, err := k.getValidatedOracleData(ctx, voteExt, fieldVotePowers)
	if err != nil {
		k.Logger(ctx).Warn("error in getValidatedOracleData; injecting empty oracle data", "height", req.Height, "error", err)
		oracleData = &OracleData{}
	}

	oracleData.ConsensusData = req.LocalLastCommit

	return k.marshalOracleData(req, oracleData)
}

// ProcessProposal is executed by all validators to check whether the proposer prepared valid data.
func (k *Keeper) ProcessProposal(ctx sdk.Context, req *abci.RequestProcessProposal) (*abci.ResponseProcessProposal, error) {
	// Return early if this node is not a validator so non-validators don't need to be running a sidecar
	if !k.zrConfig.IsValidator {
		return ACCEPT_PROPOSAL, nil
	}

	if !VoteExtensionsEnabled(ctx) || len(req.Txs) == 0 {
		return ACCEPT_PROPOSAL, nil
	}

	if !ContainsVoteExtension(req.Txs[0], k.txDecoder) {
		k.Logger(ctx).Warn("block does not contain vote extensions, rejecting proposal")
		return REJECT_PROPOSAL, nil
	}

	var recoveredOracleData OracleData
	if err := json.Unmarshal(req.Txs[0], &recoveredOracleData); err != nil {
		return REJECT_PROPOSAL, fmt.Errorf("error unmarshalling oracle data: %w", err)
	}

	// Check for empty oracle data - if it's empty, accept the proposal
	recoveredOracleDataNoCommitInfo := recoveredOracleData
	recoveredOracleDataNoCommitInfo.ConsensusData = abci.ExtendedCommitInfo{}
	recoveredOracleDataNoCommitInfo.FieldVotePowers = nil
	if reflect.DeepEqual(recoveredOracleDataNoCommitInfo, OracleData{}) {
		k.Logger(ctx).Warn("accepting empty oracle data", "height", req.Height)
		return ACCEPT_PROPOSAL, nil
	}

	if err := ValidateVoteExtensions(ctx, k, req.Height, ctx.ChainID(), recoveredOracleData.ConsensusData); err != nil {
		k.Logger(ctx).Error("error validating vote extensions", "height", req.Height, "error", err)
		return REJECT_PROPOSAL, err
	}

	return ACCEPT_PROPOSAL, nil
}

//
// =============================================================================
// PRE-BLOCKER: ORACLE DATA PROCESSING
// =============================================================================
//

// PreBlocker processes oracle data and applies the resulting state updates.
func (k *Keeper) PreBlocker(ctx sdk.Context, req *abci.RequestFinalizeBlock) error {
	if !k.shouldProcessOracleData(ctx, req) {
		return nil
	}

	oracleData, ok := k.unmarshalOracleData(ctx, req.Txs[0])
	if !ok {
		return nil
	}

	canonicalVE, ok := k.validateCanonicalVE(ctx, req.Height, oracleData)
	if !ok {
		k.Logger(ctx).Error("invalid canonical vote extension")
		return nil
	}

	// Update asset prices if there's consensus on the price fields
	k.updateAssetPrices(ctx, oracleData)

	// Validator updates - only if EigenDelegationsHash has consensus
	if fieldHasConsensus(oracleData.FieldVotePowers, VEFieldEigenDelegationsHash) {
		k.updateValidatorStakes(ctx, oracleData)
		k.updateAVSDelegationStore(ctx, oracleData)
	}

	// Bitcoin header processing - only if BTC header fields have consensus
	btcHeaderFields := []VoteExtensionField{VEFieldLatestBtcHeaderHash, VEFieldRequestedBtcHeaderHash}
	if anyFieldHasConsensus(oracleData.FieldVotePowers, btcHeaderFields) {
		if err := k.storeBitcoinBlockHeaders(ctx, oracleData); err != nil {
			k.Logger(ctx).Error("error storing Bitcoin headers", "error", err)
		}
	}

	if ctx.BlockHeight()%2 == 0 { // TODO: is this needed?

		nonceFields := []VoteExtensionField{
			VEFieldRequestedStakerNonce,
			VEFieldRequestedEthMinterNonce,
			VEFieldRequestedUnstakerNonce,
			VEFieldRequestedCompleterNonce,
		}
		if anyFieldHasConsensus(oracleData.FieldVotePowers, nonceFields) {
			k.updateNonces(ctx, oracleData)
		}

		if fieldHasConsensus(oracleData.FieldVotePowers, VEFieldEthBurnEventsHash) {
			k.storeNewZenBTCBurnEventsEthereum(ctx, oracleData)
		}
		if fieldHasConsensus(oracleData.FieldVotePowers, VEFieldSolanaBurnEventsHash) {
			k.storeNewZenBTCBurnEventsSolana(ctx, oracleData)
		}
		if fieldHasConsensus(oracleData.FieldVotePowers, VEFieldRedemptionsHash) {
			k.storeNewZenBTCRedemptions(ctx, oracleData)
		}

		k.processZenBTCStaking(ctx, oracleData)
		k.processZenBTCMintsEthereum(ctx, oracleData)
		k.processZenBTCMintsSolana(ctx, oracleData)
		k.processZenBTCBurnEvents(ctx, oracleData)
		k.processZenBTCRedemptions(ctx, oracleData)
		k.checkForRedemptionFulfilment(ctx)
		k.processSolanaZenBTCMintEvents(ctx, oracleData)
		k.processSolanaROCKMints(ctx, oracleData)
		k.processSolanaROCKMintEvents(ctx, oracleData)
<<<<<<< HEAD
		k.processSolanaROCKBurnEvents(ctx, oracleData)
=======
>>>>>>> ca975da1
		k.clearSolanaAccounts(ctx)
	}

	k.recordNonVotingValidators(ctx, req)
	k.recordMismatchedVoteExtensions(ctx, req.Height, canonicalVE, oracleData.ConsensusData)

	return nil
}

// shouldProcessOracleData checks if oracle data should be processed for this block.
func (k *Keeper) shouldProcessOracleData(ctx sdk.Context, req *abci.RequestFinalizeBlock) bool {
	if len(req.Txs) == 0 {
		k.Logger(ctx).Debug("no transactions in block")
		return false
	}

	if req.Height == 1 || !VoteExtensionsEnabled(ctx) {
		k.Logger(ctx).Debug("vote extensions not enabled for this block", "height", req.Height)
		return false
	}

	if !ContainsVoteExtension(req.Txs[0], k.txDecoder) {
		k.Logger(ctx).Debug("first transaction does not contain vote extension", "height", req.Height)
		return false
	}

	return true
}

// validateCanonicalVE validates the canonical vote extension from oracle data.
func (k *Keeper) validateCanonicalVE(ctx sdk.Context, height int64, oracleData OracleData) (VoteExtension, bool) {
	voteExt, fieldVotePowers, err := k.GetSuperMajorityVEData(ctx, height, oracleData.ConsensusData)
	if err != nil {
		k.Logger(ctx).Error("error getting super majority VE data", "height", height, "error", err)
		return VoteExtension{}, false
	}

	if reflect.DeepEqual(voteExt, VoteExtension{}) {
		k.Logger(ctx).Warn("accepting empty vote extension", "height", height)
		return VoteExtension{}, true
	}

	k.validateOracleData(ctx, voteExt, &oracleData, fieldVotePowers)

	// Log final consensus summary after validation
	k.Logger(ctx).Info("final consensus summary",
		"fields_with_consensus", len(oracleData.FieldVotePowers),
		"stage", "post_validation")

	return voteExt, true
}

// getValidatedOracleData retrieves and validates oracle data based on a vote extension.
// Only validates fields that have reached consensus as indicated in fieldVotePowers.
func (k *Keeper) getValidatedOracleData(ctx sdk.Context, voteExt VoteExtension, fieldVotePowers map[VoteExtensionField]int64) (*OracleData, error) {
	// We only fetch Ethereum state if we have consensus on EthBlockHeight
	var oracleData *OracleData
	var err error

	if fieldHasConsensus(fieldVotePowers, VEFieldEthBlockHeight) {
		oracleData, err = k.GetSidecarStateByEthHeight(ctx, voteExt.EthBlockHeight)
		if err != nil {
			return nil, fmt.Errorf("error fetching oracle state: %w", err)
		}
	} else {
		return nil, fmt.Errorf("no consensus on eth block height")
	}

	latestHeader, requestedHeader, err := k.retrieveBitcoinHeaders(ctx)
	if err != nil {
		return nil, fmt.Errorf("error fetching bitcoin headers: %w", err)
	}

	// Copy latest Bitcoin header data if we have consensus on both height and hash fields
	if fieldHasConsensus(fieldVotePowers, VEFieldLatestBtcBlockHeight) &&
		fieldHasConsensus(fieldVotePowers, VEFieldLatestBtcHeaderHash) &&
		latestHeader != nil {
		oracleData.LatestBtcBlockHeight = latestHeader.BlockHeight
		oracleData.LatestBtcBlockHeader = *latestHeader.BlockHeader
	}

	// Copy requested Bitcoin header data if we have consensus on both height and hash fields
	if fieldHasConsensus(fieldVotePowers, VEFieldRequestedBtcBlockHeight) &&
		fieldHasConsensus(fieldVotePowers, VEFieldRequestedBtcHeaderHash) &&
		requestedHeader != nil {
		oracleData.RequestedBtcBlockHeight = requestedHeader.BlockHeight
		oracleData.RequestedBtcBlockHeader = *requestedHeader.BlockHeader
	}

	// Verify nonce fields and copy them if they have consensus
	nonceFields := []struct {
		field       VoteExtensionField
		keyID       uint64
		oracleField *uint64
	}{
		{VEFieldRequestedStakerNonce, k.zenBTCKeeper.GetStakerKeyID(ctx), &oracleData.RequestedStakerNonce},
		{VEFieldRequestedEthMinterNonce, k.zenBTCKeeper.GetEthMinterKeyID(ctx), &oracleData.RequestedEthMinterNonce},
		{VEFieldRequestedUnstakerNonce, k.zenBTCKeeper.GetUnstakerKeyID(ctx), &oracleData.RequestedUnstakerNonce},
		{VEFieldRequestedCompleterNonce, k.zenBTCKeeper.GetCompleterKeyID(ctx), &oracleData.RequestedCompleterNonce},
	}
	for _, nf := range nonceFields {
		if fieldHasConsensus(fieldVotePowers, nf.field) {
			// Also verify nonce against what would be fetched
			requested, err := k.EthereumNonceRequested.Get(ctx, nf.keyID)
			if err != nil {
				if !errors.Is(err, collections.ErrNotFound) {
					k.Logger(ctx).Error("error checking nonce request state", "keyID", nf.keyID, "error", err)
				}
			} else if requested {
				currentNonce, err := k.lookupEthereumNonce(ctx, nf.keyID)
				if err != nil {
					k.Logger(ctx).Error("error looking up Ethereum nonce for validation", "keyID", nf.keyID, "error", err)
				}
				*nf.oracleField = currentNonce
			}
		}
	}

	if fieldHasConsensus(fieldVotePowers, VEFieldSolanaMintNoncesHash) {
		oracleData.SolanaMintNonces, err = k.collectSolanaNonces(ctx)
		if err != nil {
			return nil, fmt.Errorf("error collecting solana nonces: %w", err)
		}

	}

<<<<<<< HEAD
	oracleData.SolanaAccounts = map[string]solToken.Account{}
	if fieldHasConsensus(fieldVotePowers, VEFieldSolanaAccountsHash) {
		solAccStore, err := k.SolanaAccountsRequested.Iterate(ctx, nil)
		if err != nil {
			return nil, err
		}
		solAccsKeys, err := solAccStore.Keys()
		if err != nil {
			return nil, err
		}
		if len(solAccsKeys) > 0 {
			for _, key := range solAccsKeys {
				goGet, err := k.SolanaAccountsRequested.Get(ctx, key)
				if err != nil {
					return nil, err
				}
				if goGet {
					acc, err := k.GetSolanaTokenAccount(ctx, key, k.zentpKeeper.GetParams(ctx).Solana.MintAddress)
					if err != nil {
						return nil, err
					}
					oracleData.SolanaAccounts[key] = acc
				}
			}
		}
=======
	if fieldHasConsensus(fieldVotePowers, VEFieldSolanaAccountsHash) {
		solAccs, err := k.collectSolanaAccounts(ctx)
		if err != nil {
			return nil, fmt.Errorf("error collecting solana accounts: %w", err)
		}
		oracleData.SolanaAccounts = solAccs
>>>>>>> ca975da1
	}
	// Store the field vote powers for later use in transaction dispatch callbacks
	oracleData.FieldVotePowers = fieldVotePowers

	// Call the standard validateOracleData to check other fields
	k.validateOracleData(ctx, voteExt, oracleData, fieldVotePowers)

	return oracleData, nil
}

//
// =============================================================================
// VALIDATOR & DELEGATION STATE UPDATES
// =============================================================================
//

// updateValidatorStakes updates validator stake values and delegation mappings.
func (k *Keeper) updateValidatorStakes(ctx sdk.Context, oracleData OracleData) {
	validatorInAVSDelegationSet := make(map[string]bool)

	for _, delegation := range oracleData.ValidatorDelegations {
		if delegation.Validator == "" {
			k.Logger(ctx).Debug("empty validator address in delegation; skipping")
			continue
		}

		valAddr, err := sdk.ValAddressFromBech32(delegation.Validator)
		if err != nil {
			k.Logger(ctx).Error("invalid validator address", "validator", delegation.Validator, "error", err)
			continue
		}

		validator, err := k.GetZenrockValidator(ctx, valAddr)
		if err != nil || validator.Status != types.Bonded {
			k.Logger(ctx).Debug("invalid delegation for", "validator", delegation.Validator, "error", err)
			continue
		}

		validator.TokensAVS = sdkmath.Int(delegation.Stake)

		if err = k.SetValidator(ctx, validator); err != nil {
			k.Logger(ctx).Error("error setting validator", "validator", delegation.Validator, "error", err)
			continue
		}

		if err = k.ValidatorDelegations.Set(ctx, valAddr.String(), delegation.Stake); err != nil {
			k.Logger(ctx).Error("error setting validator delegations", "validator", delegation.Validator, "error", err)
			continue
		}

		validatorInAVSDelegationSet[valAddr.String()] = true
	}

	k.removeStaleValidatorDelegations(ctx, validatorInAVSDelegationSet)
}

// removeStaleValidatorDelegations removes delegation entries for validators not present in the current AVS data.
func (k *Keeper) removeStaleValidatorDelegations(ctx sdk.Context, validatorInAVSDelegationSet map[string]bool) {
	var validatorsToRemove []string

	if err := k.ValidatorDelegations.Walk(ctx, nil, func(valAddr string, stake sdkmath.Int) (bool, error) {
		if !validatorInAVSDelegationSet[valAddr] {
			validatorsToRemove = append(validatorsToRemove, valAddr)
		}
		return true, nil
	}); err != nil {
		k.Logger(ctx).Error("error walking validator delegations", "error", err)
	}

	for _, valAddr := range validatorsToRemove {
		if err := k.ValidatorDelegations.Remove(ctx, valAddr); err != nil {
			k.Logger(ctx).Error("error removing validator delegation", "validator", valAddr, "error", err)
			continue
		}

		if err := k.updateValidatorTokensAVS(ctx, valAddr); err != nil {
			k.Logger(ctx).Error("error updating validator TokensAVS", "validator", valAddr, "error", err)
		}
	}
}

// updateValidatorTokensAVS resets a validator's AVS tokens to zero.
func (k *Keeper) updateValidatorTokensAVS(ctx sdk.Context, valAddr string) error {
	validator, err := k.GetZenrockValidator(ctx, sdk.ValAddress(valAddr))
	if err != nil {
		return fmt.Errorf("error retrieving validator for removal: %w", err)
	}

	validator.TokensAVS = sdkmath.ZeroInt()

	if err = k.SetValidator(ctx, validator); err != nil {
		return fmt.Errorf("error updating validator after removal: %w", err)
	}

	return nil
}

// updateAVSDelegationStore updates the AVS delegation store with new delegation amounts.
func (k *Keeper) updateAVSDelegationStore(ctx sdk.Context, oracleData OracleData) {
	for validatorAddr, delegatorMap := range oracleData.EigenDelegationsMap {
		for delegatorAddr, amount := range delegatorMap {
			if err := k.AVSDelegations.Set(ctx, collections.Join(validatorAddr, delegatorAddr), sdkmath.NewIntFromBigInt(amount)); err != nil {
				k.Logger(ctx).Error("error setting AVS delegations", "error", err)
			}
		}
	}
}

//
// =============================================================================
// BITCOIN HEADER PROCESSING
// =============================================================================
//

// storeBitcoinBlockHeader stores the Bitcoin header and handles historical header requests.
func (k *Keeper) storeBitcoinBlockHeaders(ctx sdk.Context, oracleData OracleData) error {
	// First store the latest Bitcoin header if available
	if oracleData.LatestBtcBlockHeight > 0 && oracleData.LatestBtcBlockHeader.MerkleRoot != "" {
		latestHeaderExists, err := k.BtcBlockHeaders.Has(ctx, oracleData.LatestBtcBlockHeight)
		if err != nil {
			k.Logger(ctx).Error("error checking if latest Bitcoin header exists", "height", oracleData.LatestBtcBlockHeight, "error", err)
		} else if !latestHeaderExists {
			// Only store if it doesn't already exist
			if err := k.BtcBlockHeaders.Set(ctx, oracleData.LatestBtcBlockHeight, oracleData.LatestBtcBlockHeader); err != nil {
				k.Logger(ctx).Error("error storing latest Bitcoin header", "height", oracleData.LatestBtcBlockHeight, "error", err)
			} else {
				k.Logger(ctx).Info("stored latest Bitcoin header", "height", oracleData.LatestBtcBlockHeight)
			}
		}
	}

	// Process the requested Bitcoin header
	headerHeight := oracleData.RequestedBtcBlockHeight
	if headerHeight == 0 || oracleData.RequestedBtcBlockHeader.MerkleRoot == "" {
		k.Logger(ctx).Debug("no requested bitcoin header")
		return nil
	}

	// Get requested headers
	requestedHeaders, err := k.RequestedHistoricalBitcoinHeaders.Get(ctx)
	if err != nil {
		if !errors.Is(err, collections.ErrNotFound) {
			k.Logger(ctx).Error("error getting requested historical Bitcoin headers", "error", err)
			return err
		}
		k.Logger(ctx).Info("requested historical Bitcoin headers store not initialised", "height", headerHeight)
	}

	// Check if the header is historical
	isHistorical := k.isHistoricalHeader(headerHeight, requestedHeaders.Heights)

	// Check if header exists (for logging only)
	headerExists, err := k.BtcBlockHeaders.Has(ctx, headerHeight)
	if err != nil {
		k.Logger(ctx).Error("error checking if Bitcoin header exists", "height", headerHeight, "error", err)
		return err
	}

	logger := k.Logger(ctx).With(
		"height", headerHeight,
		"is_historical", isHistorical,
		"already_exists", headerExists,
		"requested_headers", requestedHeaders.Heights)

	// Always store the header regardless of whether it exists
	if err := k.BtcBlockHeaders.Set(ctx, headerHeight, oracleData.RequestedBtcBlockHeader); err != nil {
		k.Logger(ctx).Error("error storing Bitcoin header", "height", headerHeight, "error", err)
		return err
	}
	logger.Info("stored Bitcoin header",
		"type", map[bool]string{true: "historical", false: "latest"}[isHistorical])

	// Process according to header type
	if isHistorical {
		// Remove the processed historical header from the requested list
		requestedHeaders.Heights = slices.DeleteFunc(requestedHeaders.Heights, func(height int64) bool {
			return height == headerHeight
		})

		if err := k.RequestedHistoricalBitcoinHeaders.Set(ctx, requestedHeaders); err != nil {
			k.Logger(ctx).Error("error updating requested historical Bitcoin headers", "error", err)
			return err
		}

		logger.Debug("removed processed historical header request",
			"remaining_requests", len(requestedHeaders.Heights))
	} else if !headerExists {
		// Only check for reorgs for non-historical headers that weren't already stored
		if err := k.checkForBitcoinReorg(ctx, oracleData, requestedHeaders); err != nil {
			k.Logger(ctx).Error("error handling potential Bitcoin reorg", "height", headerHeight, "error", err)
		}
	}

	return nil
}

// isHistoricalHeader checks if the given Bitcoin block height is in the list of requested historical headers.
func (k *Keeper) isHistoricalHeader(height int64, requestedHeights []int64) bool {
	for _, h := range requestedHeights {
		if h == height {
			return true
		}
	}
	return false
}

// checkForBitcoinReorg detects reorgs by requesting previous headers when a new one is received.
func (k *Keeper) checkForBitcoinReorg(ctx sdk.Context, oracleData OracleData, requestedHeaders zenbtctypes.RequestedBitcoinHeaders) error {
	var numHistoricalHeadersToRequest int64 = 20
	if strings.HasPrefix(ctx.ChainID(), "diamond") {
		numHistoricalHeadersToRequest = 6
	}

	prevHeights := make([]int64, 0, numHistoricalHeadersToRequest)
	for i := int64(1); i <= numHistoricalHeadersToRequest; i++ {
		prevHeight := oracleData.RequestedBtcBlockHeight - i
		if prevHeight <= 0 {
			break
		}
		prevHeights = append(prevHeights, prevHeight)
	}

	if len(prevHeights) == 0 {
		k.Logger(ctx).Error("no previous heights to request (this should not happen with a valid VE)", "height", oracleData.RequestedBtcBlockHeight)
		return nil
	}

	requestedHeaders.Heights = append(requestedHeaders.Heights, prevHeights...)
	if err := k.RequestedHistoricalBitcoinHeaders.Set(ctx, requestedHeaders); err != nil {
		k.Logger(ctx).Error("error setting requested historical Bitcoin headers", "error", err)
		return err
	}

	k.Logger(ctx).Info("requested headers after reorg check", "headers", requestedHeaders.Heights)

	return nil
}

//
// =============================================================================
// ZENBTC PROCESSING: STAKING, MINTING, BURN EVENTS & REDEMPTIONS
// =============================================================================
//

// checkForUpdateAndDispatchTx processes nonce updates and transaction dispatch
func checkForUpdateAndDispatchTx[T any](
	k *Keeper,
	ctx sdk.Context,
	keyID uint64,
	requestedEthNonce *uint64,
	requestedSolNonce *solSystem.NonceAccount,
	nonceReqStore collections.Map[uint64, bool],
	pendingTxs []T,
	txDispatchCallback func(tx T) error,
	nonceUpdatedCallback func(tx T) error,
) {
	if len(pendingTxs) == 0 {
		return
	}

	nonceUpdated := false

	if requestedEthNonce != nil {
		nonceData, err := k.getNonceDataWithInit(ctx, keyID)
		if err != nil {
			k.Logger(ctx).Error("error getting nonce data", "keyID", keyID, "error", err)
			return
		}
		k.Logger(ctx).Info("Nonce info",
			"nonce", nonceData.Nonce,
			"prev", nonceData.PrevNonce,
			"counter", nonceData.Counter,
			"skip", nonceData.Skip,
			"requested", requestedEthNonce,
		)
		if nonceData.Nonce != 0 && *requestedEthNonce == 0 {
			return
		}

		nonceUpdated, err = handleNonceUpdate(k, ctx, keyID, *requestedEthNonce, nonceData, pendingTxs[0], nonceUpdatedCallback)
		if err != nil {
			k.Logger(ctx).Error("error handling nonce update", "keyID", keyID, "error", err)
			return
		}

		if len(pendingTxs) == 1 && nonceUpdated {
			if err := k.clearNonceRequest(ctx, nonceReqStore, keyID); err != nil {
				k.Logger(ctx).Error("error clearing ethereum nonce request", "keyID", keyID, "error", err)
			}
			return
		}

		if nonceData.Skip {
			return
		}
	} else if requestedSolNonce != nil {
		if requestedSolNonce.Nonce.IsZero() {
			k.Logger(ctx).Error("solana nonce is zero")
			return
		}

		if len(pendingTxs) == 0 {
			if err := k.clearNonceRequest(ctx, nonceReqStore, keyID); err != nil {
				k.Logger(ctx).Error("error clearing ethereum nonce request", "keyID", keyID, "error", err)
			}
			return
		}

		nonceUpdatedCallback(pendingTxs[0])
	}

	// If tx[0] confirmed on-chain via nonce increment, dispatch tx[1]. If not then retry dispatching tx[0].
	txIndex := 0
	if nonceUpdated {
		txIndex = 1
	}

	if err := txDispatchCallback(pendingTxs[txIndex]); err != nil {
		k.Logger(ctx).Error("tx dispatch callback error", "keyID", keyID, "error", err)
	}
}

// processTransaction is a generic helper that encapsulates the common logic for nonce update and tx dispatch.
func processTransaction[T any](
	k *Keeper,
	ctx sdk.Context,
	keyID uint64,
	requestedEthNonce *uint64,
	requestedSolNonce *solSystem.NonceAccount,
	pendingGetter func(ctx sdk.Context) ([]T, error),
	txDispatchCallback func(tx T) error,
	nonceUpdatedCallback func(tx T) error,
) {
	nonceReqStore := k.EthereumNonceRequested
	if requestedEthNonce == nil {
		nonceReqStore = k.SolanaNonceRequested
	}

	isRequested, err := isNonceRequested(ctx, nonceReqStore, keyID)
	if err != nil {
		k.Logger(ctx).Error("error checking nonce request state", "keyID", keyID, "error", err)
		return
	}
	if !isRequested {
		return
	}

	pendingTxs, err := pendingGetter(ctx)
	if err != nil {
		k.Logger(ctx).Error("error getting pending transactions", "error", err)
		return
	}

	if len(pendingTxs) == 0 {
		if err := k.clearNonceRequest(ctx, nonceReqStore, keyID); err != nil {
			k.Logger(ctx).Error("error clearing ethereum nonce request", "keyID", keyID, "error", err)
		}
		return
	}
	checkForUpdateAndDispatchTx(k, ctx, keyID, requestedEthNonce, requestedSolNonce, nonceReqStore, pendingTxs, txDispatchCallback, nonceUpdatedCallback)
}

// getPendingTransactions is a generic helper that walks a collections.Map with key type uint64
// and returns a slice of items of type T that satisfy the provided predicate, up to a given limit.
// If limit is 0, all matching items will be returned.
func getPendingTransactions[T any](ctx sdk.Context, store collections.Map[uint64, T], predicate func(T) bool, firstPendingID uint64, limit int) ([]T, error) {
	var results []T
	queryRange := &collections.Range[uint64]{}
	err := store.Walk(ctx, queryRange.StartInclusive(firstPendingID), func(key uint64, value T) (bool, error) {
		if predicate(value) {
			results = append(results, value)
			if limit > 0 && len(results) >= limit {
				return true, nil
			}
		}
		return false, nil
	})
	return results, err
}

// getNonceDataWithInit gets the nonce data for a key, initializing it if it doesn't exist
func (k *Keeper) getNonceDataWithInit(ctx sdk.Context, keyID uint64) (zenbtctypes.NonceData, error) {
	nonceData, err := k.LastUsedEthereumNonce.Get(ctx, keyID)
	if err != nil {
		if !errors.Is(err, collections.ErrNotFound) {
			return zenbtctypes.NonceData{}, fmt.Errorf("error getting last used ethereum nonce: %w", err)
		}
		nonceData = zenbtctypes.NonceData{Nonce: 0, PrevNonce: 0, Counter: 0, Skip: true}
		if err := k.LastUsedEthereumNonce.Set(ctx, keyID, nonceData); err != nil {
			return zenbtctypes.NonceData{}, fmt.Errorf("error setting last used ethereum nonce: %w", err)
		}
	}
	return nonceData, nil
}

// isNonceRequested checks if a nonce has been requested for the given key
func isNonceRequested(ctx sdk.Context, store collections.Map[uint64, bool], keyID uint64) (bool, error) {
	requested, err := store.Get(ctx, keyID)
	if err != nil {
		if errors.Is(err, collections.ErrNotFound) {
			return false, nil
		}
		return false, fmt.Errorf("error getting nonce request state: %w", err)
	}
	return requested, nil
}

// handleNonceUpdate handles the nonce update logic and returns whether an update occurred
func handleNonceUpdate[T any](
	k *Keeper,
	ctx sdk.Context,
	keyID uint64,
	requestedNonce uint64,
	nonceData zenbtctypes.NonceData,
	tx T,
	nonceUpdatedCallback func(tx T) error,
) (bool, error) {
	if requestedNonce != nonceData.PrevNonce {
		if err := nonceUpdatedCallback(tx); err != nil {
			return false, fmt.Errorf("nonce update callback error: %w", err)
		}
		k.Logger(ctx).Warn("nonce updated for key",
			"keyID", keyID,
			"requestedNonce", requestedNonce,
			"prevNonce", nonceData.PrevNonce,
			"currentNonce", nonceData.Nonce,
		)
		nonceData.PrevNonce = nonceData.Nonce
		if err := k.LastUsedEthereumNonce.Set(ctx, keyID, nonceData); err != nil {
			return false, fmt.Errorf("error setting last used Ethereum nonce: %w", err)
		}
		return true, nil
	}
	return false, nil
}

// updateNonces handles updating nonce state for keys used for minting and unstaking.
func (k *Keeper) updateNonces(ctx sdk.Context, oracleData OracleData) {
	for _, key := range k.getZenBTCKeyIDs(ctx) {
		isRequested, err := isNonceRequested(ctx, k.EthereumNonceRequested, key)
		if err != nil {
			k.Logger(ctx).Error("error checking nonce request state", "keyID", key, "error", err)
			continue
		}
		if !isRequested {
			continue
		}

		var currentNonce uint64
		switch key {
		case k.zenBTCKeeper.GetStakerKeyID(ctx):
			currentNonce = oracleData.RequestedStakerNonce
		case k.zenBTCKeeper.GetEthMinterKeyID(ctx):
			currentNonce = oracleData.RequestedEthMinterNonce
		case k.zenBTCKeeper.GetUnstakerKeyID(ctx):
			currentNonce = oracleData.RequestedUnstakerNonce
		case k.zenBTCKeeper.GetCompleterKeyID(ctx):
			currentNonce = oracleData.RequestedCompleterNonce
		default:
			k.Logger(ctx).Error("invalid key ID", "keyID", key)
			continue
		}

		// Avoid erroneously setting nonce to zero if a non-zero nonce exists i.e. blocks with no consensus on VEs.
		nonceData, err := k.getNonceDataWithInit(ctx, key)
		if err != nil {
			k.Logger(ctx).Error("error getting nonce data", "keyID", key, "error", err)
			continue
		}
		if nonceData.Nonce != 0 && currentNonce == 0 {
			continue
		}

		if err := k.updateNonceState(ctx, key, currentNonce); err != nil {
			k.Logger(ctx).Error("error updating nonce state", "keyID", key, "error", err)
		}
	}
}

// clearNonceRequest resets the nonce-request flag for a given key.
func (k *Keeper) clearNonceRequest(ctx sdk.Context, store collections.Map[uint64, bool], keyID uint64) error {
	k.Logger(ctx).Warn("set requested nonce state to false", "keyID", keyID)
	return store.Set(ctx, keyID, false)
}

// processZenBTCStaking processes pending staking transactions.
func (k *Keeper) processZenBTCStaking(ctx sdk.Context, oracleData OracleData) {
	processTransaction(
		k,
		ctx,
		k.zenBTCKeeper.GetStakerKeyID(ctx),
		&oracleData.RequestedStakerNonce,
		nil,
		func(ctx sdk.Context) ([]zenbtctypes.PendingMintTransaction, error) {
			return k.getPendingMintTransactions(
				ctx,
				zenbtctypes.MintTransactionStatus_MINT_TRANSACTION_STATUS_DEPOSITED,
				zenbtctypes.WalletType_WALLET_TYPE_UNSPECIFIED,
			)
		},
		// Dispatch stake transaction
		func(tx zenbtctypes.PendingMintTransaction) error {
			if err := k.zenBTCKeeper.SetFirstPendingStakeTransaction(ctx, tx.Id); err != nil {
				return err
			}

			// Check for consensus
			if err := k.validateConsensusForTxFields(ctx, oracleData, []VoteExtensionField{VEFieldRequestedStakerNonce, VEFieldBTCUSDPrice, VEFieldETHUSDPrice},
				"zenBTC stake", fmt.Sprintf("tx_id: %d, recipient: %s, amount: %d", tx.Id, tx.RecipientAddress, tx.Amount)); err != nil {
				return err
			}

			unsignedTxHash, unsignedTx, err := k.constructStakeTx(
				ctx,
				getChainIDForEigen(ctx),
				tx.Amount,
				oracleData.RequestedStakerNonce,
				oracleData.EthGasLimit,
				oracleData.EthBaseFee,
				oracleData.EthTipCap,
			)
			if err != nil {
				return err
			}

			k.Logger(ctx).Warn("processing zenBTC stake",
				"recipient", tx.RecipientAddress,
				"amount", tx.Amount,
				"nonce", oracleData.RequestedStakerNonce,
				"gas_limit", oracleData.EthGasLimit,
				"base_fee", oracleData.EthBaseFee,
				"tip_cap", oracleData.EthTipCap,
			)

			return k.submitEthereumTransaction(
				ctx,
				tx.Creator,
				k.zenBTCKeeper.GetStakerKeyID(ctx),
				treasurytypes.WalletType_WALLET_TYPE_EVM, //treasurytypes.WalletType(tx.ChainType),
				getChainIDForEigen(ctx),
				unsignedTx,
				unsignedTxHash,
			)
		},
		// Successfully processed stake transaction
		func(tx zenbtctypes.PendingMintTransaction) error {
			tx.Status = zenbtctypes.MintTransactionStatus_MINT_TRANSACTION_STATUS_STAKED
			if err := k.zenBTCKeeper.SetPendingMintTransaction(ctx, tx); err != nil {
				return err
			}
			if types.IsSolanaCAIP2(tx.Caip2ChainId) {
				solParams := k.zenBTCKeeper.GetSolanaParams(ctx)
				if err := k.SolanaNonceRequested.Set(ctx, solParams.NonceAccountKey, true); err != nil {
					return err
				}
				if err := k.SetSolanaRequestedAccount(ctx, tx.RecipientAddress, true); err != nil {
					return err
				}
			} else if types.IsEthereumCAIP2(tx.Caip2ChainId) {
				return k.EthereumNonceRequested.Set(ctx, k.zenBTCKeeper.GetEthMinterKeyID(ctx), true)
			}
			return fmt.Errorf("unsupported chain type for chain ID: %s", tx.Caip2ChainId)
		},
	)
}

// processZenBTCMintsEthereum processes pending mint transactions.
func (k *Keeper) processZenBTCMintsEthereum(ctx sdk.Context, oracleData OracleData) {
	processTransaction(
		k,
		ctx,
		k.zenBTCKeeper.GetEthMinterKeyID(ctx),
		&oracleData.RequestedEthMinterNonce,
		nil,
		// Get pending mint transactions
		func(ctx sdk.Context) ([]zenbtctypes.PendingMintTransaction, error) {
			return k.getPendingMintTransactions(
				ctx,
				zenbtctypes.MintTransactionStatus_MINT_TRANSACTION_STATUS_STAKED,
				zenbtctypes.WalletType_WALLET_TYPE_EVM,
			)
		},
		// Dispatch mint transaction
		func(tx zenbtctypes.PendingMintTransaction) error {
			if err := k.zenBTCKeeper.SetFirstPendingEthMintTransaction(ctx, tx.Id); err != nil {
				return err
			}

			// Check for consensus
			requiredFields := []VoteExtensionField{VEFieldRequestedEthMinterNonce, VEFieldBTCUSDPrice, VEFieldETHUSDPrice}
			if err := k.validateConsensusForTxFields(ctx, oracleData, requiredFields,
				"zenBTC mint", fmt.Sprintf("tx_id: %d, recipient: %s, amount: %d", tx.Id, tx.RecipientAddress, tx.Amount)); err != nil {
				return err
			}

			exchangeRate, err := k.zenBTCKeeper.GetExchangeRate(ctx)
			if err != nil {
				return err
			}

			// Get decimal values from string representations
			btcUSDPrice, err := sdkmath.LegacyNewDecFromStr(oracleData.BTCUSDPrice)
			if err != nil || btcUSDPrice.IsNil() || btcUSDPrice.IsZero() {
				k.Logger(ctx).Error("invalid BTC/USD price", "error", err)
				return nil
			}
			ethUSDPrice, err := sdkmath.LegacyNewDecFromStr(oracleData.ETHUSDPrice)
			if err != nil || ethUSDPrice.IsNil() || ethUSDPrice.IsZero() {
				k.Logger(ctx).Error("invalid ETH/USD price", "error", err)
				return nil
			}

			feeZenBTC := k.CalculateZenBTCMintFee(
				oracleData.EthBaseFee,
				oracleData.EthTipCap,
				oracleData.EthGasLimit,
				btcUSDPrice,
				ethUSDPrice,
				exchangeRate,
			)

			chainID, err := types.ValidateChainID(ctx, tx.Caip2ChainId)
			if err != nil {
				return fmt.Errorf("unsupported chain ID: %w", err)
			}

			unsignedMintTxHash, unsignedMintTx, err := k.constructMintTx(
				ctx,
				tx.RecipientAddress,
				chainID.Uint64(),
				tx.Amount,
				feeZenBTC,
				oracleData.RequestedEthMinterNonce,
				oracleData.EthGasLimit,
				oracleData.EthBaseFee,
				oracleData.EthTipCap,
			)
			if err != nil {
				return err
			}

			k.Logger(ctx).Warn("processing zenBTC mint",
				"recipient", tx.RecipientAddress,
				"amount", tx.Amount,
				"nonce", oracleData.RequestedEthMinterNonce,
				"gas_limit", oracleData.EthGasLimit,
				"base_fee", oracleData.EthBaseFee,
				"tip_cap", oracleData.EthTipCap,
			)

			return k.submitEthereumTransaction(
				ctx,
				tx.Creator,
				k.zenBTCKeeper.GetEthMinterKeyID(ctx),
				treasurytypes.WalletType(tx.ChainType),
				chainID.Uint64(),
				unsignedMintTx,
				unsignedMintTxHash,
			)
		},
		func(tx zenbtctypes.PendingMintTransaction) error {
			supply, err := k.zenBTCKeeper.GetSupply(ctx)
			if err != nil {
				return err
			}
			supply.PendingZenBTC -= tx.Amount
			supply.MintedZenBTC += tx.Amount
			if err := k.zenBTCKeeper.SetSupply(ctx, supply); err != nil {
				return err
			}
			k.Logger(ctx).Warn("pending mint supply updated",
				"pending_mint_old", supply.PendingZenBTC+tx.Amount,
				"pending_mint_new", supply.PendingZenBTC,
			)
			k.Logger(ctx).Warn("minted supply updated",
				"minted_old", supply.MintedZenBTC-tx.Amount,
				"minted_new", supply.MintedZenBTC,
			)
			tx.Status = zenbtctypes.MintTransactionStatus_MINT_TRANSACTION_STATUS_MINTED
			return k.zenBTCKeeper.SetPendingMintTransaction(ctx, tx)
		},
	)
}

// processZenBTCMintsSolana processes pending mint transactions.
func (k *Keeper) processZenBTCMintsSolana(ctx sdk.Context, oracleData OracleData) {
	processTransaction(
		k,
		ctx,
		k.zenBTCKeeper.GetSolanaParams(ctx).NonceAccountKey,
		nil,
		oracleData.SolanaMintNonces[k.zenBTCKeeper.GetSolanaParams(ctx).NonceAccountKey],
		// Get pending mint transactions
		func(ctx sdk.Context) ([]zenbtctypes.PendingMintTransaction, error) {
			return k.getPendingMintTransactions(
				ctx,
				zenbtctypes.MintTransactionStatus_MINT_TRANSACTION_STATUS_STAKED,
				zenbtctypes.WalletType_WALLET_TYPE_SOLANA,
			)
		},
		// Dispatch mint transaction
		func(tx zenbtctypes.PendingMintTransaction) error {
			if tx.BlockHeight > 0 {
				k.Logger(ctx).Info("waiting for pending zenbtc solana mint tx", "tx_id", tx.Id, "block_height", tx.BlockHeight)
				return nil
			}
			if err := k.zenBTCKeeper.SetFirstPendingSolMintTransaction(ctx, tx.Id); err != nil {
				return err
			}

			if len(oracleData.SolanaMintNonces) == 0 {
				return fmt.Errorf("no nonce available for zenbtc solana mint")

			}
			// Check for consensus
			requiredFields := []VoteExtensionField{
				VEFieldSolanaMintNoncesHash,
				VEFieldBTCUSDPrice,
				VEFieldETHUSDPrice,
				VEFieldSolanaAccountsHash,
			}
			if err := k.validateConsensusForTxFields(ctx, oracleData, requiredFields,
				"zenBTC mint", fmt.Sprintf("tx_id: %d, recipient: %s, amount: %d", tx.Id, tx.RecipientAddress, tx.Amount)); err != nil {
				return err
			}

			// Get decimal values from string representations
			btcUSDPrice, err := sdkmath.LegacyNewDecFromStr(oracleData.BTCUSDPrice)
			if err != nil || btcUSDPrice.IsNil() || btcUSDPrice.IsZero() {
				k.Logger(ctx).Error("invalid BTC/USD price", "error", err)
				return nil
			}
			ethUSDPrice, err := sdkmath.LegacyNewDecFromStr(oracleData.ETHUSDPrice)
			if err != nil || ethUSDPrice.IsNil() || ethUSDPrice.IsZero() {
				k.Logger(ctx).Error("invalid ETH/USD price", "error", err)
				return nil
			}

			solParams := k.zenBTCKeeper.GetSolanaParams(ctx)
			txPrepReq := &solanaMintTxRequest{}
			// add a solana instruction if we need to fund the ata
			ata, ok := oracleData.SolanaAccounts[tx.RecipientAddress]
			if !ok {
				return fmt.Errorf("ata account not retrieved for address: %s", tx.RecipientAddress)
			}
			if ata.State == solToken.Uninitialized {
				txPrepReq.fundReceiver = true
			}

			txPrepReq.amount = tx.Amount
			txPrepReq.fee = solParams.Fee
			txPrepReq.recipient = tx.RecipientAddress
			txPrepReq.nonce = oracleData.SolanaMintNonces[solParams.NonceAccountKey]
			txPrepReq.programID = solParams.ProgramId
			txPrepReq.mintAddress = solParams.MintAddress
			txPrepReq.feeWallet = solParams.FeeWallet
			txPrepReq.nonceAccountKey = solParams.NonceAccountKey
			txPrepReq.nonceAuthorityKey = solParams.NonceAuthorityKey
			txPrepReq.signerKey = solParams.SignerKeyId
			txPrepReq.zenbtc = true
			transaction, err := k.PrepareSolanaMintTx(ctx, txPrepReq)
			if err != nil {
				return fmt.Errorf("PrepareSolRockMintTx: %w", err)
			}

			k.Logger(ctx).Warn("processing zenBTC mint",
				"recipient", tx.RecipientAddress,
				"amount", tx.Amount,
				"nonce", oracleData.SolanaMintNonces[solParams.NonceAccountKey],
				"gas_limit", oracleData.EthGasLimit,
				"base_fee", oracleData.EthBaseFee,
				"tip_cap", oracleData.EthTipCap,
			)

			txID, err := k.submitSolanaTransaction(
				ctx,
				tx.Creator,
				[]uint64{solParams.SignerKeyId, solParams.NonceAuthorityKey},
				treasurytypes.WalletType(tx.ChainType),
				tx.Caip2ChainId,
				transaction,
			)
			if err != nil {
				return err
			}
			tx.ZrchainTxId = txID
			tx.BlockHeight = ctx.BlockHeight()
			k.zenBTCKeeper.SetPendingMintTransaction(ctx, tx)
			nonce := types.SolanaNonce{Nonce: oracleData.SolanaMintNonces[solParams.NonceAccountKey].Nonce[:]}
			k.LastUsedSolanaNonce.Set(ctx, solParams.NonceAccountKey, nonce)
			return nil
		},
		func(tx zenbtctypes.PendingMintTransaction) error {
			if tx.BlockHeight == 0 {
				return nil
			}
			solParams := k.zenBTCKeeper.GetSolanaParams(ctx)
			if ctx.BlockHeight() > tx.BlockHeight+solParams.Btl {
				currentNonce := oracleData.SolanaMintNonces[solParams.NonceAccountKey].Nonce
				lastNonce, err := k.LastUsedSolanaNonce.Get(ctx, solParams.NonceAccountKey)
				if err != nil {
					k.Logger(ctx).Error("error getting last used solana nonce", "error", err)
					return err
				}
				if bytes.Equal(currentNonce[:], lastNonce.Nonce[:]) {
					tx.BlockHeight = 0 // this will trigger the tx to get retried
					k.zenBTCKeeper.SetPendingMintTransaction(ctx, tx)
				}
				// else the transaction has been included in a block, and we should wait for the mint event
			}
			return nil
		},
	)
}

// processSolanaROCKMints processes pending mint transactions.
func (k *Keeper) processSolanaROCKMints(ctx sdk.Context, oracleData OracleData) {
	processTransaction(
		k,
		ctx,
<<<<<<< HEAD
		k.zentpKeeper.GetParams(ctx).Solana.NonceAccountKey,
		nil,
		oracleData.SolanaMintNonces[k.zentpKeeper.GetParams(ctx).Solana.NonceAccountKey],
=======
		k.zentpKeeper.GetSolanaParams(ctx).NonceAccountKey,
		nil,
		oracleData.SolanaMintNonces[k.zentpKeeper.GetSolanaParams(ctx).NonceAccountKey],
>>>>>>> ca975da1
		func(ctx sdk.Context) ([]*zentptypes.Bridge, error) {
			return k.zentpKeeper.GetMintsWithStatus(ctx, zentptypes.BridgeStatus_BRIDGE_STATUS_PENDING)
		},
		func(tx *zentptypes.Bridge) error {
			// Check for pending tx, if there are some - wait until they are completed, so that we can use the durable nonce
			pendings, err := k.zentpKeeper.GetMintsWithStatus(ctx, zentptypes.BridgeStatus_BRIDGE_STATUS_PENDING)
			if err != nil {
				return fmt.Errorf("cannot get pending mints: %w", err)
			}
			if len(pendings) > 0 {
				return fmt.Errorf("waiting for pending mint to complete")
			}

			// Check for consensus
			requiredFields := []VoteExtensionField{VEFieldSolanaAccountsHash}
			if err := k.validateConsensusForTxFields(ctx, oracleData, requiredFields,
				"solROCK mint", fmt.Sprintf("tx_id: %d, recipient: %s, amount: %d", tx.Id, tx.RecipientAddress, tx.Amount)); err != nil {
				return fmt.Errorf("validateConsensusForTxFields: %w", err)
			}
			val, err := k.SolanaAccountsRequested.Get(ctx, tx.RecipientAddress)
			if err == nil {
				_ = val // TODO: fix!
			}

			// add a solana instruction if we need to fund the ata
			fundReceiver := false
			ata, ok := oracleData.SolanaAccounts[tx.RecipientAddress]
			if !ok {
				return fmt.Errorf("ata account not retrieved for address: %s", tx.RecipientAddress)
			}
			if ata.State == solToken.Uninitialized {
				fundReceiver = true
			}
<<<<<<< HEAD
			solParams := k.zentpKeeper.GetParams(ctx).Solana
=======
			solParams := k.zentpKeeper.GetSolanaParams(ctx)
>>>>>>> ca975da1
			transaction, err := k.PrepareSolanaMintTx(ctx, &solanaMintTxRequest{
				amount:            tx.Amount,
				fee:               solParams.Fee,
				recipient:         tx.RecipientAddress,
				nonce:             oracleData.SolanaMintNonces[solParams.NonceAccountKey],
				fundReceiver:      fundReceiver,
				programID:         solParams.ProgramId,
				mintAddress:       solParams.MintAddress,
				feeWallet:         solParams.FeeWallet,
				nonceAccountKey:   solParams.NonceAccountKey,
				nonceAuthorityKey: solParams.NonceAuthorityKey,
				signerKey:         solParams.SignerKeyId,
				rock:              true,
			})
			if err != nil {
				return fmt.Errorf("PrepareSolRockMintTx: %w", err)
			}

<<<<<<< HEAD
			params := k.zentpKeeper.GetParams(ctx)
			id, err := k.submitSolanaTransaction(
				ctx,
				tx.Creator,
				[]uint64{params.Solana.SignerKeyId, params.Solana.NonceAuthorityKey},
=======
			id, err := k.submitSolanaTransaction(
				ctx,
				tx.Creator,
				[]uint64{solParams.SignerKeyId, solParams.NonceAuthorityKey},
>>>>>>> ca975da1
				treasurytypes.WalletType_WALLET_TYPE_SOLANA,
				tx.DestinationChain,
				transaction,
			)
			if err != nil {
				return fmt.Errorf("submitSolanaTransaction: %w", err)
			}
			tx.State = zentptypes.BridgeStatus_BRIDGE_STATUS_PENDING
			tx.TxId = id
			tx.BlockHeight = ctx.BlockHeight()
			k.zentpKeeper.UpdateMint(ctx, tx.Id, tx)
			nonce := types.SolanaNonce{Nonce: oracleData.SolanaMintNonces[solParams.NonceAccountKey].Nonce[:]}
			k.LastUsedSolanaNonce.Set(ctx, solParams.NonceAccountKey, nonce)
			return k.zentpKeeper.UpdateMint(ctx, tx.Id, tx)
		},
		func(tx *zentptypes.Bridge) error {
			if tx.BlockHeight == 0 {
				return nil
			}
<<<<<<< HEAD
			solParams := k.zentpKeeper.GetParams(ctx).Solana
=======
			solParams := k.zentpKeeper.GetSolanaParams(ctx)
>>>>>>> ca975da1
			if ctx.BlockHeight() > tx.BlockHeight+solParams.Btl {
				currentNonce := oracleData.SolanaMintNonces[solParams.NonceAccountKey].Nonce
				lastNonce, err := k.LastUsedSolanaNonce.Get(ctx, solParams.NonceAccountKey)
				if err != nil {
					k.Logger(ctx).Error("error getting last used solana nonce", "error", err)
					return err
				}
				if bytes.Equal(currentNonce[:], lastNonce.Nonce[:]) {
					tx.BlockHeight = 0 // this will trigger the tx to get retried
				}
				// else the transaction has been included in a block, and we should wait for the mint event
			}
			return nil
		},
	)

}

// processROCKBurns processes pending mint transactions.
func (k *Keeper) processSolanaROCKMintEvents(ctx sdk.Context, oracleData OracleData) {
	pendingMints, err := k.zentpKeeper.GetMintsWithStatus(ctx, zentptypes.BridgeStatus_BRIDGE_STATUS_PENDING)
	if err != nil {
		if errors.Is(err, collections.ErrNotFound) {
			return
		}
		k.Logger(ctx).Error("GetMintsWithStatus: ", err.Error())
		return
	}

	if len(pendingMints) == 0 {
		return
	}

	for _, pendingMint := range pendingMints {
		tx, err := k.treasuryKeeper.SignTransactionRequestStore.Get(ctx, pendingMint.TxId)
		if err != nil {
			k.Logger(ctx).Error("SignTransactionRequestStore.Get: ", err.Error())
			return
		}
		sigReq, err := k.treasuryKeeper.SignRequestStore.Get(ctx, tx.SignRequestId)
		if err != nil {
			k.Logger(ctx).Error("SignRequestStore.Get: ", err.Error())
		}

		var (
			signatures []byte
			sigHash    [32]byte
		)

		for _, id := range sigReq.ChildReqIds {
			childReq, err := k.treasuryKeeper.SignRequestStore.Get(ctx, id)
			if err != nil {
				k.Logger(ctx).Error("SignRequestStore.Get: ", err.Error())
			}
			if len(childReq.SignedData) != 1 {
				continue
			}
			signatures = append(signatures, childReq.SignedData[0].SignedData...)
		}
		sigHash = sha256.Sum256(signatures)
		for _, event := range oracleData.SolanaMintEvents {
			if bytes.Equal(event.SigHash, sigHash[:]) {
				coins := sdk.NewCoins(sdk.NewCoin(pendingMint.Denom, math.NewIntFromUint64(pendingMint.Amount)))
				err = k.bankKeeper.BurnCoins(ctx, zentptypes.ModuleName, coins)
				if err != nil {
					k.Logger(ctx).Error("Burn %s: %s", pendingMint.Denom, err.Error())
					return
				}
				pendingMint.State = zentptypes.BridgeStatus_BRIDGE_STATUS_COMPLETED
				err = k.zentpKeeper.UpdateMint(ctx, pendingMint.Id, pendingMint)
				if err != nil {
					k.Logger(ctx).Error("UpdateMint: ", err.Error())
				}
			}
		}
	}
}

// processROCKBurns processes pending mint transactions.
func (k *Keeper) processSolanaZenBTCMintEvents(ctx sdk.Context, oracleData OracleData) {
	id, err := k.zenBTCKeeper.GetFirstPendingSolMintTransaction(ctx)
	if err != nil {
		if errors.Is(err, collections.ErrNotFound) {
			return
		}
		k.Logger(ctx).Error("GetFirstPendingSolMintTransaction: ", err.Error())
		return
	}
	if id == 0 {
		return
	}
	pendingMint, err := k.zenBTCKeeper.GetPendingMintTransactionsStore().Get(ctx, id)
	if err != nil {
		k.Logger(ctx).Error("GetPendingMintTransactionsStore.Get: ", err.Error())
		return
	}

	tx, err := k.treasuryKeeper.SignTransactionRequestStore.Get(ctx, id)
	if err != nil {
		k.Logger(ctx).Error("SignTransactionRequestStore.Get: ", err.Error())
		return
	}

	sigReq, err := k.treasuryKeeper.SignRequestStore.Get(ctx, tx.SignRequestId)
	if err != nil {
		k.Logger(ctx).Error("SignRequestStore.Get: ", err.Error())
	}

	var (
		signatures []byte
		sigHash    [32]byte
	)

	for _, id := range sigReq.ChildReqIds {
		childReq, err := k.treasuryKeeper.SignRequestStore.Get(ctx, id)
		if err != nil {
			k.Logger(ctx).Error("SignRequestStore.Get: ", err.Error())
		}
		if len(childReq.SignedData) != 1 {
			continue
		}
		signatures = append(signatures, childReq.SignedData[0].SignedData...)
	}
	sigHash = sha256.Sum256(signatures)
	for _, event := range oracleData.SolanaMintEvents {
		if bytes.Equal(event.SigHash, sigHash[:]) {
			supply, err := k.zenBTCKeeper.GetSupply(ctx)
			if err != nil {
				k.Logger(ctx).Error("zenBTCKeeper.GetSupply: ", err.Error())
				return
			}
			supply.PendingZenBTC -= pendingMint.Amount
			supply.MintedZenBTC += pendingMint.Amount
			if err := k.zenBTCKeeper.SetSupply(ctx, supply); err != nil {
				k.Logger(ctx).Error("zenBTCKeeper.SetSupply: ", err.Error())
				return
			}
			k.Logger(ctx).Warn("pending mint supply updated",
				"pending_mint_old", supply.PendingZenBTC+pendingMint.Amount,
				"pending_mint_new", supply.PendingZenBTC,
			)
			k.Logger(ctx).Warn("minted supply updated",
				"minted_old", supply.MintedZenBTC-pendingMint.Amount,
				"minted_new", supply.MintedZenBTC,
			)
			pendingMint.Status = zenbtctypes.MintTransactionStatus_MINT_TRANSACTION_STATUS_MINTED
			k.zenBTCKeeper.SetPendingMintTransaction(ctx, pendingMint)
			k.zenBTCKeeper.SetFirstPendingSolMintTransaction(ctx, 0)
		}
	}
}

// storeNewZenBTCBurnEventsEthereum stores new burn events coming from Ethereum.
func (k *Keeper) storeNewZenBTCBurnEventsEthereum(ctx sdk.Context, oracleData OracleData) {
	k.storeNewZenBTCBurnEvents(ctx, oracleData.EthBurnEvents, "ethereum", "error setting EthereumNonceRequested state")
}

// storeNewZenBTCBurnEventsSolana stores new burn events coming from Solana.
func (k *Keeper) storeNewZenBTCBurnEventsSolana(ctx sdk.Context, oracleData OracleData) {
	k.storeNewZenBTCBurnEvents(ctx, oracleData.SolanaBurnEvents, "solana", "error setting EthereumNonceRequested state for unstaker")
}

// storeNewZenBTCBurnEvents is a helper function to store new burn events from a given source.
func (k *Keeper) storeNewZenBTCBurnEvents(ctx sdk.Context, burnEvents []sidecarapitypes.BurnEvent, source string, nonceErrorMsg string) {
	foundNewBurn := false
	// Loop over each burn event from oracle to check for new ones.
	for _, burn := range burnEvents {
		// Check if this burn event already exists
		exists := false
		if err := k.zenBTCKeeper.WalkBurnEvents(ctx, func(id uint64, existingBurn zenbtctypes.BurnEvent) (bool, error) {
			// Compare fields from the input burn event data with the stored BurnEvent
			if existingBurn.TxID == burn.TxID &&
				existingBurn.LogIndex == burn.LogIndex &&
				existingBurn.ChainID == burn.ChainID {
				exists = true
				return true, nil
			}
			return false, nil
		}); err != nil {
			k.Logger(ctx).Error("error walking burn events", "source", source, "error", err)
			continue
		}

		if !exists {
			// Create a new BurnEvent using data from the input struct
			newBurn := zenbtctypes.BurnEvent{
				TxID:            burn.TxID,
				LogIndex:        burn.LogIndex,
				ChainID:         burn.ChainID,
				DestinationAddr: burn.DestinationAddr,
				Amount:          burn.Amount,
				Status:          zenbtctypes.BurnStatus_BURN_STATUS_BURNED,
			}
			id, err := k.zenBTCKeeper.CreateBurnEvent(ctx, &newBurn)
			if err != nil {
				k.Logger(ctx).Error("error creating burn event", "source", source, "error", err)
				continue
			}
			k.Logger(ctx).Info(fmt.Sprintf("created new %s burn event", source), "id", id)
			foundNewBurn = true
		}
	}

	// If a new burn event is found, we need to request the unstaker's Ethereum nonce
	// because the unstaking transaction happens on Ethereum, regardless of the burn source.
	if foundNewBurn {
		if err := k.EthereumNonceRequested.Set(ctx, k.zenBTCKeeper.GetUnstakerKeyID(ctx), true); err != nil {
			k.Logger(ctx).Error(nonceErrorMsg, "error", err)
		}
	}
}

// processZenBTCBurnEvents processes pending burn events by constructing unstake transactions.
func (k *Keeper) processZenBTCBurnEvents(ctx sdk.Context, oracleData OracleData) {
	processTransaction(
		k,
		ctx,
		k.zenBTCKeeper.GetUnstakerKeyID(ctx),
		&oracleData.RequestedUnstakerNonce,
		nil,
		func(ctx sdk.Context) ([]zenbtctypes.BurnEvent, error) {
			return k.getPendingBurnEvents(ctx)
		},
		// Dispatch unstake transaction
		func(be zenbtctypes.BurnEvent) error {
			if err := k.zenBTCKeeper.SetFirstPendingBurnEvent(ctx, be.Id); err != nil {
				return err
			}

			// Check for consensus
			if err := k.validateConsensusForTxFields(ctx, oracleData, []VoteExtensionField{VEFieldRequestedUnstakerNonce, VEFieldBTCUSDPrice, VEFieldETHUSDPrice},
				"zenBTC burn unstake", fmt.Sprintf("burn_id: %d, origin: %s, destination: %s, amount: %d", be.Id, be.ChainID, be.DestinationAddr, be.Amount)); err != nil {
				return err
			}

			unsignedTxHash, unsignedTx, err := k.constructUnstakeTx(
				ctx,
				getChainIDForEigen(ctx),
				be.DestinationAddr,
				be.Amount,
				oracleData.RequestedUnstakerNonce,
				oracleData.EthBaseFee,
				oracleData.EthTipCap,
			)
			if err != nil {
				return err
			}

			creator, err := k.getAddressByKeyID(ctx, k.zenBTCKeeper.GetUnstakerKeyID(ctx), treasurytypes.WalletType_WALLET_TYPE_NATIVE)
			if err != nil {
				return err
			}

			k.Logger(ctx).Warn("processing zenBTC burn unstake",
				"burn_event", be,
				"nonce", oracleData.RequestedUnstakerNonce,
				"base_fee", oracleData.EthBaseFee,
				"tip_cap", oracleData.EthTipCap,
			)

			return k.submitEthereumTransaction(
				ctx,
				creator,
				k.zenBTCKeeper.GetUnstakerKeyID(ctx),
				treasurytypes.WalletType_WALLET_TYPE_EVM,
				getChainIDForEigen(ctx),
				unsignedTx,
				unsignedTxHash,
			)
		},
		// Successfully processed unstake transaction
		func(be zenbtctypes.BurnEvent) error {
			be.Status = zenbtctypes.BurnStatus_BURN_STATUS_UNSTAKING
			return k.zenBTCKeeper.SetBurnEvent(ctx, be.Id, be)
		},
	)
}

// storeNewZenBTCRedemptions processes new redemption events.
func (k *Keeper) storeNewZenBTCRedemptions(ctx sdk.Context, oracleData OracleData) {
	// Find the first INITIATED redemption.
	var firstInitiatedRedemption zenbtctypes.Redemption
	var found bool

	if err := k.zenBTCKeeper.WalkRedemptions(ctx, func(id uint64, r zenbtctypes.Redemption) (bool, error) {
		if r.Status == zenbtctypes.RedemptionStatus_INITIATED {
			firstInitiatedRedemption = r
			found = true
			return true, nil
		}
		return false, nil
	}); err != nil {
		k.Logger(ctx).Error("error finding first initiated redemption", "error", err)
		return
	}

	// If an INITIATED redemption is found, check if it exists in oracleData.
	if found {
		redemptionExists := false
		for _, redemption := range oracleData.Redemptions {
			if redemption.Id == firstInitiatedRedemption.Data.Id {
				redemptionExists = true
				break
			}
		}
		// If not present, mark it as unstaked.
		if !redemptionExists {
			firstInitiatedRedemption.Status = zenbtctypes.RedemptionStatus_UNSTAKED
			if err := k.zenBTCKeeper.SetRedemption(ctx, firstInitiatedRedemption.Data.Id, firstInitiatedRedemption); err != nil {
				k.Logger(ctx).Error("error updating redemption status to unstaked", "error", err)
				return
			}
		}
	}

	if len(oracleData.Redemptions) == 0 {
		return
	}

	exchangeRate, err := k.zenBTCKeeper.GetExchangeRate(ctx)
	if err != nil {
		k.Logger(ctx).Error("error getting zenBTC exchange rate", "error", err)
		return
	}

	foundNewRedemption := false

	for _, redemption := range oracleData.Redemptions {
		redemptionExists, err := k.zenBTCKeeper.HasRedemption(ctx, redemption.Id)
		if err != nil {
			k.Logger(ctx).Error("error checking redemption existence", "error", err)
			continue
		}
		if redemptionExists {
			k.Logger(ctx).Debug("redemption already stored", "id", redemption.Id)
			continue
		}

		foundNewRedemption = true

		btcAmount := sdkmath.LegacyNewDecFromInt(sdkmath.NewIntFromUint64(redemption.Amount)).Mul(exchangeRate).TruncateInt64()
		// Convert zenBTC amount to BTC amount.
		if err := k.zenBTCKeeper.SetRedemption(ctx, redemption.Id, zenbtctypes.Redemption{
			Data: zenbtctypes.RedemptionData{
				Id:                 redemption.Id,
				DestinationAddress: redemption.DestinationAddress,
				Amount:             uint64(btcAmount),
			},
			Status: zenbtctypes.RedemptionStatus_INITIATED,
		}); err != nil {
			k.Logger(ctx).Error("error adding redemption to store", "error", err)
			continue
		}
	}

	if foundNewRedemption {
		if err := k.EthereumNonceRequested.Set(ctx, k.zenBTCKeeper.GetCompleterKeyID(ctx), true); err != nil {
			k.Logger(ctx).Error("error setting EthereumNonceRequested state", "error", err)
		}
	}
}

// processZenBTCRedemptions processes pending redemption completions.
func (k *Keeper) processZenBTCRedemptions(ctx sdk.Context, oracleData OracleData) {
	processTransaction(
		k,
		ctx,
		k.zenBTCKeeper.GetCompleterKeyID(ctx),
		&oracleData.RequestedCompleterNonce,
		nil,
		func(ctx sdk.Context) ([]zenbtctypes.Redemption, error) {
			firstPendingID, err := k.zenBTCKeeper.GetFirstPendingRedemption(ctx)
			if err != nil {
				firstPendingID = 0
			}
			return k.getRedemptionsByStatus(ctx, zenbtctypes.RedemptionStatus_INITIATED, 2, firstPendingID)
		},
		// Dispatch unstake completer transaction
		func(r zenbtctypes.Redemption) error {
			if err := k.zenBTCKeeper.SetFirstPendingRedemption(ctx, r.Data.Id); err != nil {
				return err
			}

			// Check for consensus
			if err := k.validateConsensusForTxFields(ctx, oracleData, []VoteExtensionField{VEFieldRequestedCompleterNonce, VEFieldBTCUSDPrice, VEFieldETHUSDPrice},
				"zenBTC redemption", fmt.Sprintf("redemption_id: %d, amount: %d", r.Data.Id, r.Data.Amount)); err != nil {
				return err
			}

			k.Logger(ctx).Warn("processing zenBTC complete",
				"id", r.Data.Id,
				"nonce", oracleData.RequestedCompleterNonce,
				"base_fee", oracleData.EthBaseFee,
				"tip_cap", oracleData.EthTipCap,
			)
			unsignedTxHash, unsignedTx, err := k.constructCompleteTx(
				ctx,
				getChainIDForEigen(ctx),
				r.Data.Id,
				oracleData.RequestedCompleterNonce,
				oracleData.EthBaseFee,
				oracleData.EthTipCap,
			)
			if err != nil {
				return err
			}

			creator, err := k.getAddressByKeyID(ctx, k.zenBTCKeeper.GetCompleterKeyID(ctx), treasurytypes.WalletType_WALLET_TYPE_NATIVE)
			if err != nil {
				return err
			}

			return k.submitEthereumTransaction(
				ctx,
				creator,
				k.zenBTCKeeper.GetCompleterKeyID(ctx),
				treasurytypes.WalletType_WALLET_TYPE_EVM,
				getChainIDForEigen(ctx),
				unsignedTx,
				unsignedTxHash,
			)
		},
		// Successfully processed redemption, set to unstaked.
		func(r zenbtctypes.Redemption) error {
			r.Status = zenbtctypes.RedemptionStatus_UNSTAKED
			if err := k.zenBTCKeeper.SetRedemption(ctx, r.Data.Id, r); err != nil {
				return err
			}
			return k.EthereumNonceRequested.Set(ctx, k.zenBTCKeeper.GetStakerKeyID(ctx), true)
		},
	)
}

func (k *Keeper) checkForRedemptionFulfilment(ctx sdk.Context) {
	startingIndex, err := k.zenBTCKeeper.GetFirstRedemptionAwaitingSign(ctx)
	if err != nil {
		startingIndex = 0
	}

	redemptions, err := k.getRedemptionsByStatus(ctx, zenbtctypes.RedemptionStatus_AWAITING_SIGN, 0, startingIndex)
	if err != nil {
		k.Logger(ctx).Error("error getting redemptions", "error", err)
		return
	}

	if len(redemptions) == 0 {
		return
	}

	if err := k.zenBTCKeeper.SetFirstRedemptionAwaitingSign(ctx, redemptions[0].Data.Id); err != nil {
		k.Logger(ctx).Error("error setting first redemption awaiting sign", "error", err)
	}

	supply, err := k.zenBTCKeeper.GetSupply(ctx)
	if err != nil {
		k.Logger(ctx).Error("error getting zenBTC supply", "error", err)
		return
	}

	for _, redemption := range redemptions {
		signReq, err := k.treasuryKeeper.SignRequestStore.Get(ctx, redemption.Data.SignReqId)
		if err != nil {
			k.Logger(ctx).Error("error getting sign request for redemption", "id", redemption.Data.Id, "error", err)
			continue
		}

		if signReq.Status == treasurytypes.SignRequestStatus_SIGN_REQUEST_STATUS_PENDING {
			continue
		}
		if signReq.Status == treasurytypes.SignRequestStatus_SIGN_REQUEST_STATUS_FULFILLED {
			// Get current exchange rate
			exchangeRate, err := k.zenBTCKeeper.GetExchangeRate(ctx)
			if err != nil {
				k.Logger(ctx).Error("error getting zenBTC exchange rate", "error", err)
				continue
			}

			// redemption.Data.Amount is in zenBTC (what user wants to redeem)
			// Calculate how much BTC they should receive based on current exchange rate
			btcToRelease := uint64(sdkmath.LegacyNewDecFromInt(sdkmath.NewIntFromUint64(redemption.Data.Amount)).Quo(exchangeRate).TruncateInt64())

			// Invariant checks
			if supply.MintedZenBTC < redemption.Data.Amount {
				k.Logger(ctx).Error("insufficient minted zenBTC for redemption", "id", redemption.Data.Id)
				continue
			}
			if supply.CustodiedBTC < btcToRelease {
				k.Logger(ctx).Error("insufficient custodied BTC for redemption", "id", redemption.Data.Id)
				continue
			}

			// Update supplies (zenBTC burned, BTC released)
			supply.MintedZenBTC -= redemption.Data.Amount
			supply.CustodiedBTC -= btcToRelease

			k.Logger(ctx).Warn("minted supply updated", "minted_old", supply.MintedZenBTC+redemption.Data.Amount, "minted_new", supply.MintedZenBTC)
			k.Logger(ctx).Warn("custodied supply updated", "custodied_old", supply.CustodiedBTC+btcToRelease, "custodied_new", supply.CustodiedBTC)

			redemption.Status = zenbtctypes.RedemptionStatus_COMPLETED
		}
		if signReq.Status == treasurytypes.SignRequestStatus_SIGN_REQUEST_STATUS_REJECTED {
			redemption.Data.SignReqId = 0
			redemption.Status = zenbtctypes.RedemptionStatus_UNSTAKED
		}

		if err := k.zenBTCKeeper.SetRedemption(ctx, redemption.Data.Id, redemption); err != nil {
			k.Logger(ctx).Error("error updating redemption status", "error", err)
		}
	}

	if err := k.zenBTCKeeper.SetSupply(ctx, supply); err != nil {
		k.Logger(ctx).Error("error updating zenBTC supply", "error", err)
	}

}

func (k Keeper) processSolanaROCKBurnEvents(ctx sdk.Context, oracleData OracleData) {
	var toProcess []*sidecarapitypes.BurnEvent
	for _, e := range oracleData.SolanaBurnEvents {
		pk := solana.PublicKeyFromBytes(e.DestinationAddr)

		burns, err := k.zentpKeeper.GetBurns(ctx, pk.String(), e.ChainID, e.TxID)
		if err != nil {
			k.Logger(ctx).Error(err.Error())
			continue
		}
		if len(burns) > 0 {
			continue // burn already processed
		} else {
			toProcess = append(toProcess, &e)
		}
	}

	for _, burn := range toProcess {
		coins := sdk.NewCoins(sdk.NewCoin(params.BondDenom, math.NewIntFromUint64(burn.Amount)))
		err := k.bankKeeper.BurnCoins(ctx, zentptypes.ModuleName, coins)
		if err != nil {
			k.Logger(ctx).Error(err.Error())
			continue
		}
		if err := k.bankKeeper.MintCoins(ctx, zentptypes.ModuleName, coins); err != nil {
			k.Logger(ctx).Error(err.Error())
			continue
		}
		addr, err := sdk.Bech32ifyAddressBytes("zen", burn.DestinationAddr)
		accAddr, err := sdk.AccAddressFromBech32(addr)
		if err := k.bankKeeper.SendCoinsFromModuleToAccount(ctx, zentptypes.ModuleName, accAddr, coins); err != nil {
			k.Logger(ctx).Error(err.Error())
		}
	}
}

func (k Keeper) clearSolanaAccounts(ctx sdk.Context) {
	pendingsROCK, err := k.zentpKeeper.GetMintsWithStatus(ctx, zentptypes.BridgeStatus_BRIDGE_STATUS_PENDING)
	if err != nil {
		k.Logger(ctx).Error(err.Error())
	}

	pendingsZenBTC, err := k.getPendingMintTransactions(ctx, zenbtctypes.MintTransactionStatus_MINT_TRANSACTION_STATUS_STAKED, zenbtctypes.WalletType_WALLET_TYPE_SOLANA)
	if err != nil {
		k.Logger(ctx).Error(err.Error())
	}

	if len(pendingsROCK) == 0 && len(pendingsZenBTC) == 0 {
		err = k.SolanaAccountsRequested.Clear(ctx, nil)
	}
}<|MERGE_RESOLUTION|>--- conflicted
+++ resolved
@@ -14,23 +14,12 @@
 	"cosmossdk.io/collections"
 	"cosmossdk.io/math"
 	sdkmath "cosmossdk.io/math"
-<<<<<<< HEAD
-	"github.com/Zenrock-Foundation/zrchain/v6/app/params"
-=======
->>>>>>> ca975da1
-	sidecarapitypes "github.com/Zenrock-Foundation/zrchain/v6/sidecar/proto/api" // Added import
 	treasurytypes "github.com/Zenrock-Foundation/zrchain/v6/x/treasury/types"
 	"github.com/Zenrock-Foundation/zrchain/v6/x/validation/types"
 	zentptypes "github.com/Zenrock-Foundation/zrchain/v6/x/zentp/types"
 	abci "github.com/cometbft/cometbft/abci/types"
 	"github.com/cosmos/cosmos-sdk/telemetry"
 	sdk "github.com/cosmos/cosmos-sdk/types"
-<<<<<<< HEAD
-	"github.com/gagliardetto/solana-go"
-=======
->>>>>>> ca975da1
-	solSystem "github.com/gagliardetto/solana-go/programs/system"
-	solToken "github.com/gagliardetto/solana-go/programs/token"
 	zenbtctypes "github.com/zenrocklabs/zenbtc/x/zenbtc/types"
 )
 
@@ -151,36 +140,9 @@
 		return VoteExtension{}, err
 	}
 
-<<<<<<< HEAD
-	solAccStore, err := k.SolanaAccountsRequested.Iterate(ctx, nil)
-	if err != nil {
-		return VoteExtension{}, err
-	}
-	solAccsKeys, err := solAccStore.Keys()
-	if err != nil {
-		return VoteExtension{}, err
-	}
-	solAccs := map[string]solToken.Account{}
-
-	if len(solAccsKeys) > 0 {
-		for _, key := range solAccsKeys {
-			requested, err := k.SolanaAccountsRequested.Get(ctx, key)
-			if err != nil {
-				return VoteExtension{}, err
-			}
-			if requested {
-				acc, err := k.GetSolanaTokenAccount(ctx, key, k.zentpKeeper.GetParams(ctx).Solana.MintAddress)
-				if err != nil {
-					return VoteExtension{}, err
-				}
-				solAccs[key] = acc
-			}
-		}
-=======
 	solAccs, err := k.collectSolanaAccounts(ctx)
 	if err != nil {
 		return VoteExtension{}, fmt.Errorf("error collecting solana accounts: %w", err)
->>>>>>> ca975da1
 	}
 	solAccsHash, err := deriveHash(solAccs)
 	if err != nil {
@@ -401,10 +363,7 @@
 		k.processSolanaZenBTCMintEvents(ctx, oracleData)
 		k.processSolanaROCKMints(ctx, oracleData)
 		k.processSolanaROCKMintEvents(ctx, oracleData)
-<<<<<<< HEAD
 		k.processSolanaROCKBurnEvents(ctx, oracleData)
-=======
->>>>>>> ca975da1
 		k.clearSolanaAccounts(ctx)
 	}
 
@@ -531,40 +490,12 @@
 
 	}
 
-<<<<<<< HEAD
-	oracleData.SolanaAccounts = map[string]solToken.Account{}
-	if fieldHasConsensus(fieldVotePowers, VEFieldSolanaAccountsHash) {
-		solAccStore, err := k.SolanaAccountsRequested.Iterate(ctx, nil)
-		if err != nil {
-			return nil, err
-		}
-		solAccsKeys, err := solAccStore.Keys()
-		if err != nil {
-			return nil, err
-		}
-		if len(solAccsKeys) > 0 {
-			for _, key := range solAccsKeys {
-				goGet, err := k.SolanaAccountsRequested.Get(ctx, key)
-				if err != nil {
-					return nil, err
-				}
-				if goGet {
-					acc, err := k.GetSolanaTokenAccount(ctx, key, k.zentpKeeper.GetParams(ctx).Solana.MintAddress)
-					if err != nil {
-						return nil, err
-					}
-					oracleData.SolanaAccounts[key] = acc
-				}
-			}
-		}
-=======
 	if fieldHasConsensus(fieldVotePowers, VEFieldSolanaAccountsHash) {
 		solAccs, err := k.collectSolanaAccounts(ctx)
 		if err != nil {
 			return nil, fmt.Errorf("error collecting solana accounts: %w", err)
 		}
 		oracleData.SolanaAccounts = solAccs
->>>>>>> ca975da1
 	}
 	// Store the field vote powers for later use in transaction dispatch callbacks
 	oracleData.FieldVotePowers = fieldVotePowers
@@ -1385,15 +1316,9 @@
 	processTransaction(
 		k,
 		ctx,
-<<<<<<< HEAD
-		k.zentpKeeper.GetParams(ctx).Solana.NonceAccountKey,
-		nil,
-		oracleData.SolanaMintNonces[k.zentpKeeper.GetParams(ctx).Solana.NonceAccountKey],
-=======
 		k.zentpKeeper.GetSolanaParams(ctx).NonceAccountKey,
 		nil,
 		oracleData.SolanaMintNonces[k.zentpKeeper.GetSolanaParams(ctx).NonceAccountKey],
->>>>>>> ca975da1
 		func(ctx sdk.Context) ([]*zentptypes.Bridge, error) {
 			return k.zentpKeeper.GetMintsWithStatus(ctx, zentptypes.BridgeStatus_BRIDGE_STATUS_PENDING)
 		},
@@ -1427,11 +1352,7 @@
 			if ata.State == solToken.Uninitialized {
 				fundReceiver = true
 			}
-<<<<<<< HEAD
-			solParams := k.zentpKeeper.GetParams(ctx).Solana
-=======
 			solParams := k.zentpKeeper.GetSolanaParams(ctx)
->>>>>>> ca975da1
 			transaction, err := k.PrepareSolanaMintTx(ctx, &solanaMintTxRequest{
 				amount:            tx.Amount,
 				fee:               solParams.Fee,
@@ -1450,18 +1371,10 @@
 				return fmt.Errorf("PrepareSolRockMintTx: %w", err)
 			}
 
-<<<<<<< HEAD
-			params := k.zentpKeeper.GetParams(ctx)
-			id, err := k.submitSolanaTransaction(
-				ctx,
-				tx.Creator,
-				[]uint64{params.Solana.SignerKeyId, params.Solana.NonceAuthorityKey},
-=======
 			id, err := k.submitSolanaTransaction(
 				ctx,
 				tx.Creator,
 				[]uint64{solParams.SignerKeyId, solParams.NonceAuthorityKey},
->>>>>>> ca975da1
 				treasurytypes.WalletType_WALLET_TYPE_SOLANA,
 				tx.DestinationChain,
 				transaction,
@@ -1481,11 +1394,7 @@
 			if tx.BlockHeight == 0 {
 				return nil
 			}
-<<<<<<< HEAD
-			solParams := k.zentpKeeper.GetParams(ctx).Solana
-=======
 			solParams := k.zentpKeeper.GetSolanaParams(ctx)
->>>>>>> ca975da1
 			if ctx.BlockHeight() > tx.BlockHeight+solParams.Btl {
 				currentNonce := oracleData.SolanaMintNonces[solParams.NonceAccountKey].Nonce
 				lastNonce, err := k.LastUsedSolanaNonce.Get(ctx, solParams.NonceAccountKey)
