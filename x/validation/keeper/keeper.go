package keeper

import (
	"context"
	"errors"
	"fmt"

	abci "github.com/cometbft/cometbft/abci/types"

	"cosmossdk.io/collections"
	addresscodec "cosmossdk.io/core/address"
	storetypes "cosmossdk.io/core/store"
	"cosmossdk.io/log"
	"cosmossdk.io/math"

	"github.com/cosmos/cosmos-sdk/codec"
	sdk "github.com/cosmos/cosmos-sdk/types"

	"github.com/Zenrock-Foundation/zrchain/v6/app/params"
	"github.com/Zenrock-Foundation/zrchain/v6/shared"
	sidecar "github.com/Zenrock-Foundation/zrchain/v6/sidecar/proto/api"
	"github.com/Zenrock-Foundation/zrchain/v6/x/validation/types"
	zenbtctypes "github.com/zenrocklabs/zenbtc/x/zenbtc/types"
)

type Keeper struct {
	storeService          storetypes.KVStoreService
	cdc                   codec.BinaryCodec
	authKeeper            types.AccountKeeper
	bankKeeper            types.BankKeeper
	hooks                 types.StakingHooks
	authority             string
	treasuryKeeper        types.TreasuryKeeper
	zenBTCKeeper          shared.ZenBTCKeeper
	validatorAddressCodec addresscodec.Codec
	consensusAddressCodec addresscodec.Codec
	txDecoder             sdk.TxDecoder
	zrConfig              *params.ZRConfig
	sidecarClient         sidecarClient
	zentpKeeper           types.ZentpKeeper
	// AVSDelegations - keys: validator addr + delegator addr (operator) | value: delegation amount
	AVSDelegations collections.Map[collections.Pair[string, string], math.Int]
	// ValidatorDelegations - key: validator addr | value: total amount delegated to validator
	ValidatorDelegations collections.Map[string, math.Int]
	// AVSRewardsPool - key: address | value: total unclaimed rewards for that address
	AVSRewardsPool collections.Map[string, math.Int]
	// AssetPrices - key: asset type | value: asset price + precision
	AssetPrices collections.Map[types.Asset, math.LegacyDec]
	// LastValidVEHeight - value: height of last valid VE
	LastValidVEHeight collections.Item[int64]
	// SlashEvents - key: id number | value: slash event struct
	SlashEvents collections.Map[uint64, types.SlashEvent]
	// SlashEventCount - value: number of slash events
	SlashEventCount collections.Item[uint64]
	// Params related to Hybrid Validation (separate from vanilla x/staking SDK module due to interface constraints)
	HVParams collections.Item[types.HVParams]
	// ValidationInfos - key: block height | value: validation info for block
	ValidationInfos collections.Map[int64, types.ValidationInfo]
	// BitcoinMerkleRoots - key: block height | value: merkle root of Bitcoin block
	BtcBlockHeaders collections.Map[int64, sidecar.BTCBlockHeader]
	// LatestBtcHeaderHeight - value: height of the latest btc header stored
	LatestBtcHeaderHeight collections.Item[int64]
	// EthereumNonceRequested - key: key ID | value: bool (is requested)
	EthereumNonceRequested collections.Map[uint64, bool]
	// SolanaNonceRequested - key: key ID | value: bool (is requested)
	SolanaNonceRequested collections.Map[uint64, bool]
	// LastUsedEthereumNonce - map: key ID | value: last used Ethereum nonce data
	SolanaAccountsRequested      collections.Map[string, bool]
	SolanaZenTPAccountsRequested collections.Map[string, bool]
	LastUsedEthereumNonce        collections.Map[uint64, zenbtctypes.NonceData]
	LastUsedSolanaNonce          collections.Map[uint64, types.SolanaNonce]
	// RequestedHistoricalBitcoinHeaders - keys: block height
	RequestedHistoricalBitcoinHeaders collections.Item[zenbtctypes.RequestedBitcoinHeaders]
	// BackfillRequests - key: tx hash | value: bool (is requested)
	BackfillRequests collections.Item[types.BackfillRequests]
<<<<<<< HEAD
	// ValidatorMismatchCounts - key: validator hex address | value: mismatch count data
	ValidatorMismatchCounts collections.Map[string, types.ValidatorMismatchCount]
=======
	// LastCompletedZentpMintID - value: id of last completed zentp mint
	LastCompletedZentpMintID collections.Item[uint64]
>>>>>>> c2a667f2
}

// NewKeeper creates a new staking Keeper instance
func NewKeeper(
	cdc codec.BinaryCodec,
	storeService storetypes.KVStoreService,
	ak types.AccountKeeper,
	bk types.BankKeeper,
	authority string,
	txDecoder sdk.TxDecoder,
	zrConfig *params.ZRConfig,
	treasuryKeeper types.TreasuryKeeper,
	zenBTCKeeper shared.ZenBTCKeeper,
	zentpKeeper types.ZentpKeeper,
	validatorAddressCodec addresscodec.Codec,
	consensusAddressCodec addresscodec.Codec,
) *Keeper {
	if _, err := sdk.AccAddressFromBech32(authority); err != nil {
		panic(fmt.Sprintf("invalid authority address: %s", authority))
	}

	// ensure bonded and not bonded module accounts are set
	if addr := ak.GetModuleAddress(types.BondedPoolName); addr == nil {
		panic(fmt.Sprintf("%s module account has not been set", types.BondedPoolName))
	}

	if addr := ak.GetModuleAddress(types.NotBondedPoolName); addr == nil {
		panic(fmt.Sprintf("%s module account has not been set", types.NotBondedPoolName))
	}

	// ensure that authority is a valid AccAddress
	if _, err := ak.AddressCodec().StringToBytes(authority); err != nil {
		panic("authority is not a valid acc address")
	}

	if validatorAddressCodec == nil || consensusAddressCodec == nil {
		panic("validator and/or consensus address codec are nil")
	}

	// The config isn't created when we export the genesis state, so we blank it out
	sidecarAddr := ""
	if zrConfig != nil {
		sidecarAddr = zrConfig.SidecarAddr
	}
	oracleClient, err := NewSidecarClient(sidecarAddr)
	if err != nil {
		panic("error creating sidecar client")
	}

	sb := collections.NewSchemaBuilder(storeService)

	return &Keeper{
		storeService:                      storeService,
		cdc:                               cdc,
		authKeeper:                        ak,
		bankKeeper:                        bk,
		hooks:                             nil,
		authority:                         authority,
		txDecoder:                         txDecoder,
		zrConfig:                          zrConfig,
		sidecarClient:                     oracleClient,
		treasuryKeeper:                    treasuryKeeper,
		zenBTCKeeper:                      zenBTCKeeper,
		zentpKeeper:                       zentpKeeper,
		validatorAddressCodec:             validatorAddressCodec,
		consensusAddressCodec:             consensusAddressCodec,
		AVSDelegations:                    collections.NewMap(sb, types.AVSDelegationsKey, types.AVSDelegationsIndex, collections.PairKeyCodec(collections.StringKey, collections.StringKey), sdk.IntValue),
		ValidatorDelegations:              collections.NewMap(sb, types.ValidatorDelegationsKey, types.ValidatorDelegationsIndex, collections.StringKey, sdk.IntValue),
		AVSRewardsPool:                    collections.NewMap(sb, types.AVSRewardsPoolKey, types.AVSRewardsPoolIndex, collections.StringKey, sdk.IntValue),
		AssetPrices:                       collections.NewMap(sb, types.AssetPricesKey, types.AssetPricesIndex, types.AssetKey{}, sdk.LegacyDecValue),
		SlashEvents:                       collections.NewMap(sb, types.SlashEventsKey, types.SlashEventsIndex, collections.Uint64Key, codec.CollValue[types.SlashEvent](cdc)),
		SlashEventCount:                   collections.NewItem(sb, types.SlashEventCountKey, types.SlashEventCountIndex, collections.Uint64Value),
		HVParams:                          collections.NewItem(sb, types.HVParamsKey, types.HVParamsIndex, codec.CollValue[types.HVParams](cdc)),
		ValidationInfos:                   collections.NewMap(sb, types.ValidationInfosKey, types.ValidationInfosIndex, collections.Int64Key, codec.CollValue[types.ValidationInfo](cdc)),
		BtcBlockHeaders:                   collections.NewMap(sb, types.BtcBlockHeadersKey, types.BtcBlockHeadersIndex, collections.Int64Key, codec.CollValue[sidecar.BTCBlockHeader](cdc)),
		LatestBtcHeaderHeight:             collections.NewItem(sb, types.LatestBtcHeaderHeightKey, types.LatestBtcHeaderHeightIndex, collections.Int64Value),
		EthereumNonceRequested:            collections.NewMap(sb, types.EthereumNonceRequestedKey, types.EthereumNonceRequestedIndex, collections.Uint64Key, collections.BoolValue),
		SolanaNonceRequested:              collections.NewMap(sb, types.SolanaNonceRequestedKey, types.SolanaNonceRequestedIndex, collections.Uint64Key, collections.BoolValue),
		SolanaAccountsRequested:           collections.NewMap(sb, types.SolanaAccountsRequestedKey, types.SolanaAccountsRequestedIndex, collections.StringKey, collections.BoolValue),
		SolanaZenTPAccountsRequested:      collections.NewMap(sb, types.SolanaZenTPAccountsRequestedKey, types.SolanaZenTPAccountsRequestedIndex, collections.StringKey, collections.BoolValue),
		LastUsedEthereumNonce:             collections.NewMap(sb, types.LastUsedEthereumNonceKey, types.LastUsedEthereumNonceIndex, collections.Uint64Key, codec.CollValue[zenbtctypes.NonceData](cdc)),
		LastUsedSolanaNonce:               collections.NewMap(sb, types.LastUsedSolanaNonceKey, types.LastUsedSolanaNonceIndex, collections.Uint64Key, codec.CollValue[types.SolanaNonce](cdc)),
		RequestedHistoricalBitcoinHeaders: collections.NewItem(sb, types.RequestedHistoricalBitcoinHeadersKey, types.RequestedHistoricalBitcoinHeadersIndex, codec.CollValue[zenbtctypes.RequestedBitcoinHeaders](cdc)),
		LastValidVEHeight:                 collections.NewItem(sb, types.LastValidVEHeightKey, types.LastValidVEHeightIndex, collections.Int64Value),
		BackfillRequests:                  collections.NewItem(sb, types.BackfillRequestsKey, types.BackfillRequestsIndex, codec.CollValue[types.BackfillRequests](cdc)),
<<<<<<< HEAD
		ValidatorMismatchCounts:           collections.NewMap(sb, types.ValidatorMismatchCounts, types.ValidatorMismatchCountsIndex, collections.StringKey, codec.CollValue[types.ValidatorMismatchCount](cdc)),
=======
		LastCompletedZentpMintID:          collections.NewItem(sb, types.LastCompletedZentpMintIDKey, types.LastCompletedZentpMintIDIndex, collections.Uint64Value),
>>>>>>> c2a667f2
	}
}

// Logger returns a module-specific logger.
func (k Keeper) Logger(ctx context.Context) log.Logger {
	return sdk.UnwrapSDKContext(ctx).Logger().With("module", "x/"+types.ModuleName)
}

// Hooks gets the hooks for staking *Keeper {
func (k *Keeper) Hooks() types.StakingHooks {
	if k.hooks == nil {
		// return a no-op implementation if no hooks are set
		return types.MultiStakingHooks{}
	}
	return k.hooks
}

// SetHooks sets the validator hooks.  In contrast to other receivers, this method must take a pointer due to nature
// of the hooks interface and SDK start up sequence.
func (k *Keeper) SetHooks(sh types.StakingHooks) {
	if k.hooks != nil {
		panic("cannot set validator hooks twice")
	}
	k.hooks = sh
}

// GetLastTotalPower loads the last total validator power.
func (k Keeper) GetLastTotalPower(ctx context.Context) (math.Int, error) {
	store := k.storeService.OpenKVStore(ctx)
	bz, err := store.Get(types.LastTotalPowerKey)
	if err != nil {
		return math.ZeroInt(), err
	}

	if bz == nil {
		return math.ZeroInt(), nil
	}

	ip := sdk.IntProto{}
	err = k.cdc.Unmarshal(bz, &ip)
	if err != nil {
		return math.ZeroInt(), err
	}

	return ip.Int, nil
}

// SetLastTotalPower sets the last total validator power.
func (k Keeper) SetLastTotalPower(ctx context.Context, power math.Int) error {
	store := k.storeService.OpenKVStore(ctx)
	bz, err := k.cdc.Marshal(&sdk.IntProto{Int: power})
	if err != nil {
		return err
	}
	return store.Set(types.LastTotalPowerKey, bz)
}

// GetAuthority returns the x/staking module's authority.
func (k Keeper) GetAuthority() string {
	return k.authority
}

// ValidatorAddressCodec returns the app validator address codec.
func (k Keeper) ValidatorAddressCodec() addresscodec.Codec {
	return k.validatorAddressCodec
}

// ConsensusAddressCodec returns the app consensus address codec.
func (k Keeper) ConsensusAddressCodec() addresscodec.Codec {
	return k.consensusAddressCodec
}

// SetValidatorUpdates sets the ABCI validator power updates for the current block.
func (k Keeper) SetValidatorUpdates(ctx context.Context, valUpdates []abci.ValidatorUpdate) error {
	store := k.storeService.OpenKVStore(ctx)
	bz, err := k.cdc.Marshal(&types.ValidatorUpdates{Updates: valUpdates})
	if err != nil {
		return err
	}
	return store.Set(types.ValidatorUpdatesKey, bz)
}

// GetValidatorUpdates returns the ABCI validator power updates within the current block.
func (k Keeper) GetValidatorUpdates(ctx context.Context) ([]abci.ValidatorUpdate, error) {
	store := k.storeService.OpenKVStore(ctx)
	bz, err := store.Get(types.ValidatorUpdatesKey)
	if err != nil {
		return nil, err
	}

	var valUpdates types.ValidatorUpdates
	err = k.cdc.Unmarshal(bz, &valUpdates)
	if err != nil {
		return nil, err
	}

	return valUpdates.Updates, nil
}

// SetSolanaZenBTCRequestedAccount sets the requested state for a Solana account (owner address) for ZenBTC.
func (k Keeper) SetSolanaZenBTCRequestedAccount(ctx context.Context, ownerAddress string, state bool) error {
	return k.SolanaAccountsRequested.Set(ctx, ownerAddress, state)
}

// SetSolanaZenTPRequestedAccount sets the requested state for a Solana account (owner address) for ZenTP.
func (k Keeper) SetSolanaZenTPRequestedAccount(ctx context.Context, ownerAddress string, state bool) error {
	return k.SolanaZenTPAccountsRequested.Set(ctx, ownerAddress, state)
}

func (k Keeper) SetSolanaRequestedNonce(ctx context.Context, keyID uint64, state bool) error {
	return k.SolanaNonceRequested.Set(ctx, keyID, state)
}

// SetSidecarClient sets the sidecar client for the keeper.
func (k *Keeper) SetSidecarClient(client sidecarClient) {
	k.sidecarClient = client
}

func (k *Keeper) SetBackfillRequests(ctx context.Context, requests types.BackfillRequests) error {
	return k.BackfillRequests.Set(ctx, requests)
}

func (k Keeper) GetAssetPrices(ctx context.Context) ([]*types.AssetData, error) {
	storeIterator, err := k.AssetPrices.Iterate(ctx, nil)
	if err != nil {
		return nil, err
	}
	defer storeIterator.Close()

	keys, err := storeIterator.Keys()
	if err != nil {
		return nil, err
	}

	var assetPrices []*types.AssetData
	for _, key := range keys {
		value, err := k.AssetPrices.Get(ctx, key)
		if err != nil {
			return nil, err
		}
		assetPrices = append(assetPrices, &types.AssetData{
			Asset:    key,
			PriceUSD: value,
		})
	}

	return assetPrices, nil
}

func (k Keeper) GetLastValidVeHeight(ctx context.Context) (int64, error) {
	lastValidVeHeight, err := k.LastValidVEHeight.Get(ctx)
	if err != nil {
		if errors.Is(err, collections.ErrNotFound) {
			// Return 0 when the collection is empty
			return 0, nil
		}
		return 0, err
	}
	return lastValidVeHeight, nil
}

func (k Keeper) GetLastCompletedZentpMintID(ctx context.Context) (uint64, error) {
	lastCompletedZentpMintID, err := k.LastCompletedZentpMintID.Get(ctx)
	if err != nil {
		if errors.Is(err, collections.ErrNotFound) {
			// Return 0 when the collection is empty
			return 0, nil
		}
		return 0, err
	}
	return lastCompletedZentpMintID, nil
}

func (k Keeper) GetSlashEvents(ctx context.Context) ([]types.SlashEvent, uint64, error) {
	storeIterator, err := k.SlashEvents.Iterate(ctx, nil)
	if err != nil {
		return nil, 0, err
	}
	defer storeIterator.Close()

	keys, err := storeIterator.Keys()
	if err != nil {
		return nil, 0, err
	}

	var slashEvents []types.SlashEvent
	var slashEventCount uint64
	for _, key := range keys {
		value, err := k.SlashEvents.Get(ctx, key)
		if err != nil {
			return nil, 0, err
		}
		slashEvents = append(slashEvents, value)
		slashEventCount++
	}

	return slashEvents, slashEventCount, nil
}

func (k Keeper) GetValidationInfos(ctx context.Context) ([]types.ValidationInfo, error) {
	storeIterator, err := k.ValidationInfos.Iterate(ctx, nil)
	if err != nil {
		return nil, err
	}
	defer storeIterator.Close()

	keys, err := storeIterator.Keys()
	if err != nil {
		return nil, err
	}

	var validationInfos []types.ValidationInfo
	for _, key := range keys {
		value, err := k.ValidationInfos.Get(ctx, key)
		if err != nil {
			return nil, err
		}
		validationInfos = append(validationInfos, value)
	}
	return validationInfos, nil
}

func (k Keeper) GetBtcBlockHeaders(ctx context.Context) ([]sidecar.BTCBlockHeader, error) {
	storeIterator, err := k.BtcBlockHeaders.Iterate(ctx, nil)
	if err != nil {
		return nil, err
	}
	defer storeIterator.Close()

	keys, err := storeIterator.Keys()
	if err != nil {
		return nil, err
	}

	var btcBlockHeaders []sidecar.BTCBlockHeader
	for _, key := range keys {
		value, err := k.BtcBlockHeaders.Get(ctx, key)
		if err != nil {
			return nil, err
		}
		btcBlockHeaders = append(btcBlockHeaders, value)
	}
	return btcBlockHeaders, nil
}

func (k Keeper) GetLastUsedSolanaNonce(ctx context.Context) ([]types.SolanaNonce, error) {
	storeIterator, err := k.LastUsedSolanaNonce.Iterate(ctx, nil)
	if err != nil {
		return nil, err
	}
	defer storeIterator.Close()

	keys, err := storeIterator.Keys()
	if err != nil {
		return nil, err
	}

	var lastUsedSolanaNonce []types.SolanaNonce
	for _, key := range keys {
		value, err := k.LastUsedSolanaNonce.Get(ctx, key)
		if err != nil {
			return nil, err
		}
		lastUsedSolanaNonce = append(lastUsedSolanaNonce, value)
	}
	return lastUsedSolanaNonce, nil
}

func (k Keeper) GetBackfillRequests(ctx context.Context) (types.BackfillRequests, error) {
	backfillRequest, err := k.BackfillRequests.Get(ctx)
	if err != nil {
		if errors.Is(err, collections.ErrNotFound) {
			// Return empty BackfillRequests when the collection is empty
			return types.BackfillRequests{}, nil
		}
		return types.BackfillRequests{}, err
	}

	return backfillRequest, nil
}

func (k Keeper) GetLastUsedEthereumNonce(ctx context.Context) ([]zenbtctypes.NonceData, error) {
	storeIterator, err := k.LastUsedEthereumNonce.Iterate(ctx, nil)
	if err != nil {
		return nil, err
	}
	defer storeIterator.Close()

	keys, err := storeIterator.Keys()
	if err != nil {
		return nil, err
	}

	var lastUsedEthereumNonce []zenbtctypes.NonceData
	for _, key := range keys {
		value, err := k.LastUsedEthereumNonce.Get(ctx, key)
		if err != nil {
			return nil, err
		}
		lastUsedEthereumNonce = append(lastUsedEthereumNonce, value)
	}
	return lastUsedEthereumNonce, nil
}

func (k Keeper) GetRequestedHistoricalBitcoinHeaders(ctx context.Context) ([]zenbtctypes.RequestedBitcoinHeaders, error) {
	requestedHistoricalBitcoinHeaders, err := k.RequestedHistoricalBitcoinHeaders.Get(ctx)
	if err != nil {
		if errors.Is(err, collections.ErrNotFound) {
			// Return empty RequestedBitcoinHeaders when the collection is empty
			return []zenbtctypes.RequestedBitcoinHeaders{{}}, nil
		}
		return nil, err
	}

	return []zenbtctypes.RequestedBitcoinHeaders{requestedHistoricalBitcoinHeaders}, nil
}

func (k Keeper) GetAvsRewardsPool(ctx context.Context) ([]string, error) {
	avsRewardsPool := []string{}

	storeIterator, err := k.AVSRewardsPool.Iterate(ctx, nil)
	if err != nil {
		return nil, err
	}

	keys, err := storeIterator.Keys()
	if err != nil {
		return nil, err
	}

	for _, key := range keys {
		avsRewardsPool = append(avsRewardsPool, key)
	}

	return avsRewardsPool, nil
}

func (k Keeper) GetEthereumNonceRequested(ctx context.Context) ([]uint64, error) {
	ethereumNonceRequested := []uint64{}

	err := k.EthereumNonceRequested.Walk(ctx, nil, func(key uint64, value bool) (stop bool, err error) {
		ethereumNonceRequested = append(ethereumNonceRequested, key)
		return false, nil
	})
	if err != nil {
		return nil, err
	}

	return ethereumNonceRequested, nil
}

func (k Keeper) GetSolanaNonceRequested(ctx context.Context) ([]uint64, error) {
	solanaNonceRequested := []uint64{}

	err := k.SolanaNonceRequested.Walk(ctx, nil, func(key uint64, value bool) (stop bool, err error) {
		solanaNonceRequested = append(solanaNonceRequested, key)
		return false, nil
	})
	if err != nil {
		return nil, err
	}

	return solanaNonceRequested, nil
}

func (k Keeper) GetSolanaAccountsRequested(ctx context.Context) ([]string, error) {
	solanaAccountsRequested := []string{}

	err := k.SolanaAccountsRequested.Walk(ctx, nil, func(key string, value bool) (stop bool, err error) {
		solanaAccountsRequested = append(solanaAccountsRequested, key)
		return false, nil
	})
	if err != nil {
		return nil, err
	}

	return solanaAccountsRequested, nil
}

func (k Keeper) GetSolanaZenTPAccountsRequested(ctx context.Context) ([]string, error) {
	solanaZenTPAccountsRequested := []string{}

	err := k.SolanaZenTPAccountsRequested.Walk(ctx, nil, func(key string, value bool) (stop bool, err error) {
		solanaZenTPAccountsRequested = append(solanaZenTPAccountsRequested, key)
		return false, nil
	})
	if err != nil {
		return nil, err
	}

	return solanaZenTPAccountsRequested, nil
}

func (k Keeper) GetValidatorMismatchCounts(ctx context.Context) ([]types.ValidatorMismatchCount, error) {
	validatorMismatchCounts := []types.ValidatorMismatchCount{}

	err := k.ValidatorMismatchCounts.Walk(ctx, nil, func(key string, value types.ValidatorMismatchCount) (stop bool, err error) {
		validatorMismatchCounts = append(validatorMismatchCounts, value)
		return false, nil
	})
	if err != nil {
		return nil, err
	}

	return validatorMismatchCounts, nil
}<|MERGE_RESOLUTION|>--- conflicted
+++ resolved
@@ -73,13 +73,10 @@
 	RequestedHistoricalBitcoinHeaders collections.Item[zenbtctypes.RequestedBitcoinHeaders]
 	// BackfillRequests - key: tx hash | value: bool (is requested)
 	BackfillRequests collections.Item[types.BackfillRequests]
-<<<<<<< HEAD
 	// ValidatorMismatchCounts - key: validator hex address | value: mismatch count data
 	ValidatorMismatchCounts collections.Map[string, types.ValidatorMismatchCount]
-=======
 	// LastCompletedZentpMintID - value: id of last completed zentp mint
 	LastCompletedZentpMintID collections.Item[uint64]
->>>>>>> c2a667f2
 }
 
 // NewKeeper creates a new staking Keeper instance
@@ -165,11 +162,8 @@
 		RequestedHistoricalBitcoinHeaders: collections.NewItem(sb, types.RequestedHistoricalBitcoinHeadersKey, types.RequestedHistoricalBitcoinHeadersIndex, codec.CollValue[zenbtctypes.RequestedBitcoinHeaders](cdc)),
 		LastValidVEHeight:                 collections.NewItem(sb, types.LastValidVEHeightKey, types.LastValidVEHeightIndex, collections.Int64Value),
 		BackfillRequests:                  collections.NewItem(sb, types.BackfillRequestsKey, types.BackfillRequestsIndex, codec.CollValue[types.BackfillRequests](cdc)),
-<<<<<<< HEAD
 		ValidatorMismatchCounts:           collections.NewMap(sb, types.ValidatorMismatchCounts, types.ValidatorMismatchCountsIndex, collections.StringKey, codec.CollValue[types.ValidatorMismatchCount](cdc)),
-=======
 		LastCompletedZentpMintID:          collections.NewItem(sb, types.LastCompletedZentpMintIDKey, types.LastCompletedZentpMintIDIndex, collections.Uint64Value),
->>>>>>> c2a667f2
 	}
 }
 
