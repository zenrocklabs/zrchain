--- conflicted
+++ resolved
@@ -244,10 +244,6 @@
 	return valUpdates.Updates, nil
 }
 
-<<<<<<< HEAD
-func (k Keeper) GetAssetPrice(asset string) (types.AssetPrice, error) {
-	return k.AssetPrices.Get(context.TODO(), asset)
-=======
 // GetZenBTCExchangeRate returns the current exchange rate between BTC and zenBTC
 // Returns the number of BTC represented by 1 zenBTC
 func (k Keeper) GetZenBTCExchangeRate(ctx sdk.Context) (float64, error) {
@@ -264,5 +260,8 @@
 	}
 
 	return float64(supply.CustodiedBTC) / float64(supply.MintedZenBTC), nil
->>>>>>> 6e2bdb46
+}
+
+func (k Keeper) GetAssetPrice(asset string) (types.AssetPrice, error) {
+	return k.AssetPrices.Get(context.TODO(), asset)
 }