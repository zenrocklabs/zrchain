package keeper

import (
	"context"
	"fmt"

	abci "github.com/cometbft/cometbft/abci/types"

	"cosmossdk.io/math"

	sdk "github.com/cosmos/cosmos-sdk/types"

	"github.com/Zenrock-Foundation/zrchain/v6/x/validation/types"
)

// InitGenesis sets the pool and parameters for the provided keeper.  For each
// validator in data, it sets that validator in the keeper along with manually
// setting the indexes. In addition, it also sets any delegations found in
// data. Finally, it updates the bonded validators.
// Returns final validator set after applying all declaration and delegations
func (k Keeper) InitGenesis(ctx context.Context, data *types.GenesisState) (res []abci.ValidatorUpdate) {
	bondedTokens := math.ZeroInt()
	notBondedTokens := math.ZeroInt()

	// We need to pretend to be "n blocks before genesis", where "n" is the
	// validator update delay, so that e.g. slashing periods are correctly
	// initialized for the validator set e.g. with a one-block offset - the
	// first TM block is at height 1, so state updates applied from
	// genesis.json are in block 0.
	sdkCtx := sdk.UnwrapSDKContext(ctx)
	sdkCtx = sdkCtx.WithBlockHeight(1 - sdk.ValidatorUpdateDelay)
	ctx = sdkCtx

	if err := k.SetParams(ctx, types.Params(data.Params)); err != nil {
		panic(err)
	}

	hvParams := data.HVParams
	if hvParams == nil {
		hvParams = types.DefaultHVParams(ctx)
	}
	if err := k.HVParams.Set(ctx, *hvParams); err != nil {
		panic(err)
	}

	if err := k.SetLastTotalPower(ctx, data.LastTotalPower); err != nil {
		panic(err)
	}

	for _, validator := range data.Validators {
		if err := k.SetValidator(ctx, validator); err != nil {
			panic(err)
		}

		// Manually set indices for the first time
		if err := k.SetValidatorByConsAddr(ctx, validator); err != nil {
			panic(err)
		}

		if err := k.SetValidatorByPowerIndex(ctx, validator); err != nil {
			panic(err)
		}

		// Call the creation hook if not exported
		if !data.Exported {
			valbz, err := k.ValidatorAddressCodec().StringToBytes(validator.GetOperator())
			if err != nil {
				panic(err)
			}
			if err := k.Hooks().AfterValidatorCreated(ctx, valbz); err != nil {
				panic(err)
			}
		}

		// update timeslice if necessary
		if validator.IsUnbonding() {
			if err := k.InsertUnbondingValidatorQueue(ctx, validator); err != nil {
				panic(err)
			}
		}

		switch validator.GetStatus() {
		case types.Bonded:
			bondedTokens = bondedTokens.Add(validator.GetTokens())

		case types.Unbonding, types.Unbonded:
			notBondedTokens = notBondedTokens.Add(validator.GetTokens())

		default:
			panic("invalid validator status")
		}
	}

	for _, delegation := range data.Delegations {
		delegatorAddress, err := k.authKeeper.AddressCodec().StringToBytes(delegation.DelegatorAddress)
		if err != nil {
			panic(fmt.Errorf("invalid delegator address: %s", err))
		}

		valAddr, err := k.validatorAddressCodec.StringToBytes(delegation.GetValidatorAddr())
		if err != nil {
			panic(err)
		}

		// Call the before-creation hook if not exported
		if !data.Exported {
			if err := k.Hooks().BeforeDelegationCreated(ctx, delegatorAddress, valAddr); err != nil {
				panic(err)
			}
		}

		if err := k.SetDelegation(ctx, delegation); err != nil {
			panic(err)
		}

		// Call the after-modification hook if not exported
		if !data.Exported {
			if err := k.Hooks().AfterDelegationModified(ctx, delegatorAddress, valAddr); err != nil {
				panic(err)
			}
		}
	}

	for _, ubd := range data.UnbondingDelegations {
		if err := k.SetUnbondingDelegation(ctx, ubd); err != nil {
			panic(err)
		}

		for _, entry := range ubd.Entries {
			if err := k.InsertUBDQueue(ctx, ubd, entry.CompletionTime); err != nil {
				panic(err)
			}
			notBondedTokens = notBondedTokens.Add(entry.Balance)
		}
	}

	for _, red := range data.Redelegations {
		if err := k.SetRedelegation(ctx, red); err != nil {
			panic(err)
		}

		for _, entry := range red.Entries {
			if err := k.InsertRedelegationQueue(ctx, red, entry.CompletionTime); err != nil {
				panic(err)
			}
		}
	}

	bondedCoins := sdk.NewCoins(sdk.NewCoin(data.Params.BondDenom, bondedTokens))
	notBondedCoins := sdk.NewCoins(sdk.NewCoin(data.Params.BondDenom, notBondedTokens))

	// check if the unbonded and bonded pools accounts exists
	bondedPool := k.GetBondedPool(ctx)
	if bondedPool == nil {
		panic(fmt.Sprintf("%s module account has not been set", types.BondedPoolName))
	}

	// TODO: remove with genesis 2-phases refactor https://github.com/cosmos/cosmos-sdk/issues/2862

	bondedBalance := k.bankKeeper.GetAllBalances(ctx, bondedPool.GetAddress())
	if bondedBalance.IsZero() {
		k.authKeeper.SetModuleAccount(ctx, bondedPool)
	}

	// if balance is different from bonded coins panic because genesis is most likely malformed
	if !bondedBalance.Equal(bondedCoins) {
		panic(fmt.Sprintf("bonded pool balance is different from bonded coins: %s <-> %s", bondedBalance, bondedCoins))
	}

	notBondedPool := k.GetNotBondedPool(ctx)
	if notBondedPool == nil {
		panic(fmt.Sprintf("%s module account has not been set", types.NotBondedPoolName))
	}

	notBondedBalance := k.bankKeeper.GetAllBalances(ctx, notBondedPool.GetAddress())
	if notBondedBalance.IsZero() {
		k.authKeeper.SetModuleAccount(ctx, notBondedPool)
	}

	// If balance is different from non bonded coins panic because genesis is most
	// likely malformed.
	if !notBondedBalance.Equal(notBondedCoins) {
		panic(fmt.Sprintf("not bonded pool balance is different from not bonded coins: %s <-> %s", notBondedBalance, notBondedCoins))
	}

	for _, assetPrice := range data.AssetPrices {
		if err := k.AssetPrices.Set(ctx, assetPrice.Asset, assetPrice.PriceUSD); err != nil {
			panic(err)
		}
	}

	for _, btcBlockHeader := range data.BtcBlockHeaders {
		if err := k.BtcBlockHeaders.Set(ctx, btcBlockHeader.BlockHeight, btcBlockHeader); err != nil {
			panic(err)
		}
	}

	// TODO: check if this is correct
	k.SetSolanaRequestedNonce(ctx, k.zentpKeeper.GetSolanaParams(ctx).NonceAccountKey, true)

	for _, solanaZenTPAccount := range data.SolanaZentpAccountsRequested {
		k.SetSolanaZenTPRequestedAccount(ctx, solanaZenTPAccount, true)
	}

	for _, solanaAccount := range data.SolanaAccountsRequested {
		k.SolanaAccountsRequested.Set(ctx, solanaAccount, true)
	}

	k.BackfillRequests.Set(ctx, data.BackfillRequest)

	for _, ethereumNonce := range data.LastUsedEthereumNonce {
		k.EthereumNonceRequested.Set(ctx, ethereumNonce.Nonce, true)
	}

	for _, requestedHistoricalBitcoinHeader := range data.RequestedHistoricalBitcoinHeaders {
		k.RequestedHistoricalBitcoinHeaders.Set(ctx, requestedHistoricalBitcoinHeader)
	}

	// TODO: check if this is correct
	for _, avsRewardPool := range data.AvsRewardsPool {
		amount, err := k.getCurrentRewards(sdk.UnwrapSDKContext(ctx), avsRewardPool)
		if err != nil {
			panic(err)
		}
		k.AVSRewardsPool.Set(ctx, avsRewardPool, amount)
	}

	for _, solanaNonce := range data.SolanaNonceRequested {
		k.SolanaNonceRequested.Set(ctx, solanaNonce, true)
	}

	for _, ethereumNonce := range data.EthereumNonceRequested {
		k.EthereumNonceRequested.Set(ctx, ethereumNonce, true)
	}

	for _, solanaZenTPAccount := range data.SolanaZentpAccountsRequested {
		k.SetSolanaZenTPRequestedAccount(ctx, solanaZenTPAccount, true)
	}

	for _, solanaAccount := range data.SolanaAccountsRequested {
		k.SolanaAccountsRequested.Set(ctx, solanaAccount, true)
	}

	for _, validatorMismatchCount := range data.ValidatorMismatchCounts {
		k.ValidatorMismatchCounts.Set(ctx, validatorMismatchCount.ValidatorAddress, validatorMismatchCount)
	}

	// TODO: check if this is correct
	var slashEventCount uint64
	for _, slashEvent := range data.SlashEvents {
		k.SlashEvents.Set(ctx, uint64(slashEvent.BlockHeight), slashEvent)
		slashEventCount++
	}

	err := k.SlashEventCount.Set(ctx, slashEventCount)
	if err != nil {
		panic(err)
	}

	// TODO: check if this is correct
	for _, validationInfo := range data.ValidationInfos {
		k.ValidationInfos.Set(ctx, int64(validationInfo.BlockHeight), validationInfo)
	}

	if data.LastValidVeHeight > 0 {
		err = k.LastValidVEHeight.Set(ctx, data.LastValidVeHeight)
		if err != nil {
			panic(err)
		}
	}

	if data.LastCompletedZentpMintId > 0 {
		err = k.LastCompletedZentpMintID.Set(ctx, data.LastCompletedZentpMintId)
		if err != nil {
			panic(err)
		}
	}

	// don't need to run CometBFT updates if we exported
	if data.Exported {
		for _, lv := range data.LastValidatorPowers {
			valAddr, err := k.validatorAddressCodec.StringToBytes(lv.Address)
			if err != nil {
				panic(err)
			}

			err = k.SetLastValidatorPower(ctx, valAddr, lv.Power)
			if err != nil {
				panic(err)
			}

			validator, err := k.GetZenrockValidator(ctx, valAddr)
			if err != nil {
				panic(fmt.Sprintf("validator %s not found", lv.Address))
			}

			// keep the next-val-set offset, use the last power for the first block
			update := validator.ABCIValidatorUpdate(k.PowerReduction(ctx), lv.Power)
			res = append(res, update)
		}
	} else {
		var err error

		res, err = k.ApplyAndReturnValidatorSetUpdates(ctx)
		if err != nil {
			panic(err)
		}
	}

	return res
}

// ExportGenesis returns a GenesisState for a given context and keeper. The
// GenesisState will contain the pool, params, validators, and bonds found in
// the keeper.
func (k Keeper) ExportGenesis(ctx sdk.Context) *types.GenesisState {
	var unbondingDelegations []types.UnbondingDelegation

	err := k.IterateUnbondingDelegations(ctx, func(_ int64, ubd types.UnbondingDelegation) (stop bool) {
		unbondingDelegations = append(unbondingDelegations, ubd)
		return false
	})
	if err != nil {
		panic(err)
	}

	var redelegations []types.Redelegation

	err = k.IterateRedelegations(ctx, func(_ int64, red types.Redelegation) (stop bool) {
		redelegations = append(redelegations, red)
		return false
	})
	if err != nil {
		panic(err)
	}

	var lastValidatorPowers []types.LastValidatorPower

	err = k.IterateLastValidatorPowers(ctx, func(addr sdk.ValAddress, power int64) (stop bool) {
		addrStr, err := k.validatorAddressCodec.BytesToString(addr)
		if err != nil {
			panic(err)
		}
		lastValidatorPowers = append(lastValidatorPowers, types.LastValidatorPower{Address: addrStr, Power: power})
		return false
	})
	if err != nil {
		panic(err)
	}

	params, err := k.GetParams(ctx)
	if err != nil {
		panic(err)
	}

	hvParams, err := k.HVParams.Get(ctx)
	if err != nil {
		panic(err)
	}

	totalPower, err := k.GetLastTotalPower(ctx)
	if err != nil {
		panic(err)
	}

	allDelegations, err := k.GetAllDelegations(ctx)
	if err != nil {
		panic(err)
	}
	var delegations []types.Delegation
	for _, delegation := range allDelegations {
		delegations = append(delegations, types.Delegation(delegation))
	}

	allValidators, err := k.GetAllZenrockValidators(ctx)
	if err != nil {
		panic(err)
	}

	assetPrices, err := k.GetAssetPrices(ctx)
	if err != nil {
		panic(err)
	}

	lastValidVeHeight, err := k.GetLastValidVeHeight(ctx)
	if err != nil {
		panic(err)
	}

	slashEvents, slashEventCount, err := k.GetSlashEvents(ctx)
	if err != nil {
		panic(err)
	}

	validationInfos, err := k.GetValidationInfos(ctx)
	if err != nil {
		panic(err)
	}

	btcBlockHeaders, err := k.GetBtcBlockHeaders(ctx)
	if err != nil {
		panic(err)
	}

	lastUsedSolanaNonce, err := k.GetLastUsedSolanaNonce(ctx)
	if err != nil {
		panic(err)
	}

	backfillRequest, err := k.GetBackfillRequests(ctx)
	if err != nil {
		panic(err)
	}

	lastUsedEthereumNonce, err := k.GetLastUsedEthereumNonce(ctx)
	if err != nil {
		panic(err)
	}

	requestedHistoricalBitcoinHeaders, err := k.GetRequestedHistoricalBitcoinHeaders(ctx)
	if err != nil {
		panic(err)
	}

	avsRewardsPool, err := k.GetAvsRewardsPool(ctx)
	if err != nil {
		panic(err)
	}

	ethereumNonceRequested, err := k.GetEthereumNonceRequested(ctx)
	if err != nil {
		panic(err)
	}

	solanaNonceRequested, err := k.GetSolanaNonceRequested(ctx)
	if err != nil {
		panic(err)
	}

	solanaAccountsRequested, err := k.GetSolanaAccountsRequested(ctx)
	if err != nil {
		panic(err)
	}

	solanaZenTPAccountsRequested, err := k.GetSolanaZenTPAccountsRequested(ctx)
	if err != nil {
		panic(err)
	}

<<<<<<< HEAD
	validatorMismatchCounts, err := k.GetValidatorMismatchCounts(ctx)
=======
	lastCompletedZentpMintID, err := k.GetLastCompletedZentpMintID(ctx)
>>>>>>> c2a667f2
	if err != nil {
		panic(err)
	}

	return &types.GenesisState{
		Params:                            types.Params(params),
		LastTotalPower:                    totalPower,
		LastValidatorPowers:               lastValidatorPowers,
		Validators:                        allValidators,
		Delegations:                       delegations,
		UnbondingDelegations:              unbondingDelegations,
		Redelegations:                     redelegations,
		Exported:                          true,
		HVParams:                          &hvParams,
		AssetPrices:                       assetPrices,
		LastValidVeHeight:                 lastValidVeHeight,
		SlashEvents:                       slashEvents,
		SlashEventCount:                   slashEventCount,
		ValidationInfos:                   validationInfos,
		BtcBlockHeaders:                   btcBlockHeaders,
		LastUsedSolanaNonce:               lastUsedSolanaNonce,
		BackfillRequest:                   backfillRequest,
		LastUsedEthereumNonce:             lastUsedEthereumNonce,
		RequestedHistoricalBitcoinHeaders: requestedHistoricalBitcoinHeaders,
		AvsRewardsPool:                    avsRewardsPool,
		EthereumNonceRequested:            ethereumNonceRequested,
		SolanaNonceRequested:              solanaNonceRequested,
		SolanaZentpAccountsRequested:      solanaZenTPAccountsRequested,
		SolanaAccountsRequested:           solanaAccountsRequested,
<<<<<<< HEAD
		ValidatorMismatchCounts:           validatorMismatchCounts,
=======
		LastCompletedZentpMintId:          lastCompletedZentpMintID,
>>>>>>> c2a667f2
	}
}<|MERGE_RESOLUTION|>--- conflicted
+++ resolved
@@ -447,11 +447,12 @@
 		panic(err)
 	}
 
-<<<<<<< HEAD
 	validatorMismatchCounts, err := k.GetValidatorMismatchCounts(ctx)
-=======
+	if err != nil {
+		panic(err)
+	}
+
 	lastCompletedZentpMintID, err := k.GetLastCompletedZentpMintID(ctx)
->>>>>>> c2a667f2
 	if err != nil {
 		panic(err)
 	}
@@ -481,10 +482,7 @@
 		SolanaNonceRequested:              solanaNonceRequested,
 		SolanaZentpAccountsRequested:      solanaZenTPAccountsRequested,
 		SolanaAccountsRequested:           solanaAccountsRequested,
-<<<<<<< HEAD
 		ValidatorMismatchCounts:           validatorMismatchCounts,
-=======
 		LastCompletedZentpMintId:          lastCompletedZentpMintID,
->>>>>>> c2a667f2
 	}
 }