--- conflicted
+++ resolved
@@ -39,13 +39,10 @@
 	}
 
 	if signPolicyId == 0 {
-<<<<<<< HEAD
 		ws, err := k.identityKeeper.GetWorkspace(ctx, key.WorkspaceAddr)
 		if err != nil {
 			return nil, fmt.Errorf("workspace %s not found", key.WorkspaceAddr)
 		}
-=======
->>>>>>> 462ca29f
 		signPolicyId = ws.SignPolicyId
 	}
 
