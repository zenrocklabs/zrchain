--- conflicted
+++ resolved
@@ -563,14 +563,6 @@
 	return err
 }
 
-<<<<<<< HEAD
-func (k Keeper) GetKey(ctx sdk.Context, keyID uint64) (*types.Key, error) {
-	key, err := k.KeyStore.Get(ctx, keyID)
-	if err != nil {
-		return nil, fmt.Errorf("key with ID %d not found: %w", keyID, err)
-	}
-	return &key, nil
-=======
 func (k Keeper) CheckForKeyMPCTimeouts(goCtx context.Context) error {
 	ctx := sdk.UnwrapSDKContext(goCtx)
 	blockHeight := ctx.BlockHeight()
@@ -686,5 +678,12 @@
 	}
 
 	return nil
->>>>>>> 32ecec46
+}
+
+func (k Keeper) GetKey(ctx sdk.Context, keyID uint64) (*types.Key, error) {
+	key, err := k.KeyStore.Get(ctx, keyID)
+	if err != nil {
+		return nil, fmt.Errorf("key with ID %d not found: %w", keyID, err)
+	}
+	return &key, nil
 }