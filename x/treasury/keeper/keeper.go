package keeper

import (
	"context"
	"encoding/hex"
	"fmt"
	"math"
	"strconv"
	"strings"

	sdkmath "cosmossdk.io/math"
	"github.com/Zenrock-Foundation/zrchain/v5/app/params"
	shared "github.com/Zenrock-Foundation/zrchain/v5/shared"
	idtypes "github.com/Zenrock-Foundation/zrchain/v5/x/identity/types"
	"github.com/cosmos/cosmos-sdk/types/query"

	"cosmossdk.io/collections"
	"cosmossdk.io/core/store"
	errorsmod "cosmossdk.io/errors"
	"cosmossdk.io/log"
	"cosmossdk.io/store/prefix"
	"github.com/cosmos/cosmos-sdk/codec"
	"github.com/cosmos/cosmos-sdk/runtime"
	sdk "github.com/cosmos/cosmos-sdk/types"
	capabilitykeeper "github.com/cosmos/ibc-go/modules/capability/keeper"
	capabilitytypes "github.com/cosmos/ibc-go/modules/capability/types"
	channeltypes "github.com/cosmos/ibc-go/v8/modules/core/04-channel/types"
	host "github.com/cosmos/ibc-go/v8/modules/core/24-host"
	"github.com/cosmos/ibc-go/v8/modules/core/exported"
	ibckeeper "github.com/cosmos/ibc-go/v8/modules/core/keeper"

	identity "github.com/Zenrock-Foundation/zrchain/v5/x/identity/keeper"
	policy "github.com/Zenrock-Foundation/zrchain/v5/x/policy/keeper"
	"github.com/Zenrock-Foundation/zrchain/v5/x/treasury/types"
)

type Keeper struct {
	cdc          codec.BinaryCodec
	storeService store.KVStoreService
	logger       log.Logger

	// the address capable of executing a MsgUpdateParams message. Typically, this
	// should be the x/gov module account.
	authority string

	Schema                      collections.Schema
	ParamStore                  collections.Item[types.Params]
	KeyStore                    collections.Map[uint64, types.Key]
	KeyRequestStore             collections.Map[uint64, types.KeyRequest]
	KeyRequestCount             collections.Item[uint64]
	SignRequestStore            collections.Map[uint64, types.SignRequest]
	SignRequestCount            collections.Item[uint64]
	SignTransactionRequestStore collections.Map[uint64, types.SignTransactionRequest]
	SignTransactionRequestCount collections.Item[uint64]
	ICATransactionRequestStore  collections.Map[uint64, types.ICATransactionRequest]
	ICATransactionRequestCount  collections.Item[uint64]

	ibcKeeperFn        func() *ibckeeper.Keeper
	capabilityScopedFn func(string) capabilitykeeper.ScopedKeeper
	scopedKeeper       exported.ScopedKeeper
	bankKeeper         types.BankKeeper
	identityKeeper     identity.Keeper
	policyKeeper       policy.Keeper
<<<<<<< HEAD
	mintKeeper         types.MintKeeper
	memStore           store.MemoryStoreService
=======
	zenBTCKeeper       shared.ZenBTCKeeper
}

type ValidationKeeper interface {
	GetBitcoinProxyCreatorID(ctx context.Context) string
>>>>>>> dd468ad0
}

func NewKeeper(
	cdc codec.BinaryCodec,
	storeService store.KVStoreService,
	logger log.Logger,
	authority string,
	bankKeeper types.BankKeeper,
	identityKeeper identity.Keeper,
	policyKeeper policy.Keeper,
<<<<<<< HEAD
	mintKeeper types.MintKeeper,
	memStore store.MemoryStoreService,
=======
	zenBTCKeeper shared.ZenBTCKeeper,
>>>>>>> dd468ad0
) Keeper {
	if _, err := sdk.AccAddressFromBech32(authority); err != nil {
		panic(fmt.Sprintf("invalid authority address: %s", authority))
	}

	sb := collections.NewSchemaBuilder(storeService)

	k := Keeper{
		cdc:            cdc,
		storeService:   storeService,
		authority:      authority,
		logger:         logger,
		bankKeeper:     bankKeeper,
		identityKeeper: identityKeeper,
		policyKeeper:   policyKeeper,
<<<<<<< HEAD
		mintKeeper:     mintKeeper,
=======
		zenBTCKeeper:   zenBTCKeeper,
>>>>>>> dd468ad0

		ParamStore:                  collections.NewItem(sb, types.ParamsKey, types.ParamsIndex, codec.CollValue[types.Params](cdc)),
		KeyStore:                    collections.NewMap(sb, types.KeysKey, types.KeysIndex, collections.Uint64Key, codec.CollValue[types.Key](cdc)),
		KeyRequestStore:             collections.NewMap(sb, types.KeyRequestsKey, types.KeyRequestsIndex, collections.Uint64Key, codec.CollValue[types.KeyRequest](cdc)),
		KeyRequestCount:             collections.NewItem(sb, types.KeyRequestCountKey, types.KeyRequestCountIndex, collections.Uint64Value),
		SignRequestStore:            collections.NewMap(sb, types.SignRequestsKey, types.SignRequestsIndex, collections.Uint64Key, codec.CollValue[types.SignRequest](cdc)),
		SignRequestCount:            collections.NewItem(sb, types.SignRequestCountKey, types.SignRequestCountIndex, collections.Uint64Value),
		SignTransactionRequestStore: collections.NewMap(sb, types.SignTransactionRequestsKey, types.SignTransactionRequestsIndex, collections.Uint64Key, codec.CollValue[types.SignTransactionRequest](cdc)),
		SignTransactionRequestCount: collections.NewItem(sb, types.SignTransactionRequestCountKey, types.SignTransactionRequestCountIndex, collections.Uint64Value),
		ICATransactionRequestStore:  collections.NewMap(sb, types.ICATransactionRequestsKey, types.ICATransactionRequestsIndex, collections.Uint64Key, codec.CollValue[types.ICATransactionRequest](cdc)),
		ICATransactionRequestCount:  collections.NewItem(sb, types.ICATransactionRequestCountKey, types.ICATransactionRequestCountIndex, collections.Uint64Value),
		memStore:                    memStore,
	}

	schema, err := sb.Build()
	if err != nil {
		panic(err)
	}

	k.Schema = schema

	return k
}

// GetAuthority returns the module's authority.
func (k Keeper) GetAuthority() string {
	return k.authority
}

// Logger returns a module-specific logger.
func (k Keeper) Logger() log.Logger {
	return k.logger.With("module", fmt.Sprintf("x/%s", types.ModuleName))
}

// ----------------------------------------------------------------------------
// IBC Keeper Logic
// ----------------------------------------------------------------------------

// ChanCloseInit defines a wrapper function for the channel Keeper's function.
func (k *Keeper) ChanCloseInit(ctx sdk.Context, portID, channelID string) error {
	capName := host.ChannelCapabilityPath(portID, channelID)
	chanCap, ok := k.ScopedKeeper().GetCapability(ctx, capName)
	if !ok {
		return errorsmod.Wrapf(channeltypes.ErrChannelCapabilityNotFound, "could not retrieve channel capability at: %s", capName)
	}
	return k.ibcKeeperFn().ChannelKeeper.ChanCloseInit(ctx, portID, channelID, chanCap)
}

// ShouldBound checks if the IBC app module can be bound to the desired port
func (k *Keeper) ShouldBound(ctx sdk.Context, portID string) bool {
	scopedKeeper := k.ScopedKeeper()
	if scopedKeeper == nil {
		return false
	}
	_, ok := scopedKeeper.GetCapability(ctx, host.PortPath(portID))
	return !ok
}

// BindPort defines a wrapper function for the port Keeper's function in
// order to expose it to module's InitGenesis function
func (k *Keeper) BindPort(ctx sdk.Context, portID string) error {
	cap := k.ibcKeeperFn().PortKeeper.BindPort(ctx, portID)
	return k.ClaimCapability(ctx, cap, host.PortPath(portID))
}

// GetPort returns the portID for the IBC app module. Used in ExportGenesis
func (k *Keeper) GetPort(ctx sdk.Context) string {
	storeAdapter := runtime.KVStoreAdapter(k.storeService.OpenKVStore(ctx))
	store := prefix.NewStore(storeAdapter, []byte{})
	return string(store.Get(types.PortKey))
}

// SetPort sets the portID for the IBC app module. Used in InitGenesis
func (k *Keeper) SetPort(ctx sdk.Context, portID string) {
	storeAdapter := runtime.KVStoreAdapter(k.storeService.OpenKVStore(ctx))
	store := prefix.NewStore(storeAdapter, []byte{})
	store.Set(types.PortKey, []byte(portID))
}

// AuthenticateCapability wraps the scopedKeeper's AuthenticateCapability function
func (k *Keeper) AuthenticateCapability(ctx sdk.Context, cap *capabilitytypes.Capability, name string) bool {
	return k.ScopedKeeper().AuthenticateCapability(ctx, cap, name)
}

// ClaimCapability allows the IBC app module to claim a capability that core IBC
// passes to it
func (k *Keeper) ClaimCapability(ctx sdk.Context, cap *capabilitytypes.Capability, name string) error {
	return k.ScopedKeeper().ClaimCapability(ctx, cap, name)
}

// ScopedKeeper returns the ScopedKeeper
func (k *Keeper) ScopedKeeper() exported.ScopedKeeper {
	if k.scopedKeeper == nil && k.capabilityScopedFn != nil {
		k.scopedKeeper = k.capabilityScopedFn(types.ModuleName)
	}
	return k.scopedKeeper
}

func (k *Keeper) zrSignKeyRequest(goCtx context.Context, msg *types.MsgNewKeyRequest) (*types.MsgNewKeyRequestResponse, error) {
	ctx := sdk.UnwrapSDKContext(goCtx)
	params, err := k.ParamStore.Get(ctx)
	if err != nil {
		return nil, errorsmod.Wrap(err, "get params")
	}

	ConvertedKeyType, err := shared.WalletTypeToKeyType(msg.ExtKeyType)
	if err != nil {
		return nil, errorsmod.Wrap(err, "covert wallet type to key type")
	}

	workspace, err := k.identityKeeper.GetZrSignWorkspace(goCtx, msg.ExtRequester, msg.ExtKeyType)
	if err != nil {
		return nil, errorsmod.Wrap(err, "get zr sign workspaces")
	}

	allKeys, _, err := query.CollectionFilteredPaginate[uint64, types.Key, collections.Map[uint64, types.Key], *types.Key](
		goCtx,
		k.KeyStore,
		nil,
		func(key uint64, value types.Key) (bool, error) {
			return value.WorkspaceAddr == workspace, nil
		},
		func(key uint64, value types.Key) (*types.Key, error) {
			return &value, nil
		},
	)

	unfulfilledRequests, _, err := query.CollectionFilteredPaginate[uint64, types.KeyRequest, collections.Map[uint64, types.KeyRequest], *types.KeyReqResponse](
		goCtx,
		k.KeyRequestStore,
		nil,
		func(key uint64, value types.KeyRequest) (bool, error) {
			return workspace == value.WorkspaceAddr &&
				value.Status != types.KeyRequestStatus_KEY_REQUEST_STATUS_FULFILLED, nil
		},
		func(key uint64, value types.KeyRequest) (*types.KeyReqResponse, error) {
			return &types.KeyReqResponse{
				Id:                     value.Id,
				Creator:                value.Creator,
				WorkspaceAddr:          value.WorkspaceAddr,
				KeyringAddr:            value.KeyringAddr,
				KeyType:                value.KeyType.String(),
				Status:                 value.Status.String(),
				KeyringPartySignatures: value.KeyringPartySignatures,
				RejectReason:           value.RejectReason,
			}, nil
		},
	)
	if err != nil {
		return nil, err
	}

	// take into account unfulfilled keys when calculating the latest index
	var index = uint64(len(allKeys)) + uint64(len(unfulfilledRequests))

	result, err := k.newKeyRequest(ctx, &types.MsgNewKeyRequest{
		Creator:       msg.ExtRequester,
		WorkspaceAddr: workspace,
		KeyringAddr:   params.MpcKeyring,
		KeyType:       ConvertedKeyType,
		Index:         index,
	})
	if err != nil {
		return nil, errorsmod.Wrap(err, "newKeyRequest failed")
	}

	return result, nil
}

func (k *Keeper) newKeyRequest(ctx sdk.Context, msg *types.MsgNewKeyRequest) (*types.MsgNewKeyRequestResponse, error) {
	if _, err := k.identityKeeper.WorkspaceStore.Get(ctx, msg.WorkspaceAddr); err != nil {
		return nil, fmt.Errorf("workspace %s not found", msg.WorkspaceAddr)
	}

	keyring, err := k.identityKeeper.KeyringStore.Get(ctx, msg.KeyringAddr)
	if err != nil {
		return nil, fmt.Errorf("keyring %s not found", msg.KeyringAddr)
	}

	if keyring.KeyReqFee > 0 {
		err := k.EscrowKeyringFee(ctx, msg.Creator, keyring.KeyReqFee)
		if err != nil {
			return nil, err
		}
	}

	var keyType types.KeyType
	typeStr := strings.ToLower(msg.KeyType)

	switch {
	case strings.Contains(typeStr, "ecdsa"):
		keyType = types.KeyType_KEY_TYPE_ECDSA_SECP256K1
	case strings.Contains(typeStr, "ed25519") || strings.Contains(typeStr, "eddsa"):
		keyType = types.KeyType_KEY_TYPE_EDDSA_ED25519
	case strings.Contains(typeStr, "bitcoin") || strings.Contains(typeStr, "btc"):
		keyType = types.KeyType_KEY_TYPE_BITCOIN_SECP256K1

	default:
		return nil, fmt.Errorf("unknown key type: %s", msg.KeyType)
	}

	timeout := keyring.MpcDefaultTimeout
	if msg.MpcTimeout > keyring.MpcMinimumTimeout {
		timeout = msg.MpcTimeout
	}
	btl := k.secondsToBTL(ctx, timeout)

	req := &types.KeyRequest{
		Creator:        msg.Creator,
		WorkspaceAddr:  msg.WorkspaceAddr,
		KeyringAddr:    msg.KeyringAddr,
		KeyType:        keyType,
		Status:         types.KeyRequestStatus_KEY_REQUEST_STATUS_PENDING,
		Index:          msg.Index,
		SignPolicyId:   msg.SignPolicyId,
		ZenbtcMetadata: msg.ZenbtcMetadata,
		Btl:            uint64(ctx.BlockHeight()) + btl,
		Fee:            keyring.KeyReqFee,
	}

	id, err := k.AppendKeyRequest(ctx, req)
	if err != nil {
		return nil, err
	}

	ctx.EventManager().EmitEvents(sdk.Events{
		sdk.NewEvent(
			types.EventNewKeyRequest,
			sdk.NewAttribute(types.AttributeRequestId, strconv.FormatUint(id, 10)),
		),
	})

	return &types.MsgNewKeyRequestResponse{
		KeyReqId: id,
	}, nil
}

func (k *Keeper) HandleSignatureRequest(ctx sdk.Context, msg *types.MsgNewSignatureRequest) (*types.MsgNewSignatureRequestResponse, error) {
	dataForSigning, err := dataForSigning(msg.DataForSigning)
	if err != nil {
		return nil, err
	}

	// Verify the number of key IDs matches the number of data elements
	if len(dataForSigning) != len(msg.KeyIds) {
		return nil, fmt.Errorf("number of key IDs (%d) does not match number of data elements (%d)",
			len(msg.KeyIds), len(dataForSigning))
	}

	verified, err := VerifyDataForSigning(dataForSigning, msg.VerifySigningData, msg.VerifySigningDataVersion)
	if verified == types.Verification_Failed {
		return nil, fmt.Errorf("transaction & hash verification transaction did not verify")
	}
	if err != nil {
		return nil, fmt.Errorf("error whilst verifying transaction & hashes %s", err.Error())
	}

	id, err := k.processSignatureRequests(ctx, dataForSigning, msg.KeyIds, &types.SignRequest{
		Creator:        msg.Creator,
		DataForSigning: dataForSigning,
		KeyIds:         msg.KeyIds,
		Status:         types.SignRequestStatus_SIGN_REQUEST_STATUS_PENDING,
		CacheId:        msg.CacheId,
	}, msg.MpcTimeout)
	if err != nil {
		return nil, errorsmod.Wrap(err, "processSignatureRequests")
	}

	ctx.EventManager().EmitEvents(sdk.Events{
		sdk.NewEvent(
			types.EventNewSignRequest,
			sdk.NewAttribute(types.AttributeRequestId, strconv.FormatUint(id, 10)),
		),
	})

	return &types.MsgNewSignatureRequestResponse{SigReqId: id}, nil
}

func (k *Keeper) processSignatureRequests(ctx sdk.Context, dataForSigning [][]byte, keyIds []uint64, req *types.SignRequest, mpcTimeout uint64) (uint64, error) {
	// Verify all keys exist and collect keyring fees
	bh := ctx.BlockHeight()
	var sigReqs []*types.SignRequest
	for _, keyID := range keyIds {
		key, err := k.KeyStore.Get(ctx, keyID)
		if err != nil {
			return 0, fmt.Errorf("key %v not found", keyID)
		}

		if err := k.validateZenBTCSignRequest(ctx, *req, key); err != nil {
			return 0, err
		}

		keyring, err := k.identityKeeper.KeyringStore.Get(ctx, key.KeyringAddr)
		if err != nil {
			return 0, fmt.Errorf("keyring %s not found", key.KeyringAddr)
		}
		timeout := keyring.MpcDefaultTimeout
		if mpcTimeout > keyring.MpcMinimumTimeout {
			timeout = mpcTimeout
		}

		sigReqs = append(sigReqs, &types.SignRequest{
			Btl: uint64(bh) + k.secondsToBTL(ctx, timeout),
			Fee: keyring.SigReqFee,
		})

		// Accumulate fees per keyring
		if keyring.SigReqFee > 0 {
			err := k.EscrowKeyringFee(ctx, req.Creator, keyring.SigReqFee)
			if err != nil {
				return 0, err
			}
		}
		req.KeyType = key.GetType()
	}
	req.Btl = sigReqs[0].Btl
	req.Fee = sigReqs[0].Fee

	// Create parent request
	parentID, err := k.CreateSignRequest(ctx, req)
	if err != nil {
		return 0, err
	}

	var childIDs []uint64

	// Create child requests if there are multiple data elements
	if len(dataForSigning) > 1 {
		for i, data := range dataForSigning {
			sigReqs[i].Creator = req.Creator
			sigReqs[i].KeyIds = []uint64{keyIds[i]} // Use keyId corresponding to the data (hash)
			sigReqs[i].KeyType = req.KeyType
			sigReqs[i].DataForSigning = [][]byte{data} // only first element is used for data + keyId on child req
			sigReqs[i].Status = types.SignRequestStatus_SIGN_REQUEST_STATUS_PENDING
			sigReqs[i].ParentReqId = parentID
			sigReqs[i].CacheId = req.CacheId
			sigReqs[i].Btl = req.Btl
			sigReqs[i].Fee = req.Fee

			childID, err := k.CreateSignRequest(ctx, sigReqs[i])
			if err != nil {
				return 0, err
			}
			childIDs = append(childIDs, childID)
		}

		// Update parent with child IDs
		req.ChildReqIds = childIDs
		k.SignRequestStore.Set(ctx, parentID, *req)
	}

	return parentID, nil
}

func (k *Keeper) HandleSignTransactionRequest(ctx sdk.Context, msg *types.MsgNewSignTransactionRequest, data []byte) (*types.MsgNewSignTransactionRequestResponse, error) {
	dataForSigning, err := dataForSigning(string(data))
	if err != nil {
		return nil, err
	}

	keyIDs := []uint64{msg.KeyId}
	id, err := k.processSignatureRequests(ctx, dataForSigning, keyIDs, &types.SignRequest{
		Creator:        msg.Creator,
		KeyIds:         keyIDs,
		DataForSigning: dataForSigning,
		Status:         types.SignRequestStatus_SIGN_REQUEST_STATUS_PENDING,
		Metadata:       msg.Metadata,
		CacheId:        msg.CacheId,
	}, msg.MpcTimeout)
	if err != nil {
		return nil, err
	}

	tID, err := k.CreateSignTransactionRequest(ctx, &types.SignTransactionRequest{
		Creator:             msg.Creator,
		SignRequestId:       id,
		KeyId:               msg.KeyId,
		WalletType:          msg.WalletType,
		UnsignedTransaction: msg.UnsignedTransaction,
		NoBroadcast:         msg.NoBroadcast,
	})
	if err != nil {
		return nil, err
	}

	ctx.EventManager().EmitEvents(sdk.Events{
		sdk.NewEvent(
			types.EventNewSignRequest,
			sdk.NewAttribute(types.AttributeRequestId, strconv.FormatUint(tID, 10)),
		),
	})
	return &types.MsgNewSignTransactionRequestResponse{Id: id, SignatureRequestId: id}, nil
}

func (k *Keeper) validateZenBTCSignRequest(ctx context.Context, req types.SignRequest, key types.Key) error {
	if key.ZenbtcMetadata != nil && key.ZenbtcMetadata.RecipientAddr != "" &&
		req.Creator != k.zenBTCKeeper.GetBitcoinProxyAddress(ctx) {
		return fmt.Errorf("only the Bitcoin proxy service can request signatures from zenBTC deposit keys")
	}
	return nil
}

func dataForSigning(data string) ([][]byte, error) {
	var dataForSigning [][]byte
	payload := strings.Split(data, ",")
	for _, p := range payload {
		data, err := hex.DecodeString(p)
		if err != nil {
			return nil, err
		}
		dataForSigning = append(dataForSigning, data)
	}
	return dataForSigning, nil
}

func (k *Keeper) EscrowKeyringFee(ctx context.Context, from string, fee uint64) error {
	err := k.bankKeeper.SendCoinsFromAccountToModule(
		ctx,
		sdk.MustAccAddressFromBech32(from),
		types.KeyringEscrowName,
		sdk.NewCoins(sdk.NewCoin(params.BondDenom, sdkmath.NewIntFromUint64(fee))),
	)
	return err
}

func (k *Keeper) SplitKeyringFee(ctx context.Context, from, to string, fee uint64) error {
	prms, err := k.ParamStore.Get(ctx)
	if err != nil {
		return err
	}

	zenrockFee := uint64(math.Round(float64(fee) * (float64(prms.KeyringCommission) / 100.0)))
	keyringFee := fee - zenrockFee

	if err = k.bankKeeper.SendCoinsFromAccountToModule(
		ctx,
		sdk.MustAccAddressFromBech32(from),
		types.KeyringCollectorName,
		sdk.NewCoins(sdk.NewCoin(params.BondDenom, sdkmath.NewIntFromUint64(zenrockFee))),
	); err != nil {
		return err
	}

	if to == types.KeyringCollectorName {
		err = k.bankKeeper.SendCoinsFromAccountToModule(
			ctx,
			sdk.MustAccAddressFromBech32(from),
			types.KeyringCollectorName,
			sdk.NewCoins(sdk.NewCoin(params.BondDenom, sdkmath.NewIntFromUint64(keyringFee))),
		)
	} else {
		err = k.bankKeeper.SendCoins(
			ctx,
			sdk.MustAccAddressFromBech32(from),
			sdk.MustAccAddressFromBech32(to),
			sdk.NewCoins(sdk.NewCoin(params.BondDenom, sdkmath.NewIntFromUint64(keyringFee))),
		)
	}

	return err
}

func (k Keeper) CheckForKeyMPCTimeouts(goCtx context.Context) error {
	ctx := sdk.UnwrapSDKContext(goCtx)
	requests, _, err := query.CollectionFilteredPaginate[uint64, types.KeyRequest, collections.Map[uint64, types.KeyRequest], *types.KeyRequest](
		goCtx,
		k.KeyRequestStore,
		nil,
		func(key uint64, value types.KeyRequest) (bool, error) {
			return value.Status == types.KeyRequestStatus_KEY_REQUEST_STATUS_PENDING, nil
		},
		func(key uint64, value types.KeyRequest) (*types.KeyRequest, error) {
			return &value, nil
		},
	)
	if err != nil {
		return err
	}

	blockHeight := ctx.BlockHeight()
	for _, req := range requests {
		if req.Btl < uint64(blockHeight) {
			if req.Fee > 0 {
				err = k.bankKeeper.SendCoinsFromModuleToAccount(
					goCtx,
					types.KeyringEscrowName,
					sdk.MustAccAddressFromBech32(req.Creator),
					sdk.NewCoins(sdk.NewCoin(params.BondDenom, sdkmath.NewIntFromUint64(req.Fee))),
				)
				if err != nil {
					return err
				}
			}
			req.Status = types.KeyRequestStatus_KEY_REQUEST_STATUS_REJECTED
			if err := k.KeyRequestStore.Set(ctx, req.Id, *req); err != nil {
				return err
			}
			ctx.EventManager().EmitEvents(sdk.Events{
				sdk.NewEvent(
					types.EventKeyRequestRejected,
					sdk.NewAttribute(types.AttributeRequestId, strconv.FormatUint(req.GetId(), 10)),
				),
			})
		}
	}

	return nil
}

func (k Keeper) CheckForSignatureMPCTimeouts(goCtx context.Context) error {
	ctx := sdk.UnwrapSDKContext(goCtx)
	keyrings := map[string]*idtypes.Keyring{}
	requests, _, err := query.CollectionFilteredPaginate[uint64, types.SignRequest, collections.Map[uint64, types.SignRequest], *types.SignRequest](
		goCtx,
		k.SignRequestStore,
		nil,
		func(key uint64, value types.SignRequest) (bool, error) {
			return value.Status == types.SignRequestStatus_SIGN_REQUEST_STATUS_PENDING, nil
		},
		func(key uint64, value types.SignRequest) (*types.SignRequest, error) {
			return &value, nil
		},
	)
	if err != nil {
		return err
	}

	blockHeight := ctx.BlockHeight()
	for _, req := range requests {
		if req.Btl < uint64(blockHeight) {
			var keyring idtypes.Keyring
			keyID := req.KeyId
			if len(req.KeyIds) > 0 {
				keyID = req.KeyIds[0]
			}
			key, err := k.KeyStore.Get(goCtx, keyID)
			if err != nil {
				return fmt.Errorf("key %v not found", keyID)
			}
			if kr, ok := keyrings[key.KeyringAddr]; ok {
				keyring = *kr
			} else {

				kr, err := k.identityKeeper.KeyringStore.Get(goCtx, key.KeyringAddr)
				if err != nil {
					return fmt.Errorf("keyring %s not found", key.KeyringAddr)
				}
				keyring = kr
				keyrings[key.KeyringAddr] = &kr
			}
			if keyring.SigReqFee > 0 {
				err = k.bankKeeper.SendCoinsFromModuleToAccount(
					goCtx,
					types.KeyringEscrowName,
					sdk.MustAccAddressFromBech32(req.Creator),
					sdk.NewCoins(sdk.NewCoin(params.BondDenom, sdkmath.NewIntFromUint64(req.Fee))),
				)
				if err != nil {
					return err
				}
			}
			req.Status = types.SignRequestStatus_SIGN_REQUEST_STATUS_REJECTED
			if err := k.SignRequestStore.Set(ctx, req.Id, *req); err != nil {
				return err
			}
			ctx.EventManager().EmitEvents(sdk.Events{
				sdk.NewEvent(
					types.EventSignRequestRejected,
					sdk.NewAttribute(types.AttributeRequestId, strconv.FormatUint(req.GetId(), 10)),
				),
			})
		}
	}

	return nil
}

func (k Keeper) secondsToBTL(ctx sdk.Context, seconds uint64) uint64 {
	avgBT := uint64(k.AverageBlockTime(ctx))

	if seconds <= avgBT {
		return 1
	}

	return seconds / avgBT
}<|MERGE_RESOLUTION|>--- conflicted
+++ resolved
@@ -61,16 +61,13 @@
 	bankKeeper         types.BankKeeper
 	identityKeeper     identity.Keeper
 	policyKeeper       policy.Keeper
-<<<<<<< HEAD
 	mintKeeper         types.MintKeeper
 	memStore           store.MemoryStoreService
-=======
 	zenBTCKeeper       shared.ZenBTCKeeper
 }
 
 type ValidationKeeper interface {
 	GetBitcoinProxyCreatorID(ctx context.Context) string
->>>>>>> dd468ad0
 }
 
 func NewKeeper(
@@ -81,12 +78,9 @@
 	bankKeeper types.BankKeeper,
 	identityKeeper identity.Keeper,
 	policyKeeper policy.Keeper,
-<<<<<<< HEAD
 	mintKeeper types.MintKeeper,
 	memStore store.MemoryStoreService,
-=======
 	zenBTCKeeper shared.ZenBTCKeeper,
->>>>>>> dd468ad0
 ) Keeper {
 	if _, err := sdk.AccAddressFromBech32(authority); err != nil {
 		panic(fmt.Sprintf("invalid authority address: %s", authority))
@@ -102,11 +96,8 @@
 		bankKeeper:     bankKeeper,
 		identityKeeper: identityKeeper,
 		policyKeeper:   policyKeeper,
-<<<<<<< HEAD
 		mintKeeper:     mintKeeper,
-=======
 		zenBTCKeeper:   zenBTCKeeper,
->>>>>>> dd468ad0
 
 		ParamStore:                  collections.NewItem(sb, types.ParamsKey, types.ParamsIndex, codec.CollValue[types.Params](cdc)),
 		KeyStore:                    collections.NewMap(sb, types.KeysKey, types.KeysIndex, collections.Uint64Key, codec.CollValue[types.Key](cdc)),
