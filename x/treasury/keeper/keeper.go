package keeper

import (
	"context"
	"encoding/hex"
	"fmt"
	"math"
	"strconv"
	"strings"

	sdkmath "cosmossdk.io/math"
	"github.com/Zenrock-Foundation/zrchain/v5/app/params"
	shared "github.com/Zenrock-Foundation/zrchain/v5/shared"
	idtypes "github.com/Zenrock-Foundation/zrchain/v5/x/identity/types"
	"github.com/cosmos/cosmos-sdk/types/query"

	"cosmossdk.io/collections"
	"cosmossdk.io/core/store"
	errorsmod "cosmossdk.io/errors"
	"cosmossdk.io/log"
	"cosmossdk.io/store/prefix"
	"github.com/cosmos/cosmos-sdk/codec"
	"github.com/cosmos/cosmos-sdk/runtime"
	sdk "github.com/cosmos/cosmos-sdk/types"
	capabilitykeeper "github.com/cosmos/ibc-go/modules/capability/keeper"
	capabilitytypes "github.com/cosmos/ibc-go/modules/capability/types"
	channeltypes "github.com/cosmos/ibc-go/v8/modules/core/04-channel/types"
	host "github.com/cosmos/ibc-go/v8/modules/core/24-host"
	"github.com/cosmos/ibc-go/v8/modules/core/exported"
	ibckeeper "github.com/cosmos/ibc-go/v8/modules/core/keeper"

	identity "github.com/Zenrock-Foundation/zrchain/v5/x/identity/keeper"
	policy "github.com/Zenrock-Foundation/zrchain/v5/x/policy/keeper"
	"github.com/Zenrock-Foundation/zrchain/v5/x/treasury/types"
)

type Keeper struct {
	cdc          codec.BinaryCodec
	storeService store.KVStoreService
	logger       log.Logger

	// the address capable of executing a MsgUpdateParams message. Typically, this
	// should be the x/gov module account.
	authority string

	Schema                      collections.Schema
	ParamStore                  collections.Item[types.Params]
	KeyStore                    collections.Map[uint64, types.Key]
	KeyRequestStore             collections.Map[uint64, types.KeyRequest]
	KeyRequestCount             collections.Item[uint64]
	SignRequestStore            collections.Map[uint64, types.SignRequest]
	SignRequestCount            collections.Item[uint64]
	SignTransactionRequestStore collections.Map[uint64, types.SignTransactionRequest]
	SignTransactionRequestCount collections.Item[uint64]
	ICATransactionRequestStore  collections.Map[uint64, types.ICATransactionRequest]
	ICATransactionRequestCount  collections.Item[uint64]

	ibcKeeperFn        func() *ibckeeper.Keeper
	capabilityScopedFn func(string) capabilitykeeper.ScopedKeeper
	scopedKeeper       exported.ScopedKeeper
	bankKeeper         types.BankKeeper
	identityKeeper     identity.Keeper
	policyKeeper       policy.Keeper
	validationKeeper   types.ValidationKeeper
}

func NewKeeper(
	cdc codec.BinaryCodec,
	storeService store.KVStoreService,
	logger log.Logger,
	authority string,
	bankKeeper types.BankKeeper,
	identityKeeper identity.Keeper,
	policyKeeper policy.Keeper,
	validationKeeper types.ValidationKeeper,
) Keeper {
	if _, err := sdk.AccAddressFromBech32(authority); err != nil {
		panic(fmt.Sprintf("invalid authority address: %s", authority))
	}

	sb := collections.NewSchemaBuilder(storeService)

	k := Keeper{
		cdc:              cdc,
		storeService:     storeService,
		authority:        authority,
		logger:           logger,
		bankKeeper:       bankKeeper,
		identityKeeper:   identityKeeper,
		policyKeeper:     policyKeeper,
		validationKeeper: validationKeeper,

		ParamStore:                  collections.NewItem(sb, types.ParamsKey, types.ParamsIndex, codec.CollValue[types.Params](cdc)),
		KeyStore:                    collections.NewMap(sb, types.KeysKey, types.KeysIndex, collections.Uint64Key, codec.CollValue[types.Key](cdc)),
		KeyRequestStore:             collections.NewMap(sb, types.KeyRequestsKey, types.KeyRequestsIndex, collections.Uint64Key, codec.CollValue[types.KeyRequest](cdc)),
		KeyRequestCount:             collections.NewItem(sb, types.KeyRequestCountKey, types.KeyRequestCountIndex, collections.Uint64Value),
		SignRequestStore:            collections.NewMap(sb, types.SignRequestsKey, types.SignRequestsIndex, collections.Uint64Key, codec.CollValue[types.SignRequest](cdc)),
		SignRequestCount:            collections.NewItem(sb, types.SignRequestCountKey, types.SignRequestCountIndex, collections.Uint64Value),
		SignTransactionRequestStore: collections.NewMap(sb, types.SignTransactionRequestsKey, types.SignTransactionRequestsIndex, collections.Uint64Key, codec.CollValue[types.SignTransactionRequest](cdc)),
		SignTransactionRequestCount: collections.NewItem(sb, types.SignTransactionRequestCountKey, types.SignTransactionRequestCountIndex, collections.Uint64Value),
		ICATransactionRequestStore:  collections.NewMap(sb, types.ICATransactionRequestsKey, types.ICATransactionRequestsIndex, collections.Uint64Key, codec.CollValue[types.ICATransactionRequest](cdc)),
		ICATransactionRequestCount:  collections.NewItem(sb, types.ICATransactionRequestCountKey, types.ICATransactionRequestCountIndex, collections.Uint64Value),
	}

	schema, err := sb.Build()
	if err != nil {
		panic(err)
	}

	k.Schema = schema

	return k
}

// GetAuthority returns the module's authority.
func (k Keeper) GetAuthority() string {
	return k.authority
}

// Logger returns a module-specific logger.
func (k Keeper) Logger() log.Logger {
	return k.logger.With("module", fmt.Sprintf("x/%s", types.ModuleName))
}

// ----------------------------------------------------------------------------
// IBC Keeper Logic
// ----------------------------------------------------------------------------

// ChanCloseInit defines a wrapper function for the channel Keeper's function.
func (k *Keeper) ChanCloseInit(ctx sdk.Context, portID, channelID string) error {
	capName := host.ChannelCapabilityPath(portID, channelID)
	chanCap, ok := k.ScopedKeeper().GetCapability(ctx, capName)
	if !ok {
		return errorsmod.Wrapf(channeltypes.ErrChannelCapabilityNotFound, "could not retrieve channel capability at: %s", capName)
	}
	return k.ibcKeeperFn().ChannelKeeper.ChanCloseInit(ctx, portID, channelID, chanCap)
}

// ShouldBound checks if the IBC app module can be bound to the desired port
func (k *Keeper) ShouldBound(ctx sdk.Context, portID string) bool {
	scopedKeeper := k.ScopedKeeper()
	if scopedKeeper == nil {
		return false
	}
	_, ok := scopedKeeper.GetCapability(ctx, host.PortPath(portID))
	return !ok
}

// BindPort defines a wrapper function for the port Keeper's function in
// order to expose it to module's InitGenesis function
func (k *Keeper) BindPort(ctx sdk.Context, portID string) error {
	cap := k.ibcKeeperFn().PortKeeper.BindPort(ctx, portID)
	return k.ClaimCapability(ctx, cap, host.PortPath(portID))
}

// GetPort returns the portID for the IBC app module. Used in ExportGenesis
func (k *Keeper) GetPort(ctx sdk.Context) string {
	storeAdapter := runtime.KVStoreAdapter(k.storeService.OpenKVStore(ctx))
	store := prefix.NewStore(storeAdapter, []byte{})
	return string(store.Get(types.PortKey))
}

// SetPort sets the portID for the IBC app module. Used in InitGenesis
func (k *Keeper) SetPort(ctx sdk.Context, portID string) {
	storeAdapter := runtime.KVStoreAdapter(k.storeService.OpenKVStore(ctx))
	store := prefix.NewStore(storeAdapter, []byte{})
	store.Set(types.PortKey, []byte(portID))
}

// AuthenticateCapability wraps the scopedKeeper's AuthenticateCapability function
func (k *Keeper) AuthenticateCapability(ctx sdk.Context, cap *capabilitytypes.Capability, name string) bool {
	return k.ScopedKeeper().AuthenticateCapability(ctx, cap, name)
}

// ClaimCapability allows the IBC app module to claim a capability that core IBC
// passes to it
func (k *Keeper) ClaimCapability(ctx sdk.Context, cap *capabilitytypes.Capability, name string) error {
	return k.ScopedKeeper().ClaimCapability(ctx, cap, name)
}

// ScopedKeeper returns the ScopedKeeper
func (k *Keeper) ScopedKeeper() exported.ScopedKeeper {
	if k.scopedKeeper == nil && k.capabilityScopedFn != nil {
		k.scopedKeeper = k.capabilityScopedFn(types.ModuleName)
	}
	return k.scopedKeeper
}

func (k *Keeper) zrSignKeyRequest(goCtx context.Context, msg *types.MsgNewKeyRequest) (*types.MsgNewKeyRequestResponse, error) {
	ctx := sdk.UnwrapSDKContext(goCtx)
	params, err := k.ParamStore.Get(ctx)
	if err != nil {
		return nil, errorsmod.Wrap(err, "get params")
	}

	ConvertedKeyType, err := shared.WalletTypeToKeyType(msg.ExtKeyType)
	if err != nil {
		return nil, errorsmod.Wrap(err, "covert wallet type to key type")
	}

	workspace, err := k.identityKeeper.GetZrSignWorkspace(goCtx, msg.ExtRequester, msg.ExtKeyType)
	if err != nil {
		return nil, errorsmod.Wrap(err, "get zr sign workspaces")
	}

	allKeys, _, err := query.CollectionFilteredPaginate[uint64, types.Key, collections.Map[uint64, types.Key], *types.Key](
		goCtx,
		k.KeyStore,
		nil,
		func(key uint64, value types.Key) (bool, error) {
			return value.WorkspaceAddr == workspace, nil
		},
		func(key uint64, value types.Key) (*types.Key, error) {
			return &value, nil
		},
	)

	unfulfilledRequests, _, err := query.CollectionFilteredPaginate[uint64, types.KeyRequest, collections.Map[uint64, types.KeyRequest], *types.KeyReqResponse](
		goCtx,
		k.KeyRequestStore,
		nil,
		func(key uint64, value types.KeyRequest) (bool, error) {
			return workspace == value.WorkspaceAddr &&
				value.Status != types.KeyRequestStatus_KEY_REQUEST_STATUS_FULFILLED, nil
		},
		func(key uint64, value types.KeyRequest) (*types.KeyReqResponse, error) {
			return &types.KeyReqResponse{
				Id:                     value.Id,
				Creator:                value.Creator,
				WorkspaceAddr:          value.WorkspaceAddr,
				KeyringAddr:            value.KeyringAddr,
				KeyType:                value.KeyType.String(),
				Status:                 value.Status.String(),
				KeyringPartySignatures: value.KeyringPartySignatures,
				RejectReason:           value.RejectReason,
			}, nil
		},
	)
	if err != nil {
		return nil, err
	}

	// take into account unfulfilled keys when calculating the latest index
	var index = uint64(len(allKeys)) + uint64(len(unfulfilledRequests))

	result, err := k.newKeyRequest(ctx, &types.MsgNewKeyRequest{
		Creator:       msg.ExtRequester,
		WorkspaceAddr: workspace,
		KeyringAddr:   params.MpcKeyring,
		KeyType:       ConvertedKeyType,
		Index:         index,
	})
	if err != nil {
		return nil, errorsmod.Wrap(err, "newKeyRequest failed")
	}

	return result, nil
}

func (k *Keeper) newKeyRequest(ctx sdk.Context, msg *types.MsgNewKeyRequest) (*types.MsgNewKeyRequestResponse, error) {
	if _, err := k.identityKeeper.WorkspaceStore.Get(ctx, msg.WorkspaceAddr); err != nil {
		return nil, fmt.Errorf("workspace %s not found", msg.WorkspaceAddr)
	}

	keyring, err := k.identityKeeper.KeyringStore.Get(ctx, msg.KeyringAddr)
	if err != nil {
		return nil, fmt.Errorf("keyring %s not found", msg.KeyringAddr)
	}

	fee, err := k.KeyFeeInRock(ctx, &keyring)

	if fee > 0 {
		feeRecipient := keyring.Address
		if keyring.DelegateFees {
			feeRecipient = types.KeyringCollectorName
		}
		err := k.SplitKeyringFee(ctx, msg.Creator, feeRecipient, fee)
		if err != nil {
			return nil, err
		}
	}

	var keyType types.KeyType
	typeStr := strings.ToLower(msg.KeyType)

	switch {
	case strings.Contains(typeStr, "ecdsa"):
		keyType = types.KeyType_KEY_TYPE_ECDSA_SECP256K1
	case strings.Contains(typeStr, "ed25519") || strings.Contains(typeStr, "eddsa"):
		keyType = types.KeyType_KEY_TYPE_EDDSA_ED25519
	case strings.Contains(typeStr, "bitcoin") || strings.Contains(typeStr, "btc"):
		keyType = types.KeyType_KEY_TYPE_BITCOIN_SECP256K1

	default:
		return nil, fmt.Errorf("unknown key type: %s", msg.KeyType)
	}

	req := &types.KeyRequest{
		Creator:        msg.Creator,
		WorkspaceAddr:  msg.WorkspaceAddr,
		KeyringAddr:    msg.KeyringAddr,
		KeyType:        keyType,
		Status:         types.KeyRequestStatus_KEY_REQUEST_STATUS_PENDING,
		Index:          msg.Index,
		SignPolicyId:   msg.SignPolicyId,
		ZenbtcMetadata: msg.ZenbtcMetadata,
	}

	id, err := k.AppendKeyRequest(ctx, req)
	if err != nil {
		return nil, err
	}

	ctx.EventManager().EmitEvents(sdk.Events{
		sdk.NewEvent(
			types.EventNewKeyRequest,
			sdk.NewAttribute(types.AttributeRequestId, strconv.FormatUint(id, 10)),
		),
	})

	return &types.MsgNewKeyRequestResponse{
		KeyReqId: id,
	}, nil
}

func (k *Keeper) HandleSignatureRequest(ctx sdk.Context, msg *types.MsgNewSignatureRequest) (*types.MsgNewSignatureRequestResponse, error) {
	dataForSigning, err := dataForSigning(msg.DataForSigning)
	if err != nil {
		return nil, err
	}

	// Verify the number of key IDs matches the number of data elements
	if len(dataForSigning) != len(msg.KeyIds) {
		return nil, fmt.Errorf("number of key IDs (%d) does not match number of data elements (%d)",
			len(msg.KeyIds), len(dataForSigning))
	}

	verified, err := VerifyDataForSigning(dataForSigning, msg.VerifySigningData, msg.VerifySigningDataVersion)
	if verified == types.Verification_Failed {
		return nil, fmt.Errorf("transaction & hash verification transaction did not verify")
	}
	if err != nil {
		return nil, fmt.Errorf("error whilst verifying transaction & hashes %s", err.Error())
	}

	id, err := k.processSignatureRequests(ctx, dataForSigning, msg.KeyIds, &types.SignRequest{
		Creator:        msg.Creator,
		DataForSigning: dataForSigning,
		KeyIds:         msg.KeyIds,
		Status:         types.SignRequestStatus_SIGN_REQUEST_STATUS_PENDING,
		CacheId:        msg.CacheId,
	})
	if err != nil {
		return nil, errorsmod.Wrap(err, "processSignatureRequests")
	}

	ctx.EventManager().EmitEvents(sdk.Events{
		sdk.NewEvent(
			types.EventNewSignRequest,
			sdk.NewAttribute(types.AttributeRequestId, strconv.FormatUint(id, 10)),
		),
	})

	return &types.MsgNewSignatureRequestResponse{SigReqId: id}, nil
}

<<<<<<< HEAD
func (k *Keeper) processSignatureRequests(ctx sdk.Context, dataForSigning [][]byte, req *types.SignRequest) (uint64, error) {
	key, err := k.KeyStore.Get(ctx, req.KeyId)
	if err != nil {
		return 0, fmt.Errorf("key %v not found", req.KeyId)
	}
	req.KeyType = key.Type

	keyring, err := k.identityKeeper.KeyringStore.Get(ctx, key.KeyringAddr)
	if err != nil {
		return 0, fmt.Errorf("keyring %s not found", key.KeyringAddr)
	}

	fee, err := k.SignatureFeeInRock(ctx, &keyring)

	if fee > 0 {
		feeRecipient := keyring.Address
		if keyring.DelegateFees {
			feeRecipient = types.KeyringCollectorName
		}
		err := k.SplitKeyringFee(ctx, req.Creator, feeRecipient, fee)
=======
func (k *Keeper) processSignatureRequests(ctx sdk.Context, dataForSigning [][]byte, keyIds []uint64, req *types.SignRequest) (uint64, error) {
	// Verify all keys exist and collect keyring fees
	for _, keyID := range keyIds {
		key, err := k.KeyStore.Get(ctx, keyID)
		if err != nil {
			return 0, fmt.Errorf("key %v not found", keyID)
		}

		keyring, err := k.identityKeeper.KeyringStore.Get(ctx, key.KeyringAddr)
>>>>>>> 6e2bdb46
		if err != nil {
			return 0, fmt.Errorf("keyring %s not found", key.KeyringAddr)
		}

		// Accumulate fees per keyring
		if keyring.SigReqFee > 0 {
			feeRecipient := keyring.Address
			if keyring.DelegateFees {
				feeRecipient = types.KeyringCollectorName
			}
			err := k.SplitKeyringFee(ctx, req.Creator, feeRecipient, keyring.SigReqFee)
			if err != nil {
				return 0, err
			}
		}

		req.KeyType = key.GetType()
	}

	// Create parent request
	parentID, err := k.CreateSignRequest(ctx, req)
	if err != nil {
		return 0, err
	}

	var childIDs []uint64

	// Create child requests if there are multiple data elements
	if len(dataForSigning) > 1 {
		for i, data := range dataForSigning {
			childReq := &types.SignRequest{
				Creator:        req.Creator,
				KeyIds:         []uint64{keyIds[i]}, // Use keyId corresponding to the data (hash)
				KeyType:        req.KeyType,
				DataForSigning: [][]byte{data}, // only first element is used for data + keyId on child req
				Status:         types.SignRequestStatus_SIGN_REQUEST_STATUS_PENDING,
				ParentReqId:    parentID,
				CacheId:        req.CacheId,
			}

			childID, err := k.CreateSignRequest(ctx, childReq)
			if err != nil {
				return 0, err
			}
			childIDs = append(childIDs, childID)
		}

		// Update parent with child IDs
		req.ChildReqIds = childIDs
		k.SignRequestStore.Set(ctx, parentID, *req)
	}

	return parentID, nil
}

func (k *Keeper) HandleSignTransactionRequest(ctx sdk.Context, msg *types.MsgNewSignTransactionRequest, data []byte) (*types.MsgNewSignTransactionRequestResponse, error) {
	dataForSigning, err := dataForSigning(string(data))
	if err != nil {
		return nil, err
	}
	keyIDs := []uint64{msg.KeyId}
	id, err := k.processSignatureRequests(ctx, dataForSigning, keyIDs, &types.SignRequest{
		Creator:        msg.Creator,
		KeyIds:         keyIDs,
		DataForSigning: dataForSigning,
		Status:         types.SignRequestStatus_SIGN_REQUEST_STATUS_PENDING,
		Metadata:       msg.Metadata,
		CacheId:        msg.CacheId,
	})

	tID, err := k.CreateSignTransactionRequest(ctx, &types.SignTransactionRequest{
		Creator:             msg.Creator,
		SignRequestId:       id,
		KeyId:               msg.KeyId,
		WalletType:          msg.WalletType,
		UnsignedTransaction: msg.UnsignedTransaction,
		NoBroadcast:         msg.NoBroadcast,
	})
	if err != nil {
		return nil, err
	}

	ctx.EventManager().EmitEvents(sdk.Events{
		sdk.NewEvent(
			types.EventNewSignRequest,
			sdk.NewAttribute(types.AttributeRequestId, strconv.FormatUint(tID, 10)),
		),
	})
	return &types.MsgNewSignTransactionRequestResponse{Id: id, SignatureRequestId: id}, nil
}

func dataForSigning(data string) ([][]byte, error) {
	var dataForSigning [][]byte
	payload := strings.Split(data, ",")
	for _, p := range payload {
		data, err := hex.DecodeString(p)
		if err != nil {
			return nil, err
		}
		dataForSigning = append(dataForSigning, data)
	}
	return dataForSigning, nil
}

func (k *Keeper) SplitKeyringFee(ctx context.Context, from, to string, fee uint64) error {
	prms, err := k.ParamStore.Get(ctx)
	if err != nil {
		return err
	}

	zenrockFee := uint64(math.Round(float64(fee) * (float64(prms.KeyringCommission) / 100.0)))
	keyringFee := fee - zenrockFee

	if err = k.bankKeeper.SendCoinsFromAccountToModule(
		ctx,
		sdk.MustAccAddressFromBech32(from),
		types.KeyringCollectorName,
		sdk.NewCoins(sdk.NewCoin(params.BondDenom, sdkmath.NewIntFromUint64(zenrockFee))),
	); err != nil {
		return err
	}

	if to == types.KeyringCollectorName {
		err = k.bankKeeper.SendCoinsFromAccountToModule(
			ctx,
			sdk.MustAccAddressFromBech32(from),
			types.KeyringCollectorName,
			sdk.NewCoins(sdk.NewCoin(params.BondDenom, sdkmath.NewIntFromUint64(keyringFee))),
		)
	} else {
		err = k.bankKeeper.SendCoins(
			ctx,
			sdk.MustAccAddressFromBech32(from),
			sdk.MustAccAddressFromBech32(to),
			sdk.NewCoins(sdk.NewCoin(params.BondDenom, sdkmath.NewIntFromUint64(keyringFee))),
		)
	}

	return err
}

// key and signature fee priority:
//  1. usd_amount
//  2. rock_amount
//  3. sig_req_fee or key_req_fee

func (k *Keeper) SignatureFeeInRock(ctx sdk.Context, kr *idtypes.Keyring) (uint64, error) {
	if kr.Fees != nil && kr.Fees.Signature != nil {
		if kr.Fees.Signature.UsdAmount > 0 {
			if ap, err := k.validationKeeper.GetAssetPrice("rock"); err == nil {
				urockPrice := ap.PriceUSD.Mul(sdkmath.LegacyNewDec(1000000))
				sigPrice := sdkmath.LegacyNewDec(int64(kr.Fees.Signature.UsdAmount)).Mul(urockPrice).RoundInt64()
				return uint64(sigPrice), nil
			}
		} else if kr.Fees.Signature.RockAmount > 0 {
			return kr.Fees.Signature.RockAmount, nil
		}
	}

	return 0, nil
}

func (k *Keeper) KeyFeeInRock(ctx sdk.Context, kr *idtypes.Keyring) (uint64, error) {
	if kr.Fees != nil && kr.Fees.Key != nil {
		if kr.Fees.Key.UsdAmount > 0 {
			if ap, err := k.validationKeeper.GetAssetPrice("rock"); err == nil {
				urockPrice := ap.PriceUSD.Mul(sdkmath.LegacyNewDec(1000000))
				if urockPrice.GT(sdkmath.LegacyNewDec(0)) {
					keyPrice := sdkmath.LegacyNewDec(int64(kr.Fees.Key.UsdAmount)).Mul(urockPrice).RoundInt64()
					return uint64(keyPrice), nil
				}
			}
		} else if kr.Fees.Key.RockAmount > 0 {
			return kr.Fees.Key.RockAmount, nil
		}
	}

	return 0, nil
}<|MERGE_RESOLUTION|>--- conflicted
+++ resolved
@@ -364,28 +364,6 @@
 	return &types.MsgNewSignatureRequestResponse{SigReqId: id}, nil
 }
 
-<<<<<<< HEAD
-func (k *Keeper) processSignatureRequests(ctx sdk.Context, dataForSigning [][]byte, req *types.SignRequest) (uint64, error) {
-	key, err := k.KeyStore.Get(ctx, req.KeyId)
-	if err != nil {
-		return 0, fmt.Errorf("key %v not found", req.KeyId)
-	}
-	req.KeyType = key.Type
-
-	keyring, err := k.identityKeeper.KeyringStore.Get(ctx, key.KeyringAddr)
-	if err != nil {
-		return 0, fmt.Errorf("keyring %s not found", key.KeyringAddr)
-	}
-
-	fee, err := k.SignatureFeeInRock(ctx, &keyring)
-
-	if fee > 0 {
-		feeRecipient := keyring.Address
-		if keyring.DelegateFees {
-			feeRecipient = types.KeyringCollectorName
-		}
-		err := k.SplitKeyringFee(ctx, req.Creator, feeRecipient, fee)
-=======
 func (k *Keeper) processSignatureRequests(ctx sdk.Context, dataForSigning [][]byte, keyIds []uint64, req *types.SignRequest) (uint64, error) {
 	// Verify all keys exist and collect keyring fees
 	for _, keyID := range keyIds {
@@ -395,18 +373,19 @@
 		}
 
 		keyring, err := k.identityKeeper.KeyringStore.Get(ctx, key.KeyringAddr)
->>>>>>> 6e2bdb46
 		if err != nil {
 			return 0, fmt.Errorf("keyring %s not found", key.KeyringAddr)
 		}
 
+		fee, err := k.SignatureFeeInRock(ctx, &keyring)
+
 		// Accumulate fees per keyring
-		if keyring.SigReqFee > 0 {
+		if fee > 0 {
 			feeRecipient := keyring.Address
 			if keyring.DelegateFees {
 				feeRecipient = types.KeyringCollectorName
 			}
-			err := k.SplitKeyringFee(ctx, req.Creator, feeRecipient, keyring.SigReqFee)
+			err := k.SplitKeyringFee(ctx, req.Creator, feeRecipient, fee)
 			if err != nil {
 				return 0, err
 			}
