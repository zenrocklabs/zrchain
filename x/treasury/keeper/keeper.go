--- conflicted
+++ resolved
@@ -26,8 +26,6 @@
 	host "github.com/cosmos/ibc-go/v8/modules/core/24-host"
 	"github.com/cosmos/ibc-go/v8/modules/core/exported"
 	ibckeeper "github.com/cosmos/ibc-go/v8/modules/core/keeper"
-	bin "github.com/gagliardetto/binary"
-	"github.com/gagliardetto/solana-go"
 
 	identity "github.com/Zenrock-Foundation/zrchain/v5/x/identity/keeper"
 	policy "github.com/Zenrock-Foundation/zrchain/v5/x/policy/keeper"
@@ -470,36 +468,23 @@
 		return nil, fmt.Errorf("data for signing is empty")
 	}
 
-<<<<<<< HEAD
-	//
+	mpcBTLDefault, err := k.GetDefaultBTL(ctx)
+	if err != nil {
+		return nil, err
+	}
+
 	if keys > 1 && dataPieces == 1 {
 		for i := 1; i < keys; i++ {
 			dataForSigning = append(dataForSigning, dataForSigning[0])
 		}
 	}
-
-	id, err := k.processSignatureRequests(ctx, dataForSigning, msg.KeyIds, &types.SignRequest{
-		Creator:        msg.Creator,
-		KeyIds:         msg.KeyIds,
-		DataForSigning: dataForSigning,
-		Status:         types.SignRequestStatus_SIGN_REQUEST_STATUS_PENDING,
-		Metadata:       msg.Metadata,
-		CacheId:        msg.CacheId,
-	}, msg.MpcBtl)
-=======
-	mpcBTLDefault, err := k.GetDefaultBTL(ctx)
-	if err != nil {
-		return nil, err
-	}
-
-	keyIDs := []uint64{msg.KeyId}
 	id, err := k.processSignatureRequests(
 		ctx,
 		dataForSigning,
-		keyIDs,
+		msg.KeyIds,
 		&types.SignRequest{
 			Creator:        msg.Creator,
-			KeyIds:         keyIDs,
+			KeyIds:         msg.KeyIds,
 			DataForSigning: dataForSigning,
 			Status:         types.SignRequestStatus_SIGN_REQUEST_STATUS_PENDING,
 			Metadata:       msg.Metadata,
@@ -507,18 +492,8 @@
 		},
 		mpcBTLDefault, // TODO: we aren't using msg.MpcBtl, should we deprecate it?
 	)
->>>>>>> d9506003
-	if err != nil {
-		return nil, err
-	}
-
-	tx := &solana.Transaction{
-		Message: solana.Message{},
-	}
-	err = tx.UnmarshalWithDecoder(bin.NewBinDecoder(dataForSigning[0]))
-
-	for _, i := range tx.Message.AccountKeys {
-		fmt.Println(i.String())
+	if err != nil {
+		return nil, err
 	}
 
 	tID, err := k.CreateSignTransactionRequest(ctx, &types.SignTransactionRequest{
