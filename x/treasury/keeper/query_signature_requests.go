package keeper

import (
	"context"

	"cosmossdk.io/collections"
	errorsmod "cosmossdk.io/errors"
	"github.com/Zenrock-Foundation/zrchain/v5/x/treasury/types"
	"github.com/cosmos/cosmos-sdk/types/query"
)

func (k Keeper) SignatureRequests(goCtx context.Context, req *types.QuerySignatureRequestsRequest) (*types.QuerySignatureRequestsResponse, error) {
	if req == nil {
		return nil, errorsmod.Wrapf(types.ErrInvalidArgument, "invalid arguments: request is nil")
	}

	requests, pageRes, err := query.CollectionFilteredPaginate[uint64, types.SignRequest, collections.Map[uint64, types.SignRequest], *types.SignReqResponse](
		goCtx,
		k.SignRequestStore,
		req.Pagination,
		func(key uint64, value types.SignRequest) (bool, error) {
			if req.Status == types.SignRequestStatus_SIGN_REQUEST_STATUS_UNSPECIFIED || value.Status == req.Status {
				keyInfo, err := k.KeyStore.Get(goCtx, value.KeyIds[0])
				if err != nil {
					return false, nil
				}

				if req.KeyringAddr != "" && keyInfo.KeyringAddr != req.KeyringAddr {
					return false, nil
				}

				return true, nil
			}
			return false, nil
		},
		func(key uint64, value types.SignRequest) (*types.SignReqResponse, error) {
			return &types.SignReqResponse{
				Id:                     value.Id,
				Creator:                value.Creator,
				KeyIds:                 value.KeyIds,
				KeyType:                value.KeyType.String(),
				DataForSigning:         value.DataForSigning,
				Status:                 value.Status.String(),
				SignedData:             value.SignedData,
				KeyringPartySignatures: value.KeyringPartySignatures,
				RejectReason:           value.RejectReason,
				Metadata:               value.Metadata,
				CacheId:                value.CacheId,
<<<<<<< HEAD
				Btl:                    value.Btl,
=======
				ParentReqId:            value.ParentReqId,
				ChildReqIds:            value.ChildReqIds,
>>>>>>> dd468ad0
			}, nil
		},
	)
	if err != nil {
		return nil, err
	}

	return &types.QuerySignatureRequestsResponse{SignRequests: requests, Pagination: pageRes}, nil
}<|MERGE_RESOLUTION|>--- conflicted
+++ resolved
@@ -46,12 +46,9 @@
 				RejectReason:           value.RejectReason,
 				Metadata:               value.Metadata,
 				CacheId:                value.CacheId,
-<<<<<<< HEAD
 				Btl:                    value.Btl,
-=======
 				ParentReqId:            value.ParentReqId,
 				ChildReqIds:            value.ChildReqIds,
->>>>>>> dd468ad0
 			}, nil
 		},
 	)
