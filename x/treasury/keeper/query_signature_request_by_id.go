package keeper

import (
	"context"

	errorsmod "cosmossdk.io/errors"

	"github.com/Zenrock-Foundation/zrchain/v5/x/treasury/types"
)

func (k Keeper) SignatureRequestByID(goCtx context.Context, req *types.QuerySignatureRequestByIDRequest) (*types.QuerySignatureRequestByIDResponse, error) {
	if req == nil {
		return nil, errorsmod.Wrap(types.ErrInvalidArgument, "request is nil")
	}

	signReq, err := k.SignRequestStore.Get(goCtx, req.Id)
	if err != nil {
		return nil, errorsmod.Wrapf(types.ErrNotFound, "signature request %d not found", req.Id)
	}

	return &types.QuerySignatureRequestByIDResponse{
		SignRequest: &types.SignReqResponse{
			Id:                     signReq.Id,
			Creator:                signReq.Creator,
			KeyIds:                 signReq.KeyIds,
			KeyType:                signReq.KeyType.String(),
			DataForSigning:         signReq.DataForSigning,
			Status:                 signReq.Status.String(),
			SignedData:             signReq.SignedData,
			KeyringPartySignatures: signReq.KeyringPartySignatures,
			RejectReason:           signReq.RejectReason,
			Metadata:               signReq.Metadata,
			CacheId:                signReq.CacheId,
<<<<<<< HEAD
			Btl:                    signReq.Btl,
=======
			ParentReqId:            signReq.ParentReqId,
			ChildReqIds:            signReq.ChildReqIds,
>>>>>>> dd468ad0
		},
	}, nil
}<|MERGE_RESOLUTION|>--- conflicted
+++ resolved
@@ -31,12 +31,9 @@
 			RejectReason:           signReq.RejectReason,
 			Metadata:               signReq.Metadata,
 			CacheId:                signReq.CacheId,
-<<<<<<< HEAD
 			Btl:                    signReq.Btl,
-=======
 			ParentReqId:            signReq.ParentReqId,
 			ChildReqIds:            signReq.ChildReqIds,
->>>>>>> dd468ad0
 		},
 	}, nil
 }