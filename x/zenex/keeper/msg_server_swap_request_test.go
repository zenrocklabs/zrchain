--- conflicted
+++ resolved
@@ -40,11 +40,7 @@
 			wantSwap: types.Swap{
 				Creator: "zen13y3tm68gmu9kntcxwvmue82p6akacnpt2v7nty",
 				SwapId:  1,
-<<<<<<< HEAD
 				Status:  types.SwapStatus_SWAP_STATUS_INITIATED,
-=======
-				Status:  types.SwapStatus_SWAP_STATUS_REQUESTED,
->>>>>>> 9e292d3a
 				Pair:    types.TradePair_TRADE_PAIR_ROCK_BTC,
 				Data: &types.SwapData{
 					BaseToken: &validationtypes.AssetData{
@@ -97,11 +93,7 @@
 			wantSwap: types.Swap{
 				Creator: "zen126hek6zagmp3jqf97x7pq7c0j9jqs0ndxeaqhq",
 				SwapId:  1,
-<<<<<<< HEAD
 				Status:  types.SwapStatus_SWAP_STATUS_INITIATED,
-=======
-				Status:  types.SwapStatus_SWAP_STATUS_REQUESTED,
->>>>>>> 9e292d3a
 				Pair:    types.TradePair_TRADE_PAIR_ROCK_BTC,
 				Data: &types.SwapData{
 					BaseToken: &validationtypes.AssetData{
@@ -154,11 +146,7 @@
 			wantSwap: types.Swap{
 				Creator: "zen13y3tm68gmu9kntcxwvmue82p6akacnpt2v7nty",
 				SwapId:  1,
-<<<<<<< HEAD
 				Status:  types.SwapStatus_SWAP_STATUS_INITIATED,
-=======
-				Status:  types.SwapStatus_SWAP_STATUS_REQUESTED,
->>>>>>> 9e292d3a
 				Pair:    types.TradePair_TRADE_PAIR_BTC_ROCK,
 				Data: &types.SwapData{
 					BaseToken: &validationtypes.AssetData{
@@ -194,6 +182,19 @@
 			expErr:    true,
 			expErrMsg: "amount 13200000000000 is greater than the available rock balance 10000000000000",
 		},
+		{
+			name: "FAIL: Not enough rock balance in pool",
+			input: &types.MsgSwapRequest{
+				Creator:   "zen13y3tm68gmu9kntcxwvmue82p6akacnpt2v7nty",
+				Pair:      types.TradePair_TRADE_PAIR_BTC_ROCK,
+				Workspace: "workspace14a2hpadpsy9h4auve2z8lw",
+				AmountIn:  3000000, // waay too much
+				RockKeyId: 1,
+				BtcKeyId:  2,
+			},
+			expErr:    true,
+			expErrMsg: "amount 13200000000000 is greater than the available rock balance 10000000000000",
+		},
 	}
 
 	for _, tt := range tests {
@@ -207,6 +208,13 @@
 			s.identityKeeper.EXPECT().GetWorkspace(s.ctx, tt.input.Workspace).Return(&identitytestutil.DefaultWsWithAlice, nil).AnyTimes()
 			s.treasuryKeeper.EXPECT().GetKey(s.ctx, tt.input.RockKeyId).Return(&treasurytestutil.DefaultKeys[tt.input.RockKeyId-1], nil).AnyTimes()
 			s.treasuryKeeper.EXPECT().GetKey(s.ctx, tt.input.BtcKeyId).Return(&treasurytestutil.DefaultKeys[tt.input.BtcKeyId-1], nil).AnyTimes()
+
+			// Set up mocks needed for both success and error cases
+			if tt.input.Pair == types.TradePair_TRADE_PAIR_BTC_ROCK {
+				s.validationKeeper.EXPECT().GetBtcRockPrice(s.ctx).Return(zenextestutil.SampleBtcRockPrice, nil).AnyTimes()
+				s.accountKeeper.EXPECT().GetModuleAddress(types.ZenexCollectorName).Return(sdk.MustAccAddressFromBech32("zen1234wz2aaavp089ttnrj9jwjqraaqxkkadq0k03")).AnyTimes()
+				s.bankKeeper.EXPECT().GetBalance(s.ctx, sdk.MustAccAddressFromBech32("zen1234wz2aaavp089ttnrj9jwjqraaqxkkadq0k03"), appparams.BondDenom).Return(sdk.NewCoin(appparams.BondDenom, math.NewIntFromUint64(10000000000000))).AnyTimes()
+			}
 
 			// Set up mocks needed for both success and error cases
 			if tt.input.Pair == types.TradePair_TRADE_PAIR_BTC_ROCK {
@@ -237,11 +245,13 @@
 				s.Require().Error(err)
 				s.Require().Equal(tt.expErrMsg, err.Error())
 				s.Require().Nil(response)
+				s.Require().Nil(response)
 			} else {
 				swap, err := s.zenexKeeper.SwapsStore.Get(s.ctx, tt.want.SwapId)
 				s.Require().NoError(err)
 				s.Require().NotNil(swap)
 				s.Require().Equal(tt.want.SwapId, response.SwapId)
+				s.Require().Equal(tt.want.SwapId, response.SwapId)
 				s.Require().Equal(tt.wantSwap, swap)
 			}
 		})
