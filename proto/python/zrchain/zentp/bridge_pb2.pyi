from google.protobuf.internal import enum_type_wrapper as _enum_type_wrapper
from google.protobuf import descriptor as _descriptor
from google.protobuf import message as _message
from typing import ClassVar as _ClassVar, Optional as _Optional, Union as _Union

DESCRIPTOR: _descriptor.FileDescriptor

class BridgeStatus(int, metaclass=_enum_type_wrapper.EnumTypeWrapper):
    __slots__ = ()
<<<<<<< HEAD
    BRIDGE_STATUS_UNDEFINED: _ClassVar[BridgeStatus]
    BRIDGE_STATUS_PENDING: _ClassVar[BridgeStatus]
    BRIDGE_STATUS_COMPLETED: _ClassVar[BridgeStatus]
    BRIDGE_STATUS_FAILED: _ClassVar[BridgeStatus]
BRIDGE_STATUS_UNDEFINED: BridgeStatus
=======
    BRIDGE_STATUS_UNSPECIFIED: _ClassVar[BridgeStatus]
    BRIDGE_STATUS_NEW: _ClassVar[BridgeStatus]
    BRIDGE_STATUS_PENDING: _ClassVar[BridgeStatus]
    BRIDGE_STATUS_COMPLETED: _ClassVar[BridgeStatus]
    BRIDGE_STATUS_FAILED: _ClassVar[BridgeStatus]
BRIDGE_STATUS_UNSPECIFIED: BridgeStatus
BRIDGE_STATUS_NEW: BridgeStatus
>>>>>>> 049f0ccf
BRIDGE_STATUS_PENDING: BridgeStatus
BRIDGE_STATUS_COMPLETED: BridgeStatus
BRIDGE_STATUS_FAILED: BridgeStatus

class Bridge(_message.Message):
    __slots__ = ("id", "denom", "creator", "source_address", "source_chain", "destination_chain", "amount", "recipient_address", "tx_id", "tx_hash", "state", "block_height")
    ID_FIELD_NUMBER: _ClassVar[int]
    DENOM_FIELD_NUMBER: _ClassVar[int]
    CREATOR_FIELD_NUMBER: _ClassVar[int]
    SOURCE_ADDRESS_FIELD_NUMBER: _ClassVar[int]
    SOURCE_CHAIN_FIELD_NUMBER: _ClassVar[int]
    DESTINATION_CHAIN_FIELD_NUMBER: _ClassVar[int]
    AMOUNT_FIELD_NUMBER: _ClassVar[int]
    RECIPIENT_ADDRESS_FIELD_NUMBER: _ClassVar[int]
    TX_ID_FIELD_NUMBER: _ClassVar[int]
    TX_HASH_FIELD_NUMBER: _ClassVar[int]
    STATE_FIELD_NUMBER: _ClassVar[int]
    BLOCK_HEIGHT_FIELD_NUMBER: _ClassVar[int]
    id: int
    denom: str
    creator: str
    source_address: str
    source_chain: str
    destination_chain: str
    amount: int
    recipient_address: str
    tx_id: int
    tx_hash: str
    state: BridgeStatus
    block_height: int
    def __init__(self, id: _Optional[int] = ..., denom: _Optional[str] = ..., creator: _Optional[str] = ..., source_address: _Optional[str] = ..., source_chain: _Optional[str] = ..., destination_chain: _Optional[str] = ..., amount: _Optional[int] = ..., recipient_address: _Optional[str] = ..., tx_id: _Optional[int] = ..., tx_hash: _Optional[str] = ..., state: _Optional[_Union[BridgeStatus, str]] = ..., block_height: _Optional[int] = ...) -> None: ...<|MERGE_RESOLUTION|>--- conflicted
+++ resolved
@@ -1,3 +1,6 @@
+from amino import amino_pb2 as _amino_pb2
+from gogoproto import gogo_pb2 as _gogo_pb2
+from zrchain.zentp import params_pb2 as _params_pb2
 from google.protobuf.internal import enum_type_wrapper as _enum_type_wrapper
 from google.protobuf import descriptor as _descriptor
 from google.protobuf import message as _message
@@ -7,21 +10,11 @@
 
 class BridgeStatus(int, metaclass=_enum_type_wrapper.EnumTypeWrapper):
     __slots__ = ()
-<<<<<<< HEAD
-    BRIDGE_STATUS_UNDEFINED: _ClassVar[BridgeStatus]
-    BRIDGE_STATUS_PENDING: _ClassVar[BridgeStatus]
-    BRIDGE_STATUS_COMPLETED: _ClassVar[BridgeStatus]
-    BRIDGE_STATUS_FAILED: _ClassVar[BridgeStatus]
-BRIDGE_STATUS_UNDEFINED: BridgeStatus
-=======
     BRIDGE_STATUS_UNSPECIFIED: _ClassVar[BridgeStatus]
-    BRIDGE_STATUS_NEW: _ClassVar[BridgeStatus]
     BRIDGE_STATUS_PENDING: _ClassVar[BridgeStatus]
     BRIDGE_STATUS_COMPLETED: _ClassVar[BridgeStatus]
     BRIDGE_STATUS_FAILED: _ClassVar[BridgeStatus]
 BRIDGE_STATUS_UNSPECIFIED: BridgeStatus
-BRIDGE_STATUS_NEW: BridgeStatus
->>>>>>> 049f0ccf
 BRIDGE_STATUS_PENDING: BridgeStatus
 BRIDGE_STATUS_COMPLETED: BridgeStatus
 BRIDGE_STATUS_FAILED: BridgeStatus
