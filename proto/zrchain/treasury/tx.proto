syntax = "proto3";

package zrchain.treasury;

import "amino/amino.proto";
import "cosmos/msg/v1/msg.proto";
import "cosmos_proto/cosmos.proto";
import "gogoproto/gogo.proto";
import "google/protobuf/any.proto";
import "zrchain/treasury/key.proto";
import "zrchain/treasury/mpcsign.proto";
import "zrchain/treasury/params.proto";
import "zrchain/treasury/wallet.proto";

option go_package = "github.com/Zenrock-Foundation/zrchain/v5/x/treasury/types";

// Msg defines the Msg service.
service Msg {
  option (cosmos.msg.v1.service) = true;

  // UpdateParams defines the operation for updating the module
  // parameters. The authority defaults to the x/gov module account.
  rpc UpdateParams(MsgUpdateParams) returns (MsgUpdateParamsResponse);

  // NewKeyRequest defines an operation for creating a key request.
  rpc NewKeyRequest(MsgNewKeyRequest) returns (MsgNewKeyRequestResponse);

  // FulfilKeyRequest defines an operation for responding to a key request
  rpc FulfilKeyRequest(MsgFulfilKeyRequest)
      returns (MsgFulfilKeyRequestResponse);

  // NewSignatureRequest defines an operation for creating a signature request
  rpc NewSignatureRequest(MsgNewSignatureRequest)
      returns (MsgNewSignatureRequestResponse);

  // FulfilSignatureRequest defines an operation for returning a signature
  // response to a request
  rpc FulfilSignatureRequest(MsgFulfilSignatureRequest)
      returns (MsgFulfilSignatureRequestResponse);

  // NewSignTransactionRequest defines an operation for creating a signature for
  // transaction request
  rpc NewSignTransactionRequest(MsgNewSignTransactionRequest)
      returns (MsgNewSignTransactionRequestResponse);

  // TransferFromKeyring defines an operation for transferring tokens from a
  // keyring
  rpc TransferFromKeyring(MsgTransferFromKeyring)
      returns (MsgTransferFromKeyringResponse);

  // NewICATransactionRequest defines an operation for creating an interchain
  // account transaction request
  rpc NewICATransactionRequest(MsgNewICATransactionRequest)
      returns (MsgNewICATransactionRequestResponse);

  // FulfilICATransactionRequest defines an operation for responding to an
  // interchain account transaction request
  rpc FulfilICATransactionRequest(MsgFulfilICATransactionRequest)
      returns (MsgFulfilICATransactionRequestResponse);

  // NewZrSignSignatureRequest defines an operation for creating a zrsign
  // signature request
  rpc NewZrSignSignatureRequest(MsgNewZrSignSignatureRequest)
      returns (MsgNewZrSignSignatureRequestResponse);

  // UpdateKeyPolicy defines an operation for updating a key policy
  rpc UpdateKeyPolicy(MsgUpdateKeyPolicy) returns (MsgUpdateKeyPolicyResponse);
}

// MsgUpdateParams is the Msg/UpdateParams request type.
message MsgUpdateParams {
  option (cosmos.msg.v1.signer) = "authority";
  option (amino.name) =
      "github.com/Zenrock-Foundation/zrchain/v5/x/treasury/MsgUpdateParams";

  // authority is the address that controls the module (defaults to x/gov unless
  // overwritten).
  string authority = 1 [ (cosmos_proto.scalar) = "cosmos.AddressString" ];

  // params defines the module parameters to update.

  // NOTE: All parameters must be supplied.
  Params params = 2
      [ (gogoproto.nullable) = false, (amino.dont_omitempty) = true ];
}

// MsgUpdateParamsResponse defines the response structure for executing a
// MsgUpdateParams message.
message MsgUpdateParamsResponse {}

// MsgNewKeyRequest is the Msg/NewKeyRequest request type.
message MsgNewKeyRequest {
  option (cosmos.msg.v1.signer) = "creator";
  string creator = 1;
  string workspace_addr = 2;
  string keyring_addr = 3;
  string key_type = 4;
  uint64 btl = 5;
  uint64 index = 6;
  string ext_requester = 7;
  uint64 ext_key_type = 8;
  uint64 sign_policy_id = 9;
  ZenBTCMetadata zenbtc_metadata = 10; // Optional
}

// MsgNewKeyRequestResponse defines the response structure for executing a
// MsgNewKeyRequest message.
message MsgNewKeyRequestResponse { uint64 key_req_id = 1; }

// MsgFulfilKeyRequest is the Msg/FulfilKeyRequest request type.
message MsgFulfilKeyRequest {
  option (cosmos.msg.v1.signer) = "creator";
  string creator = 1;
  uint64 request_id = 2;
  KeyRequestStatus status = 3;

  // Holds the result of the request. If status is approved, the result will
  // contain the requested key's public key that can be used for signing
  // payloads.
  // If status is rejected, the result will contain the reason.
  oneof result {
    MsgNewKey key = 4;
    string reject_reason = 5;
  }
  bytes keyring_party_signature = 6;
}

// MsgNewKey defines the attributes of a key
message MsgNewKey { bytes public_key = 1; }

// MsgNewKeyRequestResponse defines the response structure for executing a
// MsgNewKeyRequest message.
message MsgFulfilKeyRequestResponse {}

// MsgNewSignatureRequest is the Msg/NewSignatureRequest request type.
message MsgNewSignatureRequest {
  option (cosmos.msg.v1.signer) = "creator";
  string creator = 1;
  repeated uint64 key_ids = 2;
  string data_for_signing = 3;
  uint64 btl = 4;
  bytes cache_id = 5;
  bytes verify_signing_data = 6;
  VerificationVersion verify_signing_data_version = 7;
}

// Verification contains any data required to verify the incoming
// data_fop_signing 1st case is to check the sighashes generated from the
// supplied Bitcoin TX are correct
enum VerificationVersion {
  UNKNOWN = 0;
  BITCOIN_PLUS = 1;
}

// MsgNewKeyRequestResponse defines the response structure for executing a
// MsgNewKeyRequest message.
message MsgNewSignatureRequestResponse { uint64 sig_req_id = 1; }

// MsgFulfilSignatureRequest is the Msg/NewSignatureRequest request type.
message MsgFulfilSignatureRequest {
  option (cosmos.msg.v1.signer) = "creator";
  string creator = 1;
  uint64 request_id = 2;
  SignRequestStatus status = 3;
  bytes keyring_party_signature = 4;
  bytes signed_data = 5;
  string reject_reason = 6;
}

// MsgFulfilSignatureRequestResponse defines the response structure for
// executing a MsgFulfilSignatureRequest message.
message MsgFulfilSignatureRequestResponse {}

// MetadataEthereum defines the chain id
message MetadataEthereum { uint64 chain_id = 1; }

// Define an enum for Solana network types
enum SolanaNetworkType {
  UNDEFINED = 0;
  MAINNET = 1;
  DEVNET = 2;
  TESTNET = 3;
}

<<<<<<< HEAD
// MetadataSolana defines the network (i.e. mainnet, devnet, testnet) for a
// given transaction
message MetadataSolana { SolanaNetworkType network = 1; }
=======
// MetadataSolana defines the network (i.e. mainnet, devnet, testnet) for a given transaction
message MetadataSolana {
  SolanaNetworkType network = 1;
  string mintAddress = 2;
}
>>>>>>> 7a286215

// MsgNewSignTransactionRequest is the Msg/NewSignTransactionRequest request
// type.
message MsgNewSignTransactionRequest {
  option (cosmos.msg.v1.signer) = "creator";
  string creator = 1;
  uint64 key_id = 2;
  WalletType wallet_type = 3;
  bytes unsigned_transaction = 4;

  // Additional metadata required when parsing the unsigned transaction.
  google.protobuf.Any metadata = 5;
  uint64 btl = 6;
  bytes cache_id = 7;
  bool no_broadcast = 8;
}

// MsgNewSignTransactionRequestResponse defines the response structure for
// executing a MsgNewSignTransactionRequest message.
message MsgNewSignTransactionRequestResponse {
  uint64 id = 1;
  uint64 signature_request_id = 2;
}

// MsgTransferFromKeyring is the Msg/TransferFromKeyring request type.
message MsgTransferFromKeyring {
  option (cosmos.msg.v1.signer) = "creator";
  string creator = 1;
  string keyring = 2;
  string recipient = 3;
  uint64 amount = 4;
  string denom = 5;
}

// MsgTransferFromKeyringResponse defines the response structure for executing a
// MsgTransferFromKeyring message.
message MsgTransferFromKeyringResponse {}

//
// ---------------------
//  INTERCHAIN ACCOUNTS
// ---------------------
//
// MsgNewICATransactionRequest is the Msg/NewIcaTransactionRequest request type.
message MsgNewICATransactionRequest {
  option (cosmos.msg.v1.signer) = "creator";
  string creator = 1;
  uint64 key_id = 2;
  string input_payload = 3;
  string connection_id = 4;
  uint64 relative_timeout_timestamp = 5;
  uint64 btl = 6;
}

// MsgNewICATransactionRequestResponse defines the response structure for
// executing a MsgNewICATransactionRequest message.
message MsgNewICATransactionRequestResponse {
  uint64 id = 1;
  uint64 signature_request_id = 2;
}

// MsgFulfilICATransactionRequest is the Msg/FulfilICATransactionRequest request
// type.
message MsgFulfilICATransactionRequest {
  option (cosmos.msg.v1.signer) = "creator";
  string creator = 1;
  uint64 request_id = 2;
  SignRequestStatus status = 3;
  bytes keyring_party_signature = 4;
  bytes signed_data = 5;
  string reject_reason = 6;
}

// MsgFulfilICATransactionRequestResponse defines the response structure for
// executing a MsgFulfilICATransactionRequest message.
message MsgFulfilICATransactionRequestResponse {}

message MsgNewZrSignSignatureRequest {
  option (cosmos.msg.v1.signer) = "creator";
  string creator = 1;
  string address = 2;
  uint64 key_type = 3;
  uint64 wallet_index = 4;
  bytes cache_id = 5;
  string data = 6;
  bytes verify_signing_data = 7;
  VerificationVersion verify_signing_data_version = 8;
  WalletType wallet_type = 9;
  google.protobuf.Any metadata = 10;
  bool no_broadcast = 11;
  uint64 btl = 12;
  bool tx = 13;
}

message MsgNewZrSignSignatureRequestResponse { uint64 req_id = 1; }

message MsgUpdateKeyPolicy {
  option (cosmos.msg.v1.signer) = "creator";
  string creator = 1;
  uint64 key_id = 2;
  uint64 sign_policy_id = 3;
}

message MsgUpdateKeyPolicyResponse {}<|MERGE_RESOLUTION|>--- conflicted
+++ resolved
@@ -182,17 +182,11 @@
   TESTNET = 3;
 }
 
-<<<<<<< HEAD
-// MetadataSolana defines the network (i.e. mainnet, devnet, testnet) for a
-// given transaction
-message MetadataSolana { SolanaNetworkType network = 1; }
-=======
 // MetadataSolana defines the network (i.e. mainnet, devnet, testnet) for a given transaction
 message MetadataSolana {
   SolanaNetworkType network = 1;
   string mintAddress = 2;
 }
->>>>>>> 7a286215
 
 // MsgNewSignTransactionRequest is the Msg/NewSignTransactionRequest request
 // type.
