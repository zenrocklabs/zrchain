--- conflicted
+++ resolved
@@ -236,11 +236,7 @@
   HVParams HVParams = 3 [
     (gogoproto.nullable) = false,
     (amino.dont_omitempty) = true,
-<<<<<<< HEAD
-    deprecated = true 
-=======
     deprecated = true
->>>>>>> 32ecec46
   ];
 }
 
