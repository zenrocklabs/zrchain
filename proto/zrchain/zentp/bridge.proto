--- conflicted
+++ resolved
@@ -1,5 +1,9 @@
 syntax = "proto3";
 package zrchain.zentp;
+
+import "amino/amino.proto";
+import "gogoproto/gogo.proto";
+import "zrchain/zentp/params.proto";
 
 option go_package = "github.com/Zenrock-Foundation/zrchain/v6/x/zentp/types";
 
@@ -15,12 +19,8 @@
   // Completed: The operation has been successfully finalized.
   BRIDGE_STATUS_COMPLETED = 2;
 
-<<<<<<< HEAD
-  BRIDGE_STATUS_FAILED = 3;
-=======
   // Failed: The operation has failed.
   BRIDGE_STATUS_FAILED = 4;
->>>>>>> 049f0ccf
 }
 
 // Bridge represents a mint and burn operation between two networks.
