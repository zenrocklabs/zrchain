syntax = "proto3";

package zrchain.zentp;

import "amino/amino.proto";
import "cosmos/msg/v1/msg.proto";
import "cosmos_proto/cosmos.proto";
import "gogoproto/gogo.proto";
import "zrchain/zentp/params.proto";

option go_package = "github.com/Zenrock-Foundation/zrchain/v5/x/zentp/types";

// Msg defines the Msg service.
service Msg {
  option (cosmos.msg.v1.service) = true;
  
  // UpdateParams defines a (governance) operation for updating the module
  // parameters. The authority defaults to the x/gov module account.
  rpc UpdateParams (MsgUpdateParams) returns (MsgUpdateParamsResponse);
  
  // MintRock defines an operation for creating a mint request of Rock
  // on a destination chain
  rpc MintRock (MsgMintRock) returns (MsgMintRockResponse);
  
  // Burn defines an operation for burning Rock for a module account
  rpc Burn     (MsgBurn    ) returns (MsgBurnResponse    );

  // BurnRock defines an operation for burning Rock on a destination chain
  // and minting it back to a key on zrchain
  rpc BurnRock (MsgBurnRock) returns (MsgBurnRockResponse);
}
// MsgUpdateParams is the Msg/UpdateParams request type.
message MsgUpdateParams {
  option (cosmos.msg.v1.signer) =                       "authority";
  option           (amino.name) = "zrchain/x/zentp/MsgUpdateParams";
  
  // authority is the address that controls the module (defaults to x/gov unless overwritten).
  string authority = 1 [(cosmos_proto.scalar) = "cosmos.AddressString"];

  // params defines the module parameters to update.
  
  // NOTE: All parameters must be supplied.
  Params params = 2 [(gogoproto.nullable) = false, (amino.dont_omitempty) = true];
}

// MsgUpdateParamsResponse defines the response structure for executing a
// MsgUpdateParams message.
message MsgUpdateParamsResponse {}

// MsgUpdateParams is the Msg/UpdateParams request type.
message MsgMintRock {
  option (cosmos.msg.v1.signer) = "creator";
  string creator = 1;
  
  // amount is the amount to mint  on the destination chain
  uint64 amount        = 2;
  uint64 source_key_id = 3;
  
  // destination is the caip identifier for the destination chain
  string destination_chain = 4;
  
  // recipient is the keyID for the destination chain
  uint64 recipient_key_id = 5;
}

// MsgUpdateParamsResponse defines the response structure for executing a
// MsgUpdateParams message.
message MsgMintRockResponse {
  string tx_hash = 1;
}

// MsgBurn is the Msg/Burn request type and gated through governance
message MsgBurn {
  option (cosmos.msg.v1.signer) =                   "authority";
  option           (amino.name) = "zrchain/x/zentp/MsgMintRock";
  
  // authority is the address that controls the module (defaults to x/gov unless overwritten).
  string authority      = 1 [(cosmos_proto.scalar) = "cosmos.AddressString"];
  string module_account = 2;
  string denom          = 3;
  uint64  amount         = 4;
}

// MsgBurnResponse defines the response structure for executing a
// MsgBurn message.
<<<<<<< HEAD
message MsgBurnResponse {
=======
message MsgBurnResponse {}

// MsgBurnRock defines an operation for burning Rock on a destination chain
// and minting it back to a key on zrchain
message MsgBurnRock {
  option (cosmos.msg.v1.signer) = "creator";
  string creator   = 1;
  string chain_id   = 2;
  uint64  key_id     = 3;
  uint64  amount    = 4;
  string recipient = 5;
}

// MsgBurnRockResponse defines the response structure for executing a
// MsgBurnRock message.
message MsgBurnRockResponse {
  string tx_hash = 1;
>>>>>>> 4eaa1f03
}
<|MERGE_RESOLUTION|>--- conflicted
+++ resolved
@@ -83,10 +83,8 @@
 
 // MsgBurnResponse defines the response structure for executing a
 // MsgBurn message.
-<<<<<<< HEAD
 message MsgBurnResponse {
-=======
-message MsgBurnResponse {}
+}
 
 // MsgBurnRock defines an operation for burning Rock on a destination chain
 // and minting it back to a key on zrchain
@@ -103,5 +101,4 @@
 // MsgBurnRock message.
 message MsgBurnRockResponse {
   string tx_hash = 1;
->>>>>>> 4eaa1f03
 }
